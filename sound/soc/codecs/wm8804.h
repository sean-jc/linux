/*
 * wm8804.h  --  WM8804 S/PDIF transceiver driver
 *
 * Copyright 2010 Wolfson Microelectronics plc
 *
 * Author: Dimitris Papastamos <dp@opensource.wolfsonmicro.com>
 *
 * This program is free software; you can redistribute it and/or modify
 * it under the terms of the GNU General Public License version 2 as
 * published by the Free Software Foundation.
 */

#ifndef _WM8804_H
#define _WM8804_H

#include <linux/regmap.h>

/*
 * Register values.
 */
#define WM8804_RST_DEVID1			0x00
#define WM8804_DEVID2				0x01
#define WM8804_DEVREV				0x02
#define WM8804_PLL1				0x03
#define WM8804_PLL2				0x04
#define WM8804_PLL3				0x05
#define WM8804_PLL4				0x06
#define WM8804_PLL5				0x07
#define WM8804_PLL6				0x08
#define WM8804_SPDMODE				0x09
#define WM8804_INTMASK				0x0A
#define WM8804_INTSTAT				0x0B
#define WM8804_SPDSTAT				0x0C
#define WM8804_RXCHAN1				0x0D
#define WM8804_RXCHAN2				0x0E
#define WM8804_RXCHAN3				0x0F
#define WM8804_RXCHAN4				0x10
#define WM8804_RXCHAN5				0x11
#define WM8804_SPDTX1				0x12
#define WM8804_SPDTX2				0x13
#define WM8804_SPDTX3				0x14
#define WM8804_SPDTX4				0x15
#define WM8804_SPDTX5				0x16
#define WM8804_GPO0				0x17
#define WM8804_GPO1				0x18
#define WM8804_GPO2				0x1A
#define WM8804_AIFTX				0x1B
#define WM8804_AIFRX				0x1C
#define WM8804_SPDRX1				0x1D
#define WM8804_PWRDN				0x1E

#define WM8804_REGISTER_COUNT			30
#define WM8804_MAX_REGISTER			0x1E

#define WM8804_TX_CLKSRC_MCLK			1
#define WM8804_TX_CLKSRC_PLL			2

#define WM8804_CLKOUT_SRC_CLK1			3
#define WM8804_CLKOUT_SRC_OSCCLK		4

#define WM8804_CLKOUT_DIV			1
#define WM8804_MCLK_DIV				2

#define WM8804_MCLKDIV_256FS			0
#define WM8804_MCLKDIV_128FS			1

extern const struct regmap_config wm8804_regmap_config;
<<<<<<< HEAD
=======
extern const struct dev_pm_ops wm8804_pm;
>>>>>>> 7667428f

int wm8804_probe(struct device *dev, struct regmap *regmap);
void wm8804_remove(struct device *dev);

#endif  /* _WM8804_H */<|MERGE_RESOLUTION|>--- conflicted
+++ resolved
@@ -65,10 +65,7 @@
 #define WM8804_MCLKDIV_128FS			1
 
 extern const struct regmap_config wm8804_regmap_config;
-<<<<<<< HEAD
-=======
 extern const struct dev_pm_ops wm8804_pm;
->>>>>>> 7667428f
 
 int wm8804_probe(struct device *dev, struct regmap *regmap);
 void wm8804_remove(struct device *dev);
