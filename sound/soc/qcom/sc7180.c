// SPDX-License-Identifier: GPL-2.0-only
//
// Copyright (c) 2020, The Linux Foundation. All rights reserved.
//
// sc7180.c -- ALSA SoC Machine driver for SC7180

#include <dt-bindings/sound/sc7180-lpass.h>
#include <dt-bindings/sound/qcom,q6afe.h>
#include <linux/gpio/consumer.h>
#include <linux/module.h>
#include <linux/of.h>
#include <linux/platform_device.h>
#include <sound/core.h>
#include <sound/jack.h>
#include <sound/pcm.h>
#include <sound/soc.h>
#include <uapi/linux/input-event-codes.h>

#include "../codecs/rt5682.h"
#include "../codecs/rt5682s.h"
#include "common.h"
#include "qdsp6/q6afe.h"

#define DEFAULT_MCLK_RATE		19200000
#define MI2S_BCLK_RATE			1536000
#define RT5682_PLL1_FREQ (48000 * 512)

#define DRIVER_NAME "SC7180"

struct sc7180_snd_data {
	struct snd_soc_card card;
	u32 pri_mi2s_clk_count;
	struct snd_soc_jack hs_jack;
	struct snd_soc_jack hdmi_jack;
	struct gpio_desc *dmic_sel;
	int dmic_switch;
};

static void sc7180_jack_free(struct snd_jack *jack)
{
	struct snd_soc_component *component = jack->private_data;

	snd_soc_component_set_jack(component, NULL, NULL);
}

static struct snd_soc_jack_pin sc7180_jack_pins[] = {
	{
		.pin = "Headphone Jack",
		.mask = SND_JACK_HEADPHONE,
	},
	{
		.pin = "Headset Mic",
		.mask = SND_JACK_MICROPHONE,
	},
};

static int sc7180_headset_init(struct snd_soc_pcm_runtime *rtd)
{
	struct snd_soc_card *card = rtd->card;
	struct sc7180_snd_data *pdata = snd_soc_card_get_drvdata(card);
	struct snd_soc_dai *codec_dai = snd_soc_rtd_to_codec(rtd, 0);
	struct snd_soc_component *component = codec_dai->component;
	struct snd_jack *jack;
	int rval;

	rval = snd_soc_card_jack_new_pins(card, "Headset Jack",
					  SND_JACK_HEADSET |
					  SND_JACK_HEADPHONE |
					  SND_JACK_BTN_0 | SND_JACK_BTN_1 |
					  SND_JACK_BTN_2 | SND_JACK_BTN_3,
					  &pdata->hs_jack,
					  sc7180_jack_pins,
					  ARRAY_SIZE(sc7180_jack_pins));

	if (rval < 0) {
		dev_err(card->dev, "Unable to add Headset Jack\n");
		return rval;
	}

	jack = pdata->hs_jack.jack;

	snd_jack_set_key(jack, SND_JACK_BTN_0, KEY_PLAYPAUSE);
	snd_jack_set_key(jack, SND_JACK_BTN_1, KEY_VOICECOMMAND);
	snd_jack_set_key(jack, SND_JACK_BTN_2, KEY_VOLUMEUP);
	snd_jack_set_key(jack, SND_JACK_BTN_3, KEY_VOLUMEDOWN);

	jack->private_data = component;
	jack->private_free = sc7180_jack_free;

	return snd_soc_component_set_jack(component, &pdata->hs_jack, NULL);
}

static int sc7180_hdmi_init(struct snd_soc_pcm_runtime *rtd)
{
	struct snd_soc_card *card = rtd->card;
	struct sc7180_snd_data *pdata = snd_soc_card_get_drvdata(card);
	struct snd_soc_dai *codec_dai = snd_soc_rtd_to_codec(rtd, 0);
	struct snd_soc_component *component = codec_dai->component;
	struct snd_jack *jack;
	int rval;

	rval = snd_soc_card_jack_new(
			card, "HDMI Jack",
			SND_JACK_LINEOUT,
			&pdata->hdmi_jack);

	if (rval < 0) {
		dev_err(card->dev, "Unable to add HDMI Jack\n");
		return rval;
	}

	jack = pdata->hdmi_jack.jack;
	jack->private_data = component;
	jack->private_free = sc7180_jack_free;

	return snd_soc_component_set_jack(component, &pdata->hdmi_jack, NULL);
}

static int sc7180_init(struct snd_soc_pcm_runtime *rtd)
{
	struct snd_soc_dai *cpu_dai = snd_soc_rtd_to_cpu(rtd, 0);

	switch (cpu_dai->id) {
	case MI2S_PRIMARY:
		return sc7180_headset_init(rtd);
	case MI2S_SECONDARY:
		return 0;
	case LPASS_DP_RX:
		return sc7180_hdmi_init(rtd);
	default:
		dev_err(rtd->dev, "%s: invalid dai id 0x%x\n", __func__,
			cpu_dai->id);
		return -EINVAL;
	}
	return 0;
}

static int sc7180_qdsp_init(struct snd_soc_pcm_runtime *rtd)
{
	struct snd_soc_dai *cpu_dai = snd_soc_rtd_to_cpu(rtd, 0);

	switch (cpu_dai->id) {
	case PRIMARY_MI2S_RX:
		return sc7180_headset_init(rtd);
	case PRIMARY_MI2S_TX:
	case TERTIARY_MI2S_RX:
		return 0;
	case DISPLAY_PORT_RX:
		return sc7180_hdmi_init(rtd);
	default:
		dev_err(rtd->dev, "%s: invalid dai id 0x%x\n", __func__,
			cpu_dai->id);
		return -EINVAL;
	}
	return 0;
}

static int sc7180_startup_realtek_codec(struct snd_soc_pcm_runtime *rtd)
{
	struct snd_soc_dai *codec_dai = snd_soc_rtd_to_codec(rtd, 0);
	int pll_id, pll_source, pll_in, pll_out, clk_id, ret;

	if (!strcmp(codec_dai->name, "rt5682-aif1")) {
		pll_source = RT5682_PLL1_S_MCLK;
		pll_id = 0;
		clk_id = RT5682_SCLK_S_PLL1;
		pll_out = RT5682_PLL1_FREQ;
		pll_in = DEFAULT_MCLK_RATE;
	} else if (!strcmp(codec_dai->name, "rt5682s-aif1")) {
		pll_source = RT5682S_PLL_S_MCLK;
		pll_id = RT5682S_PLL2;
		clk_id = RT5682S_SCLK_S_PLL2;
		pll_out = RT5682_PLL1_FREQ;
		pll_in = DEFAULT_MCLK_RATE;
	} else {
		return 0;
<<<<<<< HEAD
=======
	}
	snd_soc_dai_set_fmt(codec_dai,
			    SND_SOC_DAIFMT_BC_FC |
			    SND_SOC_DAIFMT_NB_NF |
			    SND_SOC_DAIFMT_I2S);

	/* Configure PLL1 for codec */
	ret = snd_soc_dai_set_pll(codec_dai, pll_id, pll_source,
				  pll_in, pll_out);
	if (ret) {
		dev_err(rtd->dev, "can't set codec pll: %d\n", ret);
		return ret;
>>>>>>> 0c383648
	}
	snd_soc_dai_set_fmt(codec_dai,
			    SND_SOC_DAIFMT_BC_FC |
			    SND_SOC_DAIFMT_NB_NF |
			    SND_SOC_DAIFMT_I2S);

	/* Configure PLL1 for codec */
	ret = snd_soc_dai_set_pll(codec_dai, pll_id, pll_source,
				  pll_in, pll_out);
	if (ret) {
		dev_err(rtd->dev, "can't set codec pll: %d\n", ret);
		return ret;
	}

	/* Configure sysclk for codec */
	ret = snd_soc_dai_set_sysclk(codec_dai, clk_id, pll_out,
				     SND_SOC_CLOCK_IN);
	if (ret)
		dev_err(rtd->dev, "snd_soc_dai_set_sysclk err = %d\n",
			ret);

	return ret;
}

static int sc7180_snd_startup(struct snd_pcm_substream *substream)
{
	struct snd_soc_pcm_runtime *rtd = substream->private_data;
	struct snd_soc_card *card = rtd->card;
	struct sc7180_snd_data *data = snd_soc_card_get_drvdata(card);
	struct snd_soc_dai *cpu_dai = snd_soc_rtd_to_cpu(rtd, 0);
	int ret;

	/* Configure sysclk for codec */
	ret = snd_soc_dai_set_sysclk(codec_dai, clk_id, pll_out,
				     SND_SOC_CLOCK_IN);
	if (ret)
		dev_err(rtd->dev, "snd_soc_dai_set_sysclk err = %d\n",
			ret);

	return ret;
}

static int sc7180_snd_startup(struct snd_pcm_substream *substream)
{
	struct snd_soc_pcm_runtime *rtd = snd_soc_substream_to_rtd(substream);
	struct snd_soc_card *card = rtd->card;
	struct sc7180_snd_data *data = snd_soc_card_get_drvdata(card);
	struct snd_soc_dai *cpu_dai = snd_soc_rtd_to_cpu(rtd, 0);
	int ret;

	switch (cpu_dai->id) {
	case MI2S_PRIMARY:
		if (++data->pri_mi2s_clk_count == 1) {
			snd_soc_dai_set_sysclk(cpu_dai,
					       LPASS_MCLK0,
					       DEFAULT_MCLK_RATE,
					       SNDRV_PCM_STREAM_PLAYBACK);
		}

		ret = sc7180_startup_realtek_codec(rtd);
		if (ret)
			return ret;

		break;
	case MI2S_SECONDARY:
		break;
	case LPASS_DP_RX:
		break;
	default:
		dev_err(rtd->dev, "%s: invalid dai id 0x%x\n", __func__,
			cpu_dai->id);
		return -EINVAL;
	}
	return 0;
}

static int sc7180_qdsp_snd_startup(struct snd_pcm_substream *substream)
{
<<<<<<< HEAD
	struct snd_soc_pcm_runtime *rtd = substream->private_data;
=======
	struct snd_soc_pcm_runtime *rtd = snd_soc_substream_to_rtd(substream);
>>>>>>> 0c383648
	struct snd_soc_card *card = rtd->card;
	struct sc7180_snd_data *data = snd_soc_card_get_drvdata(card);
	struct snd_soc_dai *cpu_dai = snd_soc_rtd_to_cpu(rtd, 0);
	struct snd_soc_dai *codec_dai = snd_soc_rtd_to_codec(rtd, 0);
	int ret;

	switch (cpu_dai->id) {
	case PRIMARY_MI2S_RX:
	case PRIMARY_MI2S_TX:
		if (++data->pri_mi2s_clk_count == 1) {
			snd_soc_dai_set_sysclk(cpu_dai,
					       Q6AFE_LPASS_CLK_ID_MCLK_1,
					       DEFAULT_MCLK_RATE,
					       SNDRV_PCM_STREAM_PLAYBACK);
			snd_soc_dai_set_sysclk(cpu_dai,
					       Q6AFE_LPASS_CLK_ID_PRI_MI2S_IBIT,
					       MI2S_BCLK_RATE,
					       SNDRV_PCM_STREAM_PLAYBACK);
		}

		snd_soc_dai_set_fmt(cpu_dai, SND_SOC_DAIFMT_BP_FP);

		ret = sc7180_startup_realtek_codec(rtd);
		if (ret)
			return ret;

		break;
	case TERTIARY_MI2S_RX:
		snd_soc_dai_set_sysclk(cpu_dai,
				       Q6AFE_LPASS_CLK_ID_TER_MI2S_IBIT,
				       MI2S_BCLK_RATE,
				       SNDRV_PCM_STREAM_PLAYBACK);

		snd_soc_dai_set_fmt(codec_dai,
				SND_SOC_DAIFMT_BC_FC |
				SND_SOC_DAIFMT_NB_NF |
				SND_SOC_DAIFMT_I2S);
		snd_soc_dai_set_fmt(cpu_dai, SND_SOC_DAIFMT_BP_FP);
		break;
	case DISPLAY_PORT_RX:
		break;
	default:
		dev_err(rtd->dev, "%s: invalid dai id 0x%x\n", __func__,
			cpu_dai->id);
		return -EINVAL;
	}
	return 0;
}

static int dmic_get(struct snd_kcontrol *kcontrol,
		    struct snd_ctl_elem_value *ucontrol)
{
	struct snd_soc_dapm_context *dapm = snd_soc_dapm_kcontrol_dapm(kcontrol);
	struct sc7180_snd_data *data = snd_soc_card_get_drvdata(dapm->card);

	ucontrol->value.integer.value[0] = data->dmic_switch;
	return 0;
}

static int dmic_set(struct snd_kcontrol *kcontrol,
		    struct snd_ctl_elem_value *ucontrol)
{
	struct snd_soc_dapm_context *dapm = snd_soc_dapm_kcontrol_dapm(kcontrol);
	struct sc7180_snd_data *data = snd_soc_card_get_drvdata(dapm->card);

	data->dmic_switch = ucontrol->value.integer.value[0];
	gpiod_set_value(data->dmic_sel, data->dmic_switch);
	return 0;
}

static void sc7180_snd_shutdown(struct snd_pcm_substream *substream)
{
	struct snd_soc_pcm_runtime *rtd = snd_soc_substream_to_rtd(substream);
	struct snd_soc_card *card = rtd->card;
	struct sc7180_snd_data *data = snd_soc_card_get_drvdata(card);
	struct snd_soc_dai *cpu_dai = snd_soc_rtd_to_cpu(rtd, 0);

	switch (cpu_dai->id) {
	case MI2S_PRIMARY:
		if (--data->pri_mi2s_clk_count == 0) {
			snd_soc_dai_set_sysclk(cpu_dai,
					       LPASS_MCLK0,
					       0,
					       SNDRV_PCM_STREAM_PLAYBACK);
		}
		break;
	case MI2S_SECONDARY:
		break;
	case LPASS_DP_RX:
		break;
	default:
		dev_err(rtd->dev, "%s: invalid dai id 0x%x\n", __func__,
			cpu_dai->id);
		break;
	}
}

static void sc7180_qdsp_snd_shutdown(struct snd_pcm_substream *substream)
{
<<<<<<< HEAD
	struct snd_soc_pcm_runtime *rtd = substream->private_data;
=======
	struct snd_soc_pcm_runtime *rtd = snd_soc_substream_to_rtd(substream);
>>>>>>> 0c383648
	struct snd_soc_card *card = rtd->card;
	struct sc7180_snd_data *data = snd_soc_card_get_drvdata(card);
	struct snd_soc_dai *cpu_dai = snd_soc_rtd_to_cpu(rtd, 0);

	switch (cpu_dai->id) {
	case PRIMARY_MI2S_RX:
	case PRIMARY_MI2S_TX:
		if (--data->pri_mi2s_clk_count == 0) {
			snd_soc_dai_set_sysclk(cpu_dai,
					       Q6AFE_LPASS_CLK_ID_MCLK_1,
					       0,
					       SNDRV_PCM_STREAM_PLAYBACK);
			snd_soc_dai_set_sysclk(cpu_dai,
					       Q6AFE_LPASS_CLK_ID_PRI_MI2S_IBIT,
					       0,
					       SNDRV_PCM_STREAM_PLAYBACK);
		}
		break;
	case TERTIARY_MI2S_RX:
		snd_soc_dai_set_sysclk(cpu_dai,
				       Q6AFE_LPASS_CLK_ID_TER_MI2S_IBIT,
				       0,
				       SNDRV_PCM_STREAM_PLAYBACK);
		break;
	case DISPLAY_PORT_RX:
		break;
	default:
		dev_err(rtd->dev, "%s: invalid dai id 0x%x\n", __func__,
			cpu_dai->id);
		break;
	}
}

static int sc7180_adau7002_init(struct snd_soc_pcm_runtime *rtd)
{
	struct snd_soc_dai *cpu_dai = snd_soc_rtd_to_cpu(rtd, 0);

	switch (cpu_dai->id) {
	case MI2S_PRIMARY:
		return 0;
	case MI2S_SECONDARY:
		return 0;
	case LPASS_DP_RX:
		return sc7180_hdmi_init(rtd);
	default:
		dev_err(rtd->dev, "%s: invalid dai id 0x%x\n", __func__,
			cpu_dai->id);
		return -EINVAL;
	}
	return 0;
}

static int sc7180_adau7002_snd_startup(struct snd_pcm_substream *substream)
{
<<<<<<< HEAD
	struct snd_soc_pcm_runtime *rtd = substream->private_data;
=======
	struct snd_soc_pcm_runtime *rtd = snd_soc_substream_to_rtd(substream);
>>>>>>> 0c383648
	struct snd_soc_dai *cpu_dai = snd_soc_rtd_to_cpu(rtd, 0);
	struct snd_soc_dai *codec_dai = snd_soc_rtd_to_codec(rtd, 0);
	struct snd_pcm_runtime *runtime = substream->runtime;

	switch (cpu_dai->id) {
	case MI2S_PRIMARY:
		snd_soc_dai_set_fmt(codec_dai,
				    SND_SOC_DAIFMT_CBS_CFS |
				    SND_SOC_DAIFMT_NB_NF |
				    SND_SOC_DAIFMT_I2S);
		runtime->hw.formats = SNDRV_PCM_FMTBIT_S32_LE;
		snd_pcm_hw_constraint_msbits(runtime, 0, 32, 32);

		break;
	case MI2S_SECONDARY:
		break;
	case LPASS_DP_RX:
		break;
	default:
		dev_err(rtd->dev, "%s: invalid dai id 0x%x\n", __func__,
			cpu_dai->id);
		return -EINVAL;
	}
	return 0;
}

static int sc7180_qdsp_be_hw_params_fixup(struct snd_soc_pcm_runtime *rtd,
				     struct snd_pcm_hw_params *params)
{
	struct snd_interval *rate = hw_param_interval(params,
					SNDRV_PCM_HW_PARAM_RATE);
	struct snd_interval *channels = hw_param_interval(params,
					SNDRV_PCM_HW_PARAM_CHANNELS);

	rate->min = rate->max = 48000;
	channels->min = channels->max = 2;

	return 0;
}

static const struct snd_soc_ops sc7180_ops = {
	.startup = sc7180_snd_startup,
	.shutdown = sc7180_snd_shutdown,
};

static const struct snd_soc_ops sc7180_qdsp_ops = {
	.startup = sc7180_qdsp_snd_startup,
	.shutdown = sc7180_qdsp_snd_shutdown,
};

static const struct snd_soc_ops sc7180_adau7002_ops = {
	.startup = sc7180_adau7002_snd_startup,
};

static const struct snd_soc_dapm_widget sc7180_snd_widgets[] = {
	SND_SOC_DAPM_HP("Headphone Jack", NULL),
	SND_SOC_DAPM_MIC("Headset Mic", NULL),
};

static const struct snd_kcontrol_new sc7180_snd_controls[] = {
	SOC_DAPM_PIN_SWITCH("Headphone Jack"),
	SOC_DAPM_PIN_SWITCH("Headset Mic"),
};

static const struct snd_soc_dapm_widget sc7180_adau7002_snd_widgets[] = {
	SND_SOC_DAPM_MIC("DMIC", NULL),
};

static const char * const dmic_mux_text[] = {
	"Front Mic",
	"Rear Mic",
};

static SOC_ENUM_SINGLE_DECL(sc7180_dmic_enum,
			    SND_SOC_NOPM, 0, dmic_mux_text);

static const struct snd_kcontrol_new sc7180_dmic_mux_control =
	SOC_DAPM_ENUM_EXT("DMIC Select Mux", sc7180_dmic_enum,
			  dmic_get, dmic_set);

static const struct snd_soc_dapm_widget sc7180_snd_dual_mic_widgets[] = {
	SND_SOC_DAPM_HP("Headphone Jack", NULL),
	SND_SOC_DAPM_MIC("Headset Mic", NULL),
	SND_SOC_DAPM_MIC("DMIC", NULL),
	SND_SOC_DAPM_MUX("Dmic Mux", SND_SOC_NOPM, 0, 0, &sc7180_dmic_mux_control),
};

static const struct snd_kcontrol_new sc7180_snd_dual_mic_controls[] = {
	SOC_DAPM_PIN_SWITCH("Headphone Jack"),
	SOC_DAPM_PIN_SWITCH("Headset Mic"),
};

static const struct snd_soc_dapm_route sc7180_snd_dual_mic_audio_route[] = {
	{"Dmic Mux", "Front Mic", "DMIC"},
	{"Dmic Mux", "Rear Mic", "DMIC"},
};

static int sc7180_snd_platform_probe(struct platform_device *pdev)
{
	struct snd_soc_card *card;
	struct sc7180_snd_data *data;
	struct device *dev = &pdev->dev;
	struct snd_soc_dai_link *link;
	int ret;
	int i;
	bool qdsp = false, no_headphone = false;

	/* Allocate the private data */
	data = devm_kzalloc(dev, sizeof(*data), GFP_KERNEL);
	if (!data)
		return -ENOMEM;

	card = &data->card;
	snd_soc_card_set_drvdata(card, data);

	card->owner = THIS_MODULE;
	card->driver_name = DRIVER_NAME;
	card->dev = dev;
	card->dapm_widgets = sc7180_snd_widgets;
	card->num_dapm_widgets = ARRAY_SIZE(sc7180_snd_widgets);
	card->controls = sc7180_snd_controls;
	card->num_controls = ARRAY_SIZE(sc7180_snd_controls);

	if (of_property_read_bool(dev->of_node, "dmic-gpios")) {
		card->dapm_widgets = sc7180_snd_dual_mic_widgets,
		card->num_dapm_widgets = ARRAY_SIZE(sc7180_snd_dual_mic_widgets),
		card->controls = sc7180_snd_dual_mic_controls,
		card->num_controls = ARRAY_SIZE(sc7180_snd_dual_mic_controls),
		card->dapm_routes = sc7180_snd_dual_mic_audio_route,
		card->num_dapm_routes = ARRAY_SIZE(sc7180_snd_dual_mic_audio_route),
		data->dmic_sel = devm_gpiod_get(&pdev->dev, "dmic", GPIOD_OUT_LOW);
		if (IS_ERR(data->dmic_sel)) {
			dev_err(&pdev->dev, "DMIC gpio failed err=%ld\n", PTR_ERR(data->dmic_sel));
			return PTR_ERR(data->dmic_sel);
		}
	}

	if (of_device_is_compatible(dev->of_node, "google,sc7180-coachz")) {
		no_headphone = true;
		card->dapm_widgets = sc7180_adau7002_snd_widgets;
		card->num_dapm_widgets = ARRAY_SIZE(sc7180_adau7002_snd_widgets);
	} else if (of_device_is_compatible(dev->of_node, "qcom,sc7180-qdsp6-sndcard")) {
		qdsp = true;
	}

	ret = qcom_snd_parse_of(card);
	if (ret)
		return ret;

	for_each_card_prelinks(card, i, link) {
		if (no_headphone) {
			link->ops = &sc7180_adau7002_ops;
			link->init = sc7180_adau7002_init;
		} else if (qdsp) {
			if (link->no_pcm == 1) {
				link->ops = &sc7180_qdsp_ops;
				link->be_hw_params_fixup = sc7180_qdsp_be_hw_params_fixup;
				link->init = sc7180_qdsp_init;
			}
		} else {
			link->ops = &sc7180_ops;
			link->init = sc7180_init;
		}
	}

	return devm_snd_soc_register_card(dev, card);
}

static const struct of_device_id sc7180_snd_device_id[]  = {
	{.compatible = "google,sc7180-trogdor"},
	{.compatible = "google,sc7180-coachz"},
	{.compatible = "qcom,sc7180-qdsp6-sndcard"},
	{},
};
MODULE_DEVICE_TABLE(of, sc7180_snd_device_id);

static struct platform_driver sc7180_snd_driver = {
	.probe = sc7180_snd_platform_probe,
	.driver = {
		.name = "msm-snd-sc7180",
		.of_match_table = sc7180_snd_device_id,
		.pm = &snd_soc_pm_ops,
	},
};
module_platform_driver(sc7180_snd_driver);

MODULE_DESCRIPTION("sc7180 ASoC Machine Driver");
MODULE_LICENSE("GPL");<|MERGE_RESOLUTION|>--- conflicted
+++ resolved
@@ -174,8 +174,6 @@
 		pll_in = DEFAULT_MCLK_RATE;
 	} else {
 		return 0;
-<<<<<<< HEAD
-=======
 	}
 	snd_soc_dai_set_fmt(codec_dai,
 			    SND_SOC_DAIFMT_BC_FC |
@@ -188,38 +186,7 @@
 	if (ret) {
 		dev_err(rtd->dev, "can't set codec pll: %d\n", ret);
 		return ret;
->>>>>>> 0c383648
-	}
-	snd_soc_dai_set_fmt(codec_dai,
-			    SND_SOC_DAIFMT_BC_FC |
-			    SND_SOC_DAIFMT_NB_NF |
-			    SND_SOC_DAIFMT_I2S);
-
-	/* Configure PLL1 for codec */
-	ret = snd_soc_dai_set_pll(codec_dai, pll_id, pll_source,
-				  pll_in, pll_out);
-	if (ret) {
-		dev_err(rtd->dev, "can't set codec pll: %d\n", ret);
-		return ret;
-	}
-
-	/* Configure sysclk for codec */
-	ret = snd_soc_dai_set_sysclk(codec_dai, clk_id, pll_out,
-				     SND_SOC_CLOCK_IN);
-	if (ret)
-		dev_err(rtd->dev, "snd_soc_dai_set_sysclk err = %d\n",
-			ret);
-
-	return ret;
-}
-
-static int sc7180_snd_startup(struct snd_pcm_substream *substream)
-{
-	struct snd_soc_pcm_runtime *rtd = substream->private_data;
-	struct snd_soc_card *card = rtd->card;
-	struct sc7180_snd_data *data = snd_soc_card_get_drvdata(card);
-	struct snd_soc_dai *cpu_dai = snd_soc_rtd_to_cpu(rtd, 0);
-	int ret;
+	}
 
 	/* Configure sysclk for codec */
 	ret = snd_soc_dai_set_sysclk(codec_dai, clk_id, pll_out,
@@ -267,11 +234,7 @@
 
 static int sc7180_qdsp_snd_startup(struct snd_pcm_substream *substream)
 {
-<<<<<<< HEAD
-	struct snd_soc_pcm_runtime *rtd = substream->private_data;
-=======
 	struct snd_soc_pcm_runtime *rtd = snd_soc_substream_to_rtd(substream);
->>>>>>> 0c383648
 	struct snd_soc_card *card = rtd->card;
 	struct sc7180_snd_data *data = snd_soc_card_get_drvdata(card);
 	struct snd_soc_dai *cpu_dai = snd_soc_rtd_to_cpu(rtd, 0);
@@ -371,11 +334,7 @@
 
 static void sc7180_qdsp_snd_shutdown(struct snd_pcm_substream *substream)
 {
-<<<<<<< HEAD
-	struct snd_soc_pcm_runtime *rtd = substream->private_data;
-=======
 	struct snd_soc_pcm_runtime *rtd = snd_soc_substream_to_rtd(substream);
->>>>>>> 0c383648
 	struct snd_soc_card *card = rtd->card;
 	struct sc7180_snd_data *data = snd_soc_card_get_drvdata(card);
 	struct snd_soc_dai *cpu_dai = snd_soc_rtd_to_cpu(rtd, 0);
@@ -430,11 +389,7 @@
 
 static int sc7180_adau7002_snd_startup(struct snd_pcm_substream *substream)
 {
-<<<<<<< HEAD
-	struct snd_soc_pcm_runtime *rtd = substream->private_data;
-=======
 	struct snd_soc_pcm_runtime *rtd = snd_soc_substream_to_rtd(substream);
->>>>>>> 0c383648
 	struct snd_soc_dai *cpu_dai = snd_soc_rtd_to_cpu(rtd, 0);
 	struct snd_soc_dai *codec_dai = snd_soc_rtd_to_codec(rtd, 0);
 	struct snd_pcm_runtime *runtime = substream->runtime;
