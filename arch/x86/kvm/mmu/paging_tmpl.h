/* SPDX-License-Identifier: GPL-2.0-only */
/*
 * Kernel-based Virtual Machine driver for Linux
 *
 * This module enables machines with Intel VT-x extensions to run virtual
 * machines without emulation or binary translation.
 *
 * MMU support
 *
 * Copyright (C) 2006 Qumranet, Inc.
 * Copyright 2010 Red Hat, Inc. and/or its affiliates.
 *
 * Authors:
 *   Yaniv Kamay  <yaniv@qumranet.com>
 *   Avi Kivity   <avi@qumranet.com>
 */

/*
 * We need the mmu code to access both 32-bit and 64-bit guest ptes,
 * so the code in this file is compiled twice, once per pte size.
 */

#if PTTYPE == 64
	#define pt_element_t u64
	#define guest_walker guest_walker64
	#define FNAME(name) paging##64_##name
	#define PT_BASE_ADDR_MASK PT64_BASE_ADDR_MASK
	#define PT_LVL_ADDR_MASK(lvl) PT64_LVL_ADDR_MASK(lvl)
	#define PT_LVL_OFFSET_MASK(lvl) PT64_LVL_OFFSET_MASK(lvl)
	#define PT_INDEX(addr, level) PT64_INDEX(addr, level)
	#define PT_LEVEL_BITS PT64_LEVEL_BITS
	#define PT_GUEST_DIRTY_SHIFT PT_DIRTY_SHIFT
	#define PT_GUEST_ACCESSED_SHIFT PT_ACCESSED_SHIFT
	#define PT_HAVE_ACCESSED_DIRTY(mmu) true
	#ifdef CONFIG_X86_64
	#define PT_MAX_FULL_LEVELS PT64_ROOT_MAX_LEVEL
	#define CMPXCHG cmpxchg
	#else
	#define CMPXCHG cmpxchg64
	#define PT_MAX_FULL_LEVELS 2
	#endif
#elif PTTYPE == 32
	#define pt_element_t u32
	#define guest_walker guest_walker32
	#define FNAME(name) paging##32_##name
	#define PT_BASE_ADDR_MASK PT32_BASE_ADDR_MASK
	#define PT_LVL_ADDR_MASK(lvl) PT32_LVL_ADDR_MASK(lvl)
	#define PT_LVL_OFFSET_MASK(lvl) PT32_LVL_OFFSET_MASK(lvl)
	#define PT_INDEX(addr, level) PT32_INDEX(addr, level)
	#define PT_LEVEL_BITS PT32_LEVEL_BITS
	#define PT_MAX_FULL_LEVELS 2
	#define PT_GUEST_DIRTY_SHIFT PT_DIRTY_SHIFT
	#define PT_GUEST_ACCESSED_SHIFT PT_ACCESSED_SHIFT
	#define PT_HAVE_ACCESSED_DIRTY(mmu) true
	#define CMPXCHG cmpxchg
#elif PTTYPE == PTTYPE_EPT
	#define pt_element_t u64
	#define guest_walker guest_walkerEPT
	#define FNAME(name) ept_##name
	#define PT_BASE_ADDR_MASK PT64_BASE_ADDR_MASK
	#define PT_LVL_ADDR_MASK(lvl) PT64_LVL_ADDR_MASK(lvl)
	#define PT_LVL_OFFSET_MASK(lvl) PT64_LVL_OFFSET_MASK(lvl)
	#define PT_INDEX(addr, level) PT64_INDEX(addr, level)
	#define PT_LEVEL_BITS PT64_LEVEL_BITS
	#define PT_GUEST_DIRTY_SHIFT 9
	#define PT_GUEST_ACCESSED_SHIFT 8
	#define PT_HAVE_ACCESSED_DIRTY(mmu) ((mmu)->ept_ad)
	#define CMPXCHG cmpxchg64
	#define PT_MAX_FULL_LEVELS PT64_ROOT_MAX_LEVEL
#else
	#error Invalid PTTYPE value
#endif

#define PT_GUEST_DIRTY_MASK    (1 << PT_GUEST_DIRTY_SHIFT)
#define PT_GUEST_ACCESSED_MASK (1 << PT_GUEST_ACCESSED_SHIFT)

#define gpte_to_gfn_lvl FNAME(gpte_to_gfn_lvl)
#define gpte_to_gfn(pte) gpte_to_gfn_lvl((pte), PG_LEVEL_4K)

/*
 * The guest_walker structure emulates the behavior of the hardware page
 * table walker.
 */
struct guest_walker {
	int level;
	unsigned max_level;
	gfn_t table_gfn[PT_MAX_FULL_LEVELS];
	pt_element_t ptes[PT_MAX_FULL_LEVELS];
	pt_element_t prefetch_ptes[PTE_PREFETCH_NUM];
	gpa_t pte_gpa[PT_MAX_FULL_LEVELS];
	pt_element_t __user *ptep_user[PT_MAX_FULL_LEVELS];
	bool pte_writable[PT_MAX_FULL_LEVELS];
	unsigned int pt_access[PT_MAX_FULL_LEVELS];
	unsigned int pte_access;
	gfn_t gfn;
	struct x86_exception fault;
};

static gfn_t gpte_to_gfn_lvl(pt_element_t gpte, int lvl)
{
	return (gpte & PT_LVL_ADDR_MASK(lvl)) >> PAGE_SHIFT;
}

static inline void FNAME(protect_clean_gpte)(struct kvm_mmu *mmu, unsigned *access,
					     unsigned gpte)
{
	unsigned mask;

	/* dirty bit is not supported, so no need to track it */
	if (!PT_HAVE_ACCESSED_DIRTY(mmu))
		return;

	BUILD_BUG_ON(PT_WRITABLE_MASK != ACC_WRITE_MASK);

	mask = (unsigned)~ACC_WRITE_MASK;
	/* Allow write access to dirty gptes */
	mask |= (gpte >> (PT_GUEST_DIRTY_SHIFT - PT_WRITABLE_SHIFT)) &
		PT_WRITABLE_MASK;
	*access &= mask;
}

static inline int FNAME(is_present_gpte)(unsigned long pte)
{
#if PTTYPE != PTTYPE_EPT
	return pte & PT_PRESENT_MASK;
#else
	return pte & 7;
#endif
}

static bool FNAME(is_bad_mt_xwr)(struct rsvd_bits_validate *rsvd_check, u64 gpte)
{
#if PTTYPE != PTTYPE_EPT
	return false;
#else
	return __is_bad_mt_xwr(rsvd_check, gpte);
#endif
}

static bool FNAME(is_rsvd_bits_set)(struct kvm_mmu *mmu, u64 gpte, int level)
{
	return __is_rsvd_bits_set(&mmu->guest_rsvd_check, gpte, level) ||
	       FNAME(is_bad_mt_xwr)(&mmu->guest_rsvd_check, gpte);
}

static int FNAME(cmpxchg_gpte)(struct kvm_vcpu *vcpu, struct kvm_mmu *mmu,
			       pt_element_t __user *ptep_user, unsigned index,
			       pt_element_t orig_pte, pt_element_t new_pte)
{
	int npages;
	pt_element_t ret;
	pt_element_t *table;
	struct page *page;

	npages = get_user_pages_fast((unsigned long)ptep_user, 1, FOLL_WRITE, &page);
	if (likely(npages == 1)) {
		table = kmap_atomic(page);
		ret = CMPXCHG(&table[index], orig_pte, new_pte);
		kunmap_atomic(table);

		kvm_release_page_dirty(page);
	} else {
		struct vm_area_struct *vma;
		unsigned long vaddr = (unsigned long)ptep_user & PAGE_MASK;
		unsigned long pfn;
		unsigned long paddr;

		mmap_read_lock(current->mm);
		vma = find_vma_intersection(current->mm, vaddr, vaddr + PAGE_SIZE);
		if (!vma || !(vma->vm_flags & VM_PFNMAP)) {
			mmap_read_unlock(current->mm);
			return -EFAULT;
		}
		pfn = ((vaddr - vma->vm_start) >> PAGE_SHIFT) + vma->vm_pgoff;
		paddr = pfn << PAGE_SHIFT;
		table = memremap(paddr, PAGE_SIZE, MEMREMAP_WB);
		if (!table) {
			mmap_read_unlock(current->mm);
			return -EFAULT;
		}
		ret = CMPXCHG(&table[index], orig_pte, new_pte);
		memunmap(table);
		mmap_read_unlock(current->mm);
	}

	return (ret != orig_pte);
}

static bool FNAME(prefetch_invalid_gpte)(struct kvm_vcpu *vcpu,
				  struct kvm_mmu_page *sp, u64 *spte,
				  u64 gpte)
{
	if (!FNAME(is_present_gpte)(gpte))
		goto no_present;

	/* if accessed bit is not supported prefetch non accessed gpte */
	if (PT_HAVE_ACCESSED_DIRTY(vcpu->arch.mmu) &&
	    !(gpte & PT_GUEST_ACCESSED_MASK))
		goto no_present;

	if (FNAME(is_rsvd_bits_set)(vcpu->arch.mmu, gpte, PG_LEVEL_4K))
		goto no_present;

	return false;

no_present:
	drop_spte(vcpu->kvm, spte);
	return true;
}

/*
 * For PTTYPE_EPT, a page table can be executable but not readable
 * on supported processors. Therefore, set_spte does not automatically
 * set bit 0 if execute only is supported. Here, we repurpose ACC_USER_MASK
 * to signify readability since it isn't used in the EPT case
 */
static inline unsigned FNAME(gpte_access)(u64 gpte)
{
	unsigned access;
#if PTTYPE == PTTYPE_EPT
	access = ((gpte & VMX_EPT_WRITABLE_MASK) ? ACC_WRITE_MASK : 0) |
		((gpte & VMX_EPT_EXECUTABLE_MASK) ? ACC_EXEC_MASK : 0) |
		((gpte & VMX_EPT_READABLE_MASK) ? ACC_USER_MASK : 0);
#else
	BUILD_BUG_ON(ACC_EXEC_MASK != PT_PRESENT_MASK);
	BUILD_BUG_ON(ACC_EXEC_MASK != 1);
	access = gpte & (PT_WRITABLE_MASK | PT_USER_MASK | PT_PRESENT_MASK);
	/* Combine NX with P (which is set here) to get ACC_EXEC_MASK.  */
	access ^= (gpte >> PT64_NX_SHIFT);
#endif

	return access;
}

static int FNAME(update_accessed_dirty_bits)(struct kvm_vcpu *vcpu,
					     struct kvm_mmu *mmu,
					     struct guest_walker *walker,
					     gpa_t addr, int write_fault)
{
	unsigned level, index;
	pt_element_t pte, orig_pte;
	pt_element_t __user *ptep_user;
	gfn_t table_gfn;
	int ret;

	/* dirty/accessed bits are not supported, so no need to update them */
	if (!PT_HAVE_ACCESSED_DIRTY(mmu))
		return 0;

	for (level = walker->max_level; level >= walker->level; --level) {
		pte = orig_pte = walker->ptes[level - 1];
		table_gfn = walker->table_gfn[level - 1];
		ptep_user = walker->ptep_user[level - 1];
		index = offset_in_page(ptep_user) / sizeof(pt_element_t);
		if (!(pte & PT_GUEST_ACCESSED_MASK)) {
			trace_kvm_mmu_set_accessed_bit(table_gfn, index, sizeof(pte));
			pte |= PT_GUEST_ACCESSED_MASK;
		}
		if (level == walker->level && write_fault &&
				!(pte & PT_GUEST_DIRTY_MASK)) {
			trace_kvm_mmu_set_dirty_bit(table_gfn, index, sizeof(pte));
#if PTTYPE == PTTYPE_EPT
			if (kvm_x86_ops.nested_ops->write_log_dirty(vcpu, addr))
				return -EINVAL;
#endif
			pte |= PT_GUEST_DIRTY_MASK;
		}
		if (pte == orig_pte)
			continue;

		/*
		 * If the slot is read-only, simply do not process the accessed
		 * and dirty bits.  This is the correct thing to do if the slot
		 * is ROM, and page tables in read-as-ROM/write-as-MMIO slots
		 * are only supported if the accessed and dirty bits are already
		 * set in the ROM (so that MMIO writes are never needed).
		 *
		 * Note that NPT does not allow this at all and faults, since
		 * it always wants nested page table entries for the guest
		 * page tables to be writable.  And EPT works but will simply
		 * overwrite the read-only memory to set the accessed and dirty
		 * bits.
		 */
		if (unlikely(!walker->pte_writable[level - 1]))
			continue;

		ret = FNAME(cmpxchg_gpte)(vcpu, mmu, ptep_user, index, orig_pte, pte);
		if (ret)
			return ret;

		kvm_vcpu_mark_page_dirty(vcpu, table_gfn);
		walker->ptes[level - 1] = pte;
	}
	return 0;
}

static inline unsigned FNAME(gpte_pkeys)(struct kvm_vcpu *vcpu, u64 gpte)
{
	unsigned pkeys = 0;
#if PTTYPE == 64
	pte_t pte = {.pte = gpte};

	pkeys = pte_flags_pkey(pte_flags(pte));
#endif
	return pkeys;
}

static inline bool FNAME(is_last_gpte)(struct kvm_mmu *mmu,
				       unsigned int level, unsigned int gpte)
{
	/*
	 * For EPT and PAE paging (both variants), bit 7 is either reserved at
	 * all level or indicates a huge page (ignoring CR3/EPTP).  In either
	 * case, bit 7 being set terminates the walk.
	 */
#if PTTYPE == 32
	/*
	 * 32-bit paging requires special handling because bit 7 is ignored if
	 * CR4.PSE=0, not reserved.  Clear bit 7 in the gpte if the level is
	 * greater than the last level for which bit 7 is the PAGE_SIZE bit.
	 *
	 * The RHS has bit 7 set iff level < (2 + PSE).  If it is clear, bit 7
	 * is not reserved and does not indicate a large page at this level,
	 * so clear PT_PAGE_SIZE_MASK in gpte if that is the case.
	 */
	gpte &= level - (PT32_ROOT_LEVEL + mmu->mmu_role.ext.cr4_pse);
#endif
	/*
	 * PG_LEVEL_4K always terminates.  The RHS has bit 7 set
	 * iff level <= PG_LEVEL_4K, which for our purpose means
	 * level == PG_LEVEL_4K; set PT_PAGE_SIZE_MASK in gpte then.
	 */
	gpte |= level - PG_LEVEL_4K - 1;

	return gpte & PT_PAGE_SIZE_MASK;
}
/*
 * Fetch a guest pte for a guest virtual address, or for an L2's GPA.
 */
static int FNAME(walk_addr_generic)(struct guest_walker *walker,
				    struct kvm_vcpu *vcpu, struct kvm_mmu *mmu,
				    gpa_t addr, u32 access)
{
	int ret;
	pt_element_t pte;
	pt_element_t __user *ptep_user;
	gfn_t table_gfn;
	u64 pt_access, pte_access;
	unsigned index, accessed_dirty, pte_pkey;
	unsigned nested_access;
	gpa_t pte_gpa;
	bool have_ad;
	int offset;
	u64 walk_nx_mask = 0;
	const int write_fault = access & PFERR_WRITE_MASK;
	const int user_fault  = access & PFERR_USER_MASK;
	const int fetch_fault = access & PFERR_FETCH_MASK;
	u16 errcode = 0;
	gpa_t real_gpa;
	gfn_t gfn;

	trace_kvm_mmu_pagetable_walk(addr, access);
retry_walk:
	walker->level = mmu->root_level;
	pte           = mmu->get_guest_pgd(vcpu);
	have_ad       = PT_HAVE_ACCESSED_DIRTY(mmu);

#if PTTYPE == 64
	walk_nx_mask = 1ULL << PT64_NX_SHIFT;
	if (walker->level == PT32E_ROOT_LEVEL) {
		pte = mmu->get_pdptr(vcpu, (addr >> 30) & 3);
		trace_kvm_mmu_paging_element(pte, walker->level);
		if (!FNAME(is_present_gpte)(pte))
			goto error;
		--walker->level;
	}
#endif
	walker->max_level = walker->level;
	ASSERT(!(is_long_mode(vcpu) && !is_pae(vcpu)));

	/*
	 * FIXME: on Intel processors, loads of the PDPTE registers for PAE paging
	 * by the MOV to CR instruction are treated as reads and do not cause the
	 * processor to set the dirty flag in any EPT paging-structure entry.
	 */
	nested_access = (have_ad ? PFERR_WRITE_MASK : 0) | PFERR_USER_MASK;

	pte_access = ~0;
	++walker->level;

	do {
		unsigned long host_addr;

		pt_access = pte_access;
		--walker->level;

		index = PT_INDEX(addr, walker->level);
		table_gfn = gpte_to_gfn(pte);
		offset    = index * sizeof(pt_element_t);
		pte_gpa   = gfn_to_gpa(table_gfn) + offset;

		BUG_ON(walker->level < 1);
		walker->table_gfn[walker->level - 1] = table_gfn;
		walker->pte_gpa[walker->level - 1] = pte_gpa;

		real_gpa = mmu->translate_gpa(vcpu, gfn_to_gpa(table_gfn),
					      nested_access,
					      &walker->fault);

		/*
		 * FIXME: This can happen if emulation (for of an INS/OUTS
		 * instruction) triggers a nested page fault.  The exit
		 * qualification / exit info field will incorrectly have
		 * "guest page access" as the nested page fault's cause,
		 * instead of "guest page structure access".  To fix this,
		 * the x86_exception struct should be augmented with enough
		 * information to fix the exit_qualification or exit_info_1
		 * fields.
		 */
		if (unlikely(real_gpa == UNMAPPED_GVA))
			return 0;

		host_addr = kvm_vcpu_gfn_to_hva_prot(vcpu, gpa_to_gfn(real_gpa),
					    &walker->pte_writable[walker->level - 1]);
		if (unlikely(kvm_is_error_hva(host_addr)))
			goto error;

		ptep_user = (pt_element_t __user *)((void *)host_addr + offset);
		if (unlikely(__get_user(pte, ptep_user)))
			goto error;
		walker->ptep_user[walker->level - 1] = ptep_user;

		trace_kvm_mmu_paging_element(pte, walker->level);

		/*
		 * Inverting the NX it lets us AND it like other
		 * permission bits.
		 */
		pte_access = pt_access & (pte ^ walk_nx_mask);

		if (unlikely(!FNAME(is_present_gpte)(pte)))
			goto error;

		if (unlikely(FNAME(is_rsvd_bits_set)(mmu, pte, walker->level))) {
			errcode = PFERR_RSVD_MASK | PFERR_PRESENT_MASK;
			goto error;
		}

		walker->ptes[walker->level - 1] = pte;

		/* Convert to ACC_*_MASK flags for struct guest_walker.  */
		walker->pt_access[walker->level - 1] = FNAME(gpte_access)(pt_access ^ walk_nx_mask);
	} while (!FNAME(is_last_gpte)(mmu, walker->level, pte));

	pte_pkey = FNAME(gpte_pkeys)(vcpu, pte);
	accessed_dirty = have_ad ? pte_access & PT_GUEST_ACCESSED_MASK : 0;

	/* Convert to ACC_*_MASK flags for struct guest_walker.  */
	walker->pte_access = FNAME(gpte_access)(pte_access ^ walk_nx_mask);
	errcode = permission_fault(vcpu, mmu, walker->pte_access, pte_pkey, access);
	if (unlikely(errcode))
		goto error;

	gfn = gpte_to_gfn_lvl(pte, walker->level);
	gfn += (addr & PT_LVL_OFFSET_MASK(walker->level)) >> PAGE_SHIFT;

	if (PTTYPE == 32 && walker->level > PG_LEVEL_4K && is_cpuid_PSE36())
		gfn += pse36_gfn_delta(pte);

	real_gpa = mmu->translate_gpa(vcpu, gfn_to_gpa(gfn), access, &walker->fault);
	if (real_gpa == UNMAPPED_GVA)
		return 0;

	walker->gfn = real_gpa >> PAGE_SHIFT;

	if (!write_fault)
		FNAME(protect_clean_gpte)(mmu, &walker->pte_access, pte);
	else
		/*
		 * On a write fault, fold the dirty bit into accessed_dirty.
		 * For modes without A/D bits support accessed_dirty will be
		 * always clear.
		 */
		accessed_dirty &= pte >>
			(PT_GUEST_DIRTY_SHIFT - PT_GUEST_ACCESSED_SHIFT);

	if (unlikely(!accessed_dirty)) {
		ret = FNAME(update_accessed_dirty_bits)(vcpu, mmu, walker,
							addr, write_fault);
		if (unlikely(ret < 0))
			goto error;
		else if (ret)
			goto retry_walk;
	}

	pgprintk("%s: pte %llx pte_access %x pt_access %x\n",
		 __func__, (u64)pte, walker->pte_access,
		 walker->pt_access[walker->level - 1]);
	return 1;

error:
	errcode |= write_fault | user_fault;
	if (fetch_fault && (is_efer_nx(mmu) || is_cr4_smep(mmu)))
		errcode |= PFERR_FETCH_MASK;

	walker->fault.vector = PF_VECTOR;
	walker->fault.error_code_valid = true;
	walker->fault.error_code = errcode;

#if PTTYPE == PTTYPE_EPT
	/*
	 * Use PFERR_RSVD_MASK in error_code to to tell if EPT
	 * misconfiguration requires to be injected. The detection is
	 * done by is_rsvd_bits_set() above.
	 *
	 * We set up the value of exit_qualification to inject:
	 * [2:0] - Derive from the access bits. The exit_qualification might be
	 *         out of date if it is serving an EPT misconfiguration.
	 * [5:3] - Calculated by the page walk of the guest EPT page tables
	 * [7:8] - Derived from [7:8] of real exit_qualification
	 *
	 * The other bits are set to 0.
	 */
	if (!(errcode & PFERR_RSVD_MASK)) {
		vcpu->arch.exit_qualification &= 0x180;
		if (write_fault)
			vcpu->arch.exit_qualification |= EPT_VIOLATION_ACC_WRITE;
		if (user_fault)
			vcpu->arch.exit_qualification |= EPT_VIOLATION_ACC_READ;
		if (fetch_fault)
			vcpu->arch.exit_qualification |= EPT_VIOLATION_ACC_INSTR;
		vcpu->arch.exit_qualification |= (pte_access & 0x7) << 3;
	}
#endif
	walker->fault.address = addr;
	walker->fault.nested_page_fault = mmu != vcpu->arch.walk_mmu;
	walker->fault.async_page_fault = false;

	trace_kvm_mmu_walker_error(walker->fault.error_code);
	return 0;
}

static int FNAME(walk_addr)(struct guest_walker *walker,
			    struct kvm_vcpu *vcpu, gpa_t addr, u32 access)
{
	return FNAME(walk_addr_generic)(walker, vcpu, vcpu->arch.mmu, addr,
					access);
}

#if PTTYPE != PTTYPE_EPT
static int FNAME(walk_addr_nested)(struct guest_walker *walker,
				   struct kvm_vcpu *vcpu, gva_t addr,
				   u32 access)
{
	return FNAME(walk_addr_generic)(walker, vcpu, &vcpu->arch.nested_mmu,
					addr, access);
}
#endif

static bool
FNAME(prefetch_gpte)(struct kvm_vcpu *vcpu, struct kvm_mmu_page *sp,
		     u64 *spte, pt_element_t gpte, bool no_dirty_log)
{
	unsigned pte_access;
	gfn_t gfn;
	struct kvm_pfn_page pfnpg;

	if (FNAME(prefetch_invalid_gpte)(vcpu, sp, spte, gpte))
		return false;

	pgprintk("%s: gpte %llx spte %p\n", __func__, (u64)gpte, spte);

	gfn = gpte_to_gfn(gpte);
	pte_access = sp->role.access & FNAME(gpte_access)(gpte);
	FNAME(protect_clean_gpte)(vcpu->arch.mmu, &pte_access, gpte);
	pfnpg = pte_prefetch_gfn_to_pfn(vcpu, gfn,
			no_dirty_log && (pte_access & ACC_WRITE_MASK));
	if (is_error_pfn(pfnpg.pfn))
		return false;

	/*
	 * we call mmu_set_spte() with host_writable = true because
	 * pte_prefetch_gfn_to_pfn always gets a writable pfn.
	 */
	mmu_set_spte(vcpu, spte, pte_access, false, PG_LEVEL_4K, gfn, pfnpg.pfn,
		     true, true);

	if (pfnpg.page)
		put_page(pfnpg.page);
	return true;
}

static void FNAME(update_pte)(struct kvm_vcpu *vcpu, struct kvm_mmu_page *sp,
			      u64 *spte, const void *pte)
{
	pt_element_t gpte = *(const pt_element_t *)pte;

	FNAME(prefetch_gpte)(vcpu, sp, spte, gpte, false);
}

static bool FNAME(gpte_changed)(struct kvm_vcpu *vcpu,
				struct guest_walker *gw, int level)
{
	pt_element_t curr_pte;
	gpa_t base_gpa, pte_gpa = gw->pte_gpa[level - 1];
	u64 mask;
	int r, index;

	if (level == PG_LEVEL_4K) {
		mask = PTE_PREFETCH_NUM * sizeof(pt_element_t) - 1;
		base_gpa = pte_gpa & ~mask;
		index = (pte_gpa - base_gpa) / sizeof(pt_element_t);

		r = kvm_vcpu_read_guest_atomic(vcpu, base_gpa,
				gw->prefetch_ptes, sizeof(gw->prefetch_ptes));
		curr_pte = gw->prefetch_ptes[index];
	} else
		r = kvm_vcpu_read_guest_atomic(vcpu, pte_gpa,
				  &curr_pte, sizeof(curr_pte));

	return r || curr_pte != gw->ptes[level - 1];
}

static void FNAME(pte_prefetch)(struct kvm_vcpu *vcpu, struct guest_walker *gw,
				u64 *sptep)
{
	struct kvm_mmu_page *sp;
	pt_element_t *gptep = gw->prefetch_ptes;
	u64 *spte;
	int i;

	sp = sptep_to_sp(sptep);

	if (sp->role.level > PG_LEVEL_4K)
		return;

	/*
	 * If addresses are being invalidated, skip prefetching to avoid
	 * accidentally prefetching those addresses.
	 */
	if (unlikely(vcpu->kvm->mmu_notifier_count))
		return;

	if (sp->role.direct)
		return __direct_pte_prefetch(vcpu, sp, sptep);

	i = (sptep - sp->spt) & ~(PTE_PREFETCH_NUM - 1);
	spte = sp->spt + i;

	for (i = 0; i < PTE_PREFETCH_NUM; i++, spte++) {
		if (spte == sptep)
			continue;

		if (is_shadow_present_pte(*spte))
			continue;

		if (!FNAME(prefetch_gpte)(vcpu, sp, spte, gptep[i], true))
			break;
	}
}

/*
 * Fetch a shadow pte for a specific level in the paging hierarchy.
 * If the guest tries to write a write-protected page, we need to
 * emulate this operation, return 1 to indicate this case.
 */
static int FNAME(fetch)(struct kvm_vcpu *vcpu, gpa_t addr,
			 struct guest_walker *gw, u32 error_code,
			 int max_level, struct kvm_pfn_page *pfnpg,
			 bool map_writable, bool prefault)
{
	bool nx_huge_page_workaround_enabled = is_nx_huge_page_enabled();
	bool write_fault = error_code & PFERR_WRITE_MASK;
	bool exec = error_code & PFERR_FETCH_MASK;
	bool huge_page_disallowed = exec && nx_huge_page_workaround_enabled;
	struct kvm_mmu_page *sp = NULL;
	struct kvm_shadow_walk_iterator it;
	unsigned int direct_access, access;
	int top_level, level, req_level, ret;
	gfn_t base_gfn = gw->gfn;
	kvm_pfn_t pfn = pfnpg->pfn;

	direct_access = gw->pte_access;

	top_level = vcpu->arch.mmu->root_level;
	if (top_level == PT32E_ROOT_LEVEL)
		top_level = PT32_ROOT_LEVEL;
	/*
	 * Verify that the top-level gpte is still there.  Since the page
	 * is a root page, it is either write protected (and cannot be
	 * changed from now on) or it is invalid (in which case, we don't
	 * really care if it changes underneath us after this point).
	 */
	if (FNAME(gpte_changed)(vcpu, gw, top_level))
		goto out_gpte_changed;

	if (WARN_ON(!VALID_PAGE(vcpu->arch.mmu->root_hpa)))
		goto out_gpte_changed;

	for (shadow_walk_init(&it, vcpu, addr);
	     shadow_walk_okay(&it) && it.level > gw->level;
	     shadow_walk_next(&it)) {
		gfn_t table_gfn;

		clear_sp_write_flooding_count(it.sptep);
		drop_large_spte(vcpu, it.sptep);

		sp = NULL;
		if (!is_shadow_present_pte(*it.sptep)) {
			table_gfn = gw->table_gfn[it.level - 2];
			access = gw->pt_access[it.level - 2];
			sp = kvm_mmu_get_page(vcpu, table_gfn, addr, it.level-1,
					      false, access);
		}

		/*
		 * Verify that the gpte in the page we've just write
		 * protected is still there.
		 */
		if (FNAME(gpte_changed)(vcpu, gw, it.level - 1))
			goto out_gpte_changed;

		if (sp)
			link_shadow_page(vcpu, it.sptep, sp);
	}

	level = kvm_mmu_hugepage_adjust(vcpu, gw->gfn, max_level, &pfn,
					pfnpg->page, huge_page_disallowed,
					&req_level);

	trace_kvm_mmu_spte_requested(addr, gw->level, pfn);

	for (; shadow_walk_okay(&it); shadow_walk_next(&it)) {
		clear_sp_write_flooding_count(it.sptep);

		/*
		 * We cannot overwrite existing page tables with an NX
		 * large page, as the leaf could be executable.
		 */
		if (nx_huge_page_workaround_enabled)
			disallowed_hugepage_adjust(*it.sptep, gw->gfn, it.level,
						   &pfn, &level);

		base_gfn = gw->gfn & ~(KVM_PAGES_PER_HPAGE(it.level) - 1);
		if (it.level == level)
			break;

		validate_direct_spte(vcpu, it.sptep, direct_access);

		drop_large_spte(vcpu, it.sptep);

		if (!is_shadow_present_pte(*it.sptep)) {
			sp = kvm_mmu_get_page(vcpu, base_gfn, addr,
					      it.level - 1, true, direct_access);
			link_shadow_page(vcpu, it.sptep, sp);
			if (huge_page_disallowed && req_level >= it.level)
				account_huge_nx_page(vcpu->kvm, sp);
		}
	}

	ret = mmu_set_spte(vcpu, it.sptep, gw->pte_access, write_fault,
			   it.level, base_gfn, pfn, prefault, map_writable);
	if (ret == RET_PF_SPURIOUS)
		return ret;

	FNAME(pte_prefetch)(vcpu, gw, it.sptep);
	++vcpu->stat.pf_fixed;
	return ret;

out_gpte_changed:
	return RET_PF_RETRY;
}

 /*
 * To see whether the mapped gfn can write its page table in the current
 * mapping.
 *
 * It is the helper function of FNAME(page_fault). When guest uses large page
 * size to map the writable gfn which is used as current page table, we should
 * force kvm to use small page size to map it because new shadow page will be
 * created when kvm establishes shadow page table that stop kvm using large
 * page size. Do it early can avoid unnecessary #PF and emulation.
 *
 * @write_fault_to_shadow_pgtable will return true if the fault gfn is
 * currently used as its page table.
 *
 * Note: the PDPT page table is not checked for PAE-32 bit guest. It is ok
 * since the PDPT is always shadowed, that means, we can not use large page
 * size to map the gfn which is used as PDPT.
 */
static bool
FNAME(is_self_change_mapping)(struct kvm_vcpu *vcpu,
			      struct guest_walker *walker, bool user_fault,
			      bool *write_fault_to_shadow_pgtable)
{
	int level;
	gfn_t mask = ~(KVM_PAGES_PER_HPAGE(walker->level) - 1);
	bool self_changed = false;

	if (!(walker->pte_access & ACC_WRITE_MASK ||
	    (!is_cr0_wp(vcpu->arch.mmu) && !user_fault)))
		return false;

	for (level = walker->level; level <= walker->max_level; level++) {
		gfn_t gfn = walker->gfn ^ walker->table_gfn[level - 1];

		self_changed |= !(gfn & mask);
		*write_fault_to_shadow_pgtable |= !gfn;
	}

	return self_changed;
}

/*
 * Page fault handler.  There are several causes for a page fault:
 *   - there is no shadow pte for the guest pte
 *   - write access through a shadow pte marked read only so that we can set
 *     the dirty bit
 *   - write access to a shadow pte marked read only so we can update the page
 *     dirty bitmap, when userspace requests it
 *   - mmio access; in this case we will never install a present shadow pte
 *   - normal guest page fault due to the guest pte marked not present, not
 *     writable, or not executable
 *
 *  Returns: 1 if we need to emulate the instruction, 0 otherwise, or
 *           a negative value on error.
 */
static int FNAME(page_fault)(struct kvm_vcpu *vcpu, gpa_t addr, u32 error_code,
			     bool prefault)
{
	bool write_fault = error_code & PFERR_WRITE_MASK;
	bool user_fault = error_code & PFERR_USER_MASK;
	struct guest_walker walker;
	int r;
	struct kvm_pfn_page pfnpg;
	hva_t hva;
	unsigned long mmu_seq;
	bool map_writable, is_self_change_mapping;
	int max_level;

	pgprintk("%s: addr %lx err %x\n", __func__, addr, error_code);

	/*
	 * If PFEC.RSVD is set, this is a shadow page fault.
	 * The bit needs to be cleared before walking guest page tables.
	 */
	error_code &= ~PFERR_RSVD_MASK;

	/*
	 * Look up the guest pte for the faulting address.
	 */
	r = FNAME(walk_addr)(&walker, vcpu, addr, error_code);

	/*
	 * The page is not mapped by the guest.  Let the guest handle it.
	 */
	if (!r) {
		pgprintk("%s: guest page fault\n", __func__);
		if (!prefault)
			kvm_inject_emulated_page_fault(vcpu, &walker.fault);

		return RET_PF_RETRY;
	}

	if (page_fault_handle_page_track(vcpu, error_code, walker.gfn)) {
		shadow_page_table_clear_flood(vcpu, addr);
		return RET_PF_EMULATE;
	}

	r = mmu_topup_memory_caches(vcpu, true);
	if (r)
		return r;

	vcpu->arch.write_fault_to_shadow_pgtable = false;

	is_self_change_mapping = FNAME(is_self_change_mapping)(vcpu,
	      &walker, user_fault, &vcpu->arch.write_fault_to_shadow_pgtable);

	if (is_self_change_mapping)
		max_level = PG_LEVEL_4K;
	else
		max_level = walker.level;

	mmu_seq = vcpu->kvm->mmu_notifier_seq;
	smp_rmb();

	if (try_async_pf(vcpu, prefault, walker.gfn, addr, &pfnpg, &hva,
			 write_fault, &map_writable))
		return RET_PF_RETRY;

	if (handle_abnormal_pfn(vcpu, addr, walker.gfn, pfnpg.pfn,
				walker.pte_access, &r))
		return r;

	/*
	 * Do not change pte_access if the pfn is a mmio page, otherwise
	 * we will cache the incorrect access into mmio spte.
	 */
	if (write_fault && !(walker.pte_access & ACC_WRITE_MASK) &&
<<<<<<< HEAD
	    !is_cr0_wp(vcpu->arch.mmu) && !user_fault && !is_noslot_pfn(pfn)) {
=======
	    !is_write_protection(vcpu) && !user_fault &&
	    !is_noslot_pfn(pfnpg.pfn)) {
>>>>>>> 22108199
		walker.pte_access |= ACC_WRITE_MASK;
		walker.pte_access &= ~ACC_USER_MASK;

		/*
		 * If we converted a user page to a kernel page,
		 * so that the kernel can write to it when cr0.wp=0,
		 * then we should prevent the kernel from executing it
		 * if SMEP is enabled.
		 */
		if (is_cr4_smep(vcpu->arch.mmu))
			walker.pte_access &= ~ACC_EXEC_MASK;
	}

	r = RET_PF_RETRY;
	write_lock(&vcpu->kvm->mmu_lock);
	if (!is_noslot_pfn(pfnpg.pfn) &&
	    mmu_notifier_retry_hva(vcpu->kvm, mmu_seq, hva))
		goto out_unlock;

	kvm_mmu_audit(vcpu, AUDIT_PRE_PAGE_FAULT);
	r = make_mmu_pages_available(vcpu);
	if (r)
		goto out_unlock;
	r = FNAME(fetch)(vcpu, addr, &walker, error_code, max_level, &pfnpg,
			 map_writable, prefault);
	kvm_mmu_audit(vcpu, AUDIT_POST_PAGE_FAULT);

out_unlock:
	write_unlock(&vcpu->kvm->mmu_lock);
	if (pfnpg.page)
		put_page(pfnpg.page);
	return r;
}

static gpa_t FNAME(get_level1_sp_gpa)(struct kvm_mmu_page *sp)
{
	int offset = 0;

	WARN_ON(sp->role.level != PG_LEVEL_4K);

	if (PTTYPE == 32)
		offset = sp->role.quadrant << PT64_LEVEL_BITS;

	return gfn_to_gpa(sp->gfn) + offset * sizeof(pt_element_t);
}

static void FNAME(invlpg)(struct kvm_vcpu *vcpu, gva_t gva, hpa_t root_hpa)
{
	struct kvm_shadow_walk_iterator iterator;
	struct kvm_mmu_page *sp;
	u64 old_spte;
	int level;
	u64 *sptep;

	vcpu_clear_mmio_info(vcpu, gva);

	/*
	 * No need to check return value here, rmap_can_add() can
	 * help us to skip pte prefetch later.
	 */
	mmu_topup_memory_caches(vcpu, true);

	if (!VALID_PAGE(root_hpa)) {
		WARN_ON(1);
		return;
	}

	write_lock(&vcpu->kvm->mmu_lock);
	for_each_shadow_entry_using_root(vcpu, root_hpa, gva, iterator) {
		level = iterator.level;
		sptep = iterator.sptep;

		sp = sptep_to_sp(sptep);
		old_spte = *sptep;
		if (is_last_spte(old_spte, level)) {
			pt_element_t gpte;
			gpa_t pte_gpa;

			if (!sp->unsync)
				break;

			pte_gpa = FNAME(get_level1_sp_gpa)(sp);
			pte_gpa += (sptep - sp->spt) * sizeof(pt_element_t);

			mmu_page_zap_pte(vcpu->kvm, sp, sptep, NULL);
			if (is_shadow_present_pte(old_spte))
				kvm_flush_remote_tlbs_with_address(vcpu->kvm,
					sp->gfn, KVM_PAGES_PER_HPAGE(sp->role.level));

			if (!rmap_can_add(vcpu))
				break;

			if (kvm_vcpu_read_guest_atomic(vcpu, pte_gpa, &gpte,
						       sizeof(pt_element_t)))
				break;

			FNAME(update_pte)(vcpu, sp, sptep, &gpte);
		}

		if (!is_shadow_present_pte(*sptep) || !sp->unsync_children)
			break;
	}
	write_unlock(&vcpu->kvm->mmu_lock);
}

/* Note, @addr is a GPA when gva_to_gpa() translates an L2 GPA to an L1 GPA. */
static gpa_t FNAME(gva_to_gpa)(struct kvm_vcpu *vcpu, gpa_t addr, u32 access,
			       struct x86_exception *exception)
{
	struct guest_walker walker;
	gpa_t gpa = UNMAPPED_GVA;
	int r;

	r = FNAME(walk_addr)(&walker, vcpu, addr, access);

	if (r) {
		gpa = gfn_to_gpa(walker.gfn);
		gpa |= addr & ~PAGE_MASK;
	} else if (exception)
		*exception = walker.fault;

	return gpa;
}

#if PTTYPE != PTTYPE_EPT
/* Note, gva_to_gpa_nested() is only used to translate L2 GVAs. */
static gpa_t FNAME(gva_to_gpa_nested)(struct kvm_vcpu *vcpu, gpa_t vaddr,
				      u32 access,
				      struct x86_exception *exception)
{
	struct guest_walker walker;
	gpa_t gpa = UNMAPPED_GVA;
	int r;

#ifndef CONFIG_X86_64
	/* A 64-bit GVA should be impossible on 32-bit KVM. */
	WARN_ON_ONCE(vaddr >> 32);
#endif

	r = FNAME(walk_addr_nested)(&walker, vcpu, vaddr, access);

	if (r) {
		gpa = gfn_to_gpa(walker.gfn);
		gpa |= vaddr & ~PAGE_MASK;
	} else if (exception)
		*exception = walker.fault;

	return gpa;
}
#endif

/*
 * Using the cached information from sp->gfns is safe because:
 * - The spte has a reference to the struct page, so the pfn for a given gfn
 *   can't change unless all sptes pointing to it are nuked first.
 *
 * Note:
 *   We should flush all tlbs if spte is dropped even though guest is
 *   responsible for it. Since if we don't, kvm_mmu_notifier_invalidate_page
 *   and kvm_mmu_notifier_invalidate_range_start detect the mapping page isn't
 *   used by guest then tlbs are not flushed, so guest is allowed to access the
 *   freed pages.
 *   And we increase kvm->tlbs_dirty to delay tlbs flush in this case.
 */
static int FNAME(sync_page)(struct kvm_vcpu *vcpu, struct kvm_mmu_page *sp)
{
	union kvm_mmu_page_role mmu_role = vcpu->arch.mmu->mmu_role.base;
	int i, nr_present = 0;
	bool host_writable;
	gpa_t first_pte_gpa;
	int set_spte_ret = 0;

	/*
	 * Ignore various flags when verifying that it's safe to sync a shadow
	 * page using the current MMU context.
	 *
	 *  - level: not part of the overall MMU role and will never match as the MMU's
	 *           level tracks the root level
	 *  - access: updated based on the new guest PTE
	 *  - quadrant: not part of the overall MMU role (similar to level)
	 */
	const union kvm_mmu_page_role sync_role_ign = {
		.level = 0xf,
		.access = 0x7,
		.quadrant = 0x3,
	};

	/*
	 * Direct pages can never be unsync, and KVM should never attempt to
	 * sync a shadow page for a different MMU context, e.g. if the role
	 * differs then the memslot lookup (SMM vs. non-SMM) will be bogus, the
	 * reserved bits checks will be wrong, etc...
	 */
	if (WARN_ON_ONCE(sp->role.direct ||
			 (sp->role.word ^ mmu_role.word) & ~sync_role_ign.word))
		return 0;

	first_pte_gpa = FNAME(get_level1_sp_gpa)(sp);

	for (i = 0; i < PT64_ENT_PER_PAGE; i++) {
		unsigned pte_access;
		pt_element_t gpte;
		gpa_t pte_gpa;
		gfn_t gfn;

		if (!sp->spt[i])
			continue;

		pte_gpa = first_pte_gpa + i * sizeof(pt_element_t);

		if (kvm_vcpu_read_guest_atomic(vcpu, pte_gpa, &gpte,
					       sizeof(pt_element_t)))
			return 0;

		if (FNAME(prefetch_invalid_gpte)(vcpu, sp, &sp->spt[i], gpte)) {
			/*
			 * Update spte before increasing tlbs_dirty to make
			 * sure no tlb flush is lost after spte is zapped; see
			 * the comments in kvm_flush_remote_tlbs().
			 */
			smp_wmb();
			vcpu->kvm->tlbs_dirty++;
			continue;
		}

		gfn = gpte_to_gfn(gpte);
		pte_access = sp->role.access;
		pte_access &= FNAME(gpte_access)(gpte);
		FNAME(protect_clean_gpte)(vcpu->arch.mmu, &pte_access, gpte);

		if (sync_mmio_spte(vcpu, &sp->spt[i], gfn, pte_access,
		      &nr_present))
			continue;

		if (gfn != sp->gfns[i]) {
			drop_spte(vcpu->kvm, &sp->spt[i]);
			/*
			 * The same as above where we are doing
			 * prefetch_invalid_gpte().
			 */
			smp_wmb();
			vcpu->kvm->tlbs_dirty++;
			continue;
		}

		nr_present++;

		host_writable = sp->spt[i] & shadow_host_writable_mask;

		set_spte_ret |= set_spte(vcpu, &sp->spt[i],
					 pte_access, PG_LEVEL_4K,
					 gfn, spte_to_pfn(sp->spt[i]),
					 true, false, host_writable);
	}

	if (set_spte_ret & SET_SPTE_NEED_REMOTE_TLB_FLUSH)
		kvm_flush_remote_tlbs(vcpu->kvm);

	return nr_present;
}

#undef pt_element_t
#undef guest_walker
#undef FNAME
#undef PT_BASE_ADDR_MASK
#undef PT_INDEX
#undef PT_LVL_ADDR_MASK
#undef PT_LVL_OFFSET_MASK
#undef PT_LEVEL_BITS
#undef PT_MAX_FULL_LEVELS
#undef gpte_to_gfn
#undef gpte_to_gfn_lvl
#undef CMPXCHG
#undef PT_GUEST_ACCESSED_MASK
#undef PT_GUEST_DIRTY_MASK
#undef PT_GUEST_DIRTY_SHIFT
#undef PT_GUEST_ACCESSED_SHIFT
#undef PT_HAVE_ACCESSED_DIRTY<|MERGE_RESOLUTION|>--- conflicted
+++ resolved
@@ -897,12 +897,8 @@
 	 * we will cache the incorrect access into mmio spte.
 	 */
 	if (write_fault && !(walker.pte_access & ACC_WRITE_MASK) &&
-<<<<<<< HEAD
-	    !is_cr0_wp(vcpu->arch.mmu) && !user_fault && !is_noslot_pfn(pfn)) {
-=======
-	    !is_write_protection(vcpu) && !user_fault &&
+	    !is_cr0_wp(vcpu->arch.mmu) && !user_fault &&
 	    !is_noslot_pfn(pfnpg.pfn)) {
->>>>>>> 22108199
 		walker.pte_access |= ACC_WRITE_MASK;
 		walker.pte_access &= ~ACC_USER_MASK;
 
