--- conflicted
+++ resolved
@@ -228,16 +228,12 @@
 	if (!TME_ACTIVATE_LOCKED(tme_activate) || !TME_ACTIVATE_ENABLED(tme_activate)) {
 		pr_info_once("x86/tme: not enabled by BIOS\n");
 		mktme_status = MKTME_DISABLED;
-<<<<<<< HEAD
-=======
 		clear_cpu_cap(c, X86_FEATURE_TME);
->>>>>>> 0c383648
 		return;
 	}
 
 	if (mktme_status != MKTME_UNINITIALIZED)
 		goto detect_keyid_bits;
-<<<<<<< HEAD
 
 	pr_info("x86/tme: enabled by BIOS\n");
 
@@ -271,40 +267,6 @@
 	 * bits.  Update cpuinfo_x86::x86_phys_bits accordingly.
 	 */
 	c->x86_phys_bits -= keyid_bits;
-=======
-
-	pr_info("x86/tme: enabled by BIOS\n");
-
-	tme_policy = TME_ACTIVATE_POLICY(tme_activate);
-	if (tme_policy != TME_ACTIVATE_POLICY_AES_XTS_128)
-		pr_warn("x86/tme: Unknown policy is active: %#llx\n", tme_policy);
-
-	tme_crypto_algs = TME_ACTIVATE_CRYPTO_ALGS(tme_activate);
-	if (!(tme_crypto_algs & TME_ACTIVATE_CRYPTO_AES_XTS_128)) {
-		pr_err("x86/mktme: No known encryption algorithm is supported: %#llx\n",
-				tme_crypto_algs);
-		mktme_status = MKTME_DISABLED;
-	}
-detect_keyid_bits:
-	keyid_bits = TME_ACTIVATE_KEYID_BITS(tme_activate);
-	nr_keyids = (1UL << keyid_bits) - 1;
-	if (nr_keyids) {
-		pr_info_once("x86/mktme: enabled by BIOS\n");
-		pr_info_once("x86/mktme: %d KeyIDs available\n", nr_keyids);
-	} else {
-		pr_info_once("x86/mktme: disabled by BIOS\n");
-	}
-
-	if (mktme_status == MKTME_UNINITIALIZED) {
-		/* MKTME is usable */
-		mktme_status = MKTME_ENABLED;
-	}
-
-	/*
-	 * KeyID bits effectively lower the number of physical address
-	 * bits.  Update cpuinfo_x86::x86_phys_bits accordingly.
-	 */
-	c->x86_phys_bits -= keyid_bits;
 }
 
 void intel_unlock_cpuid_leafs(struct cpuinfo_x86 *c)
@@ -321,7 +283,6 @@
 	 */
 	if (msr_clear_bit(MSR_IA32_MISC_ENABLE, MSR_IA32_MISC_ENABLE_LIMIT_CPUID_BIT) > 0)
 		c->cpuid_level = cpuid_eax(0);
->>>>>>> 0c383648
 }
 
 static void early_init_intel(struct cpuinfo_x86 *c)
