--- conflicted
+++ resolved
@@ -99,11 +99,7 @@
 		else if (!cpu_has_feature(CPU_FTR_POWER9_DD1) && p9_SDAR_MODE(event))
 			*mmcra |=  p9_SDAR_MODE(event) << MMCRA_SDAR_MODE_SHIFT;
 		else
-<<<<<<< HEAD
-			*mmcra |= MMCRA_SDAR_MODE_TLB;
-=======
 			*mmcra |= MMCRA_SDAR_MODE_DCACHE;
->>>>>>> bb176f67
 	} else
 		*mmcra |= MMCRA_SDAR_MODE_TLB;
 }
