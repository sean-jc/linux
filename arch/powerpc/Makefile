# This file is included by the global makefile so that you can add your own
# architecture-specific flags and dependencies. Remember to do have actions
# for "archclean" and "archdep" for cleaning up and making dependencies for
# this architecture.
#
# This file is subject to the terms and conditions of the GNU General Public
# License.  See the file "COPYING" in the main directory of this archive
# for more details.
#
# Copyright (C) 1994 by Linus Torvalds
# Changes for PPC by Gary Thomas
# Rewritten by Cort Dougan and Paul Mackerras
#

HAS_BIARCH	:= $(call cc-option-yn, -m32)

# Set default 32 bits cross compilers for vdso and boot wrapper
CROSS32_COMPILE ?=

ifeq ($(HAS_BIARCH),y)
ifeq ($(CROSS32_COMPILE),)
ifdef CONFIG_PPC32
# These options will be overridden by any -mcpu option that the CPU
# or platform code sets later on the command line, but they are needed
# to set a sane 32-bit cpu target for the 64-bit cross compiler which
# may default to the wrong ISA.
KBUILD_CFLAGS		+= -mcpu=powerpc
KBUILD_AFLAGS		+= -mcpu=powerpc
endif
endif
endif

ifdef CONFIG_PPC_BOOK3S_32
KBUILD_CFLAGS		+= -mcpu=powerpc
<<<<<<< HEAD
endif

ifeq ($(CROSS_COMPILE),)
KBUILD_DEFCONFIG := $(shell uname -m)_defconfig
else
KBUILD_DEFCONFIG := ppc64_defconfig
=======
>>>>>>> 0ecfebd2
endif

# If we're on a ppc/ppc64/ppc64le machine use that defconfig, otherwise just use
# ppc64_defconfig because we have nothing better to go on.
uname := $(shell uname -m)
KBUILD_DEFCONFIG := $(if $(filter ppc%,$(uname)),$(uname),ppc64)_defconfig

ifdef CONFIG_PPC64
new_nm := $(shell if $(NM) --help 2>&1 | grep -- '--synthetic' > /dev/null; then echo y; else echo n; fi)

ifeq ($(new_nm),y)
NM		:= $(NM) --synthetic
endif
endif

# BITS is used as extension for files which are available in a 32 bit
# and a 64 bit version to simplify shared Makefiles.
# e.g.: obj-y += foo_$(BITS).o
export BITS

ifdef CONFIG_PPC64
        BITS := 64
else
        BITS := 32
endif

machine-y = ppc
machine-$(CONFIG_PPC64) += 64
machine-$(CONFIG_CPU_LITTLE_ENDIAN) += le
UTS_MACHINE := $(subst $(space),,$(machine-y))

# XXX This needs to be before we override LD below
ifdef CONFIG_PPC32
KBUILD_LDFLAGS_MODULE += arch/powerpc/lib/crtsavres.o
else
KBUILD_LDFLAGS_MODULE += -T $(srctree)/arch/powerpc/kernel/module.lds
ifeq ($(call ld-ifversion, -ge, 225000000, y),y)
# Have the linker provide sfpr if possible.
# There is a corresponding test in arch/powerpc/lib/Makefile
KBUILD_LDFLAGS_MODULE += --save-restore-funcs
else
KBUILD_LDFLAGS_MODULE += arch/powerpc/lib/crtsavres.o
endif
endif

ifdef CONFIG_CPU_LITTLE_ENDIAN
KBUILD_CFLAGS	+= -mlittle-endian
KBUILD_LDFLAGS	+= -EL
LDEMULATION	:= lppc
GNUTARGET	:= powerpcle
MULTIPLEWORD	:= -mno-multiple
KBUILD_CFLAGS_MODULE += $(call cc-option,-mno-save-toc-indirect)
else
KBUILD_CFLAGS += $(call cc-option,-mbig-endian)
KBUILD_LDFLAGS	+= -EB
LDEMULATION	:= ppc
GNUTARGET	:= powerpc
MULTIPLEWORD	:= -mmultiple
endif

ifdef CONFIG_PPC64
cflags-$(CONFIG_CPU_BIG_ENDIAN)		+= $(call cc-option,-mabi=elfv1)
cflags-$(CONFIG_CPU_BIG_ENDIAN)		+= $(call cc-option,-mcall-aixdesc)
aflags-$(CONFIG_CPU_BIG_ENDIAN)		+= $(call cc-option,-mabi=elfv1)
aflags-$(CONFIG_CPU_LITTLE_ENDIAN)	+= -mabi=elfv2
endif

ifndef CONFIG_CC_IS_CLANG
  cflags-$(CONFIG_CPU_LITTLE_ENDIAN)	+= -mno-strict-align
endif

cflags-$(CONFIG_CPU_BIG_ENDIAN)		+= $(call cc-option,-mbig-endian)
cflags-$(CONFIG_CPU_LITTLE_ENDIAN)	+= -mlittle-endian
aflags-$(CONFIG_CPU_BIG_ENDIAN)		+= $(call cc-option,-mbig-endian)
aflags-$(CONFIG_CPU_LITTLE_ENDIAN)	+= -mlittle-endian

ifeq ($(HAS_BIARCH),y)
KBUILD_CFLAGS	+= -m$(BITS)
KBUILD_AFLAGS	+= -m$(BITS) -Wl,-a$(BITS)
KBUILD_LDFLAGS	+= -m elf$(BITS)$(LDEMULATION)
KBUILD_ARFLAGS	+= --target=elf$(BITS)-$(GNUTARGET)
endif

cflags-$(CONFIG_STACKPROTECTOR)	+= -mstack-protector-guard=tls
ifdef CONFIG_PPC64
cflags-$(CONFIG_STACKPROTECTOR)	+= -mstack-protector-guard-reg=r13
else
cflags-$(CONFIG_STACKPROTECTOR)	+= -mstack-protector-guard-reg=r2
endif

LDFLAGS_vmlinux-y := -Bstatic
LDFLAGS_vmlinux-$(CONFIG_RELOCATABLE) := -pie
LDFLAGS_vmlinux	:= $(LDFLAGS_vmlinux-y)
LDFLAGS_vmlinux += $(call ld-option,--orphan-handling=warn)

ifdef CONFIG_PPC64
ifeq ($(call cc-option-yn,-mcmodel=medium),y)
	# -mcmodel=medium breaks modules because it uses 32bit offsets from
	# the TOC pointer to create pointers where possible. Pointers into the
	# percpu data area are created by this method.
	#
	# The kernel module loader relocates the percpu data section from the
	# original location (starting with 0xd...) to somewhere in the base
	# kernel percpu data space (starting with 0xc...). We need a full
	# 64bit relocation for this to work, hence -mcmodel=large.
	KBUILD_CFLAGS_MODULE += -mcmodel=large
else
	export NO_MINIMAL_TOC := -mno-minimal-toc
endif
endif

CFLAGS-$(CONFIG_PPC64)	:= $(call cc-option,-mtraceback=no)
ifdef CONFIG_CPU_LITTLE_ENDIAN
CFLAGS-$(CONFIG_PPC64)	+= $(call cc-option,-mabi=elfv2,$(call cc-option,-mcall-aixdesc))
AFLAGS-$(CONFIG_PPC64)	+= $(call cc-option,-mabi=elfv2)
else
CFLAGS-$(CONFIG_PPC64)	+= $(call cc-option,-mabi=elfv1)
CFLAGS-$(CONFIG_PPC64)	+= $(call cc-option,-mcall-aixdesc)
AFLAGS-$(CONFIG_PPC64)	+= $(call cc-option,-mabi=elfv1)
endif
CFLAGS-$(CONFIG_PPC64)	+= $(call cc-option,-mcmodel=medium,$(call cc-option,-mminimal-toc))
CFLAGS-$(CONFIG_PPC64)	+= $(call cc-option,-mno-pointers-to-nested-functions)

# Clang unconditionally reserves r2 on ppc32 and does not support the flag
# https://bugs.llvm.org/show_bug.cgi?id=39555
CFLAGS-$(CONFIG_PPC32)	:= $(call cc-option, -ffixed-r2)

# Clang doesn't support -mmultiple / -mno-multiple
# https://bugs.llvm.org/show_bug.cgi?id=39556
CFLAGS-$(CONFIG_PPC32)	+= $(call cc-option, $(MULTIPLEWORD))

CFLAGS-$(CONFIG_PPC32)	+= $(call cc-option,-mno-readonly-in-sdata)

ifdef CONFIG_PPC_BOOK3S_64
ifdef CONFIG_CPU_LITTLE_ENDIAN
CFLAGS-$(CONFIG_GENERIC_CPU) += -mcpu=power8
CFLAGS-$(CONFIG_GENERIC_CPU) += $(call cc-option,-mtune=power9,-mtune=power8)
else
CFLAGS-$(CONFIG_GENERIC_CPU) += $(call cc-option,-mtune=power7,$(call cc-option,-mtune=power5))
CFLAGS-$(CONFIG_GENERIC_CPU) += $(call cc-option,-mcpu=power5,-mcpu=power4)
endif
else
CFLAGS-$(CONFIG_GENERIC_CPU) += -mcpu=powerpc64
endif

ifdef CONFIG_FUNCTION_TRACER
CC_FLAGS_FTRACE := -pg
ifdef CONFIG_MPROFILE_KERNEL
CC_FLAGS_FTRACE += -mprofile-kernel
endif
# Work around gcc code-gen bugs with -pg / -fno-omit-frame-pointer in gcc <= 4.8
# https://gcc.gnu.org/bugzilla/show_bug.cgi?id=44199
# https://gcc.gnu.org/bugzilla/show_bug.cgi?id=52828
ifndef CONFIG_CC_IS_CLANG
CC_FLAGS_FTRACE	+= $(call cc-ifversion, -lt, 0409, -mno-sched-epilog)
endif
endif

CFLAGS-$(CONFIG_TARGET_CPU_BOOL) += $(call cc-option,-mcpu=$(CONFIG_TARGET_CPU))

# Altivec option not allowed with e500mc64 in GCC.
ifdef CONFIG_ALTIVEC
E5500_CPU := -mcpu=powerpc64
else
E5500_CPU := $(call cc-option,-mcpu=e500mc64,-mcpu=powerpc64)
endif
CFLAGS-$(CONFIG_E5500_CPU) += $(E5500_CPU)
CFLAGS-$(CONFIG_E6500_CPU) += $(call cc-option,-mcpu=e6500,$(E5500_CPU))

ifdef CONFIG_PPC32
ifdef CONFIG_PPC_E500MC
CFLAGS-y += $(call cc-option,-mcpu=e500mc,-mcpu=powerpc)
else
CFLAGS-$(CONFIG_E500) += $(call cc-option,-mcpu=8540 -msoft-float,-mcpu=powerpc)
endif
endif

asinstr := $(call as-instr,lis 9$(comma)foo@high,-DHAVE_AS_ATHIGH=1)

<<<<<<< HEAD
KBUILD_CPPFLAGS	+= -Iarch/$(ARCH) $(asinstr)
=======
KBUILD_CPPFLAGS	+= -I $(srctree)/arch/$(ARCH) $(asinstr)
>>>>>>> 0ecfebd2
KBUILD_AFLAGS	+= $(AFLAGS-y)
KBUILD_CFLAGS	+= $(call cc-option,-msoft-float)
KBUILD_CFLAGS	+= -pipe $(CFLAGS-y)
CPP		= $(CC) -E $(KBUILD_CFLAGS)

CHECKFLAGS	+= -m$(BITS) -D__powerpc__ -D__powerpc$(BITS)__
ifdef CONFIG_CPU_BIG_ENDIAN
CHECKFLAGS	+= -D__BIG_ENDIAN__
else
CHECKFLAGS	+= -D__LITTLE_ENDIAN__
endif

ifdef CONFIG_476FPE_ERR46
	KBUILD_LDFLAGS_MODULE += --ppc476-workaround \
		-T $(srctree)/arch/powerpc/platforms/44x/ppc476_modules.lds
endif

# No AltiVec or VSX instructions when building kernel
KBUILD_CFLAGS += $(call cc-option,-mno-altivec)
KBUILD_CFLAGS += $(call cc-option,-mno-vsx)

# No SPE instruction when building kernel
# (We use all available options to help semi-broken compilers)
KBUILD_CFLAGS += $(call cc-option,-mno-spe)
KBUILD_CFLAGS += $(call cc-option,-mspe=no)

# FIXME: the module load should be taught about the additional relocs
# generated by this.
# revert to pre-gcc-4.4 behaviour of .eh_frame
KBUILD_CFLAGS	+= $(call cc-option,-fno-dwarf2-cfi-asm)

# Never use string load/store instructions as they are
# often slow when they are implemented at all
KBUILD_CFLAGS		+= $(call cc-option,-mno-string)

cpu-as-$(CONFIG_4xx)		+= -Wa,-m405
cpu-as-$(CONFIG_ALTIVEC)	+= $(call as-option,-Wa$(comma)-maltivec)
cpu-as-$(CONFIG_E200)		+= -Wa,-me200
cpu-as-$(CONFIG_E500)		+= -Wa,-me500

# When using '-many -mpower4' gas will first try and find a matching power4
# mnemonic and failing that it will allow any valid mnemonic that GAS knows
# about. GCC will pass -many to GAS when assembling, clang does not.
cpu-as-$(CONFIG_PPC_BOOK3S_64)	+= -Wa,-mpower4 -Wa,-many
cpu-as-$(CONFIG_PPC_E500MC)	+= $(call as-option,-Wa$(comma)-me500mc)

KBUILD_AFLAGS += $(cpu-as-y)
KBUILD_CFLAGS += $(cpu-as-y)

KBUILD_AFLAGS += $(aflags-y)
KBUILD_CFLAGS += $(cflags-y)

head-y				:= arch/powerpc/kernel/head_$(BITS).o
head-$(CONFIG_PPC_8xx)		:= arch/powerpc/kernel/head_8xx.o
head-$(CONFIG_40x)		:= arch/powerpc/kernel/head_40x.o
head-$(CONFIG_44x)		:= arch/powerpc/kernel/head_44x.o
head-$(CONFIG_FSL_BOOKE)	:= arch/powerpc/kernel/head_fsl_booke.o

head-$(CONFIG_PPC64)		+= arch/powerpc/kernel/entry_64.o
head-$(CONFIG_PPC_FPU)		+= arch/powerpc/kernel/fpu.o
head-$(CONFIG_ALTIVEC)		+= arch/powerpc/kernel/vector.o
head-$(CONFIG_PPC_OF_BOOT_TRAMPOLINE)  += arch/powerpc/kernel/prom_init.o

# See arch/powerpc/Kbuild for content of core part of the kernel
core-y += arch/powerpc/

drivers-$(CONFIG_OPROFILE)	+= arch/powerpc/oprofile/

# Default to zImage, override when needed
all: zImage

# With make 3.82 we cannot mix normal and wildcard targets
BOOT_TARGETS1 := zImage zImage.initrd uImage
BOOT_TARGETS2 := zImage% dtbImage% treeImage.% cuImage.% simpleImage.% uImage.%

PHONY += $(BOOT_TARGETS1) $(BOOT_TARGETS2)

boot := arch/$(ARCH)/boot

$(BOOT_TARGETS1): vmlinux
	$(Q)$(MAKE) $(build)=$(boot) $(patsubst %,$(boot)/%,$@)
$(BOOT_TARGETS2): vmlinux
	$(Q)$(MAKE) $(build)=$(boot) $(patsubst %,$(boot)/%,$@)


bootwrapper_install:
	$(Q)$(MAKE) $(build)=$(boot) $(patsubst %,$(boot)/%,$@)

# Used to create 'merged defconfigs'
# To use it $(call) it with the first argument as the base defconfig
# and the second argument as a space separated list of .config files to merge,
# without the .config suffix.
define merge_into_defconfig
	$(Q)$(CONFIG_SHELL) $(srctree)/scripts/kconfig/merge_config.sh \
		-m -O $(objtree) $(srctree)/arch/$(ARCH)/configs/$(1) \
		$(foreach config,$(2),$(srctree)/arch/$(ARCH)/configs/$(config).config)
	+$(Q)$(MAKE) -f $(srctree)/Makefile olddefconfig
endef

PHONY += pseries_le_defconfig
pseries_le_defconfig:
	$(call merge_into_defconfig,pseries_defconfig,le)

PHONY += ppc64le_defconfig
ppc64le_defconfig:
	$(call merge_into_defconfig,ppc64_defconfig,le)

PHONY += ppc64le_guest_defconfig
ppc64le_guest_defconfig:
	$(call merge_into_defconfig,ppc64_defconfig,le guest)

PHONY += ppc64_guest_defconfig
ppc64_guest_defconfig:
	$(call merge_into_defconfig,ppc64_defconfig,be guest)

PHONY += powernv_be_defconfig
powernv_be_defconfig:
	$(call merge_into_defconfig,powernv_defconfig,be)

PHONY += mpc85xx_defconfig
mpc85xx_defconfig:
	$(call merge_into_defconfig,mpc85xx_basic_defconfig,\
		85xx-32bit 85xx-hw fsl-emb-nonhw)

PHONY += mpc85xx_smp_defconfig
mpc85xx_smp_defconfig:
	$(call merge_into_defconfig,mpc85xx_basic_defconfig,\
		85xx-32bit 85xx-smp 85xx-hw fsl-emb-nonhw)

PHONY += corenet32_smp_defconfig
corenet32_smp_defconfig:
	$(call merge_into_defconfig,corenet_basic_defconfig,\
		85xx-32bit 85xx-smp 85xx-hw fsl-emb-nonhw dpaa)

PHONY += corenet64_smp_defconfig
corenet64_smp_defconfig:
	$(call merge_into_defconfig,corenet_basic_defconfig,\
		85xx-64bit 85xx-smp altivec 85xx-hw fsl-emb-nonhw dpaa)

PHONY += mpc86xx_defconfig
mpc86xx_defconfig:
	$(call merge_into_defconfig,mpc86xx_basic_defconfig,\
		86xx-hw fsl-emb-nonhw)

PHONY += mpc86xx_smp_defconfig
mpc86xx_smp_defconfig:
	$(call merge_into_defconfig,mpc86xx_basic_defconfig,\
		86xx-smp 86xx-hw fsl-emb-nonhw)

PHONY += ppc32_allmodconfig
ppc32_allmodconfig:
	$(Q)$(MAKE) KCONFIG_ALLCONFIG=$(srctree)/arch/powerpc/configs/book3s_32.config \
		-f $(srctree)/Makefile allmodconfig

PHONY += ppc_defconfig
ppc_defconfig:
	$(call merge_into_defconfig,book3s_32.config,)

PHONY += ppc64le_allmodconfig
ppc64le_allmodconfig:
	$(Q)$(MAKE) KCONFIG_ALLCONFIG=$(srctree)/arch/powerpc/configs/le.config \
		-f $(srctree)/Makefile allmodconfig

PHONY += ppc64_book3e_allmodconfig
ppc64_book3e_allmodconfig:
	$(Q)$(MAKE) KCONFIG_ALLCONFIG=$(srctree)/arch/powerpc/configs/85xx-64bit.config \
		-f $(srctree)/Makefile allmodconfig

define archhelp
  @echo '* zImage          - Build default images selected by kernel config'
  @echo '  zImage.*        - Compressed kernel image (arch/$(ARCH)/boot/zImage.*)'
  @echo '  uImage          - U-Boot native image format'
  @echo '  cuImage.<dt>    - Backwards compatible U-Boot image for older'
  @echo '                    versions which do not support device trees'
  @echo '  dtbImage.<dt>   - zImage with an embedded device tree blob'
  @echo '  simpleImage.<dt> - Firmware independent image.'
  @echo '  treeImage.<dt>  - Support for older IBM 4xx firmware (not U-Boot)'
  @echo '  install         - Install kernel using'
  @echo '                    (your) ~/bin/$(INSTALLKERNEL) or'
  @echo '                    (distribution) /sbin/$(INSTALLKERNEL) or'
  @echo '                    install to $$(INSTALL_PATH) and run lilo'
  @echo '  *_defconfig     - Select default config from arch/$(ARCH)/configs'
  @echo ''
  @echo '  Targets with <dt> embed a device tree blob inside the image'
  @echo '  These targets support board with firmware that does not'
  @echo '  support passing a device tree directly.  Replace <dt> with the'
  @echo '  name of a dts file from the arch/$(ARCH)/boot/dts/ directory'
  @echo '  (minus the .dts extension).'
endef

install:
	$(Q)$(MAKE) $(build)=$(boot) install

vdso_install:
ifdef CONFIG_PPC64
	$(Q)$(MAKE) $(build)=arch/$(ARCH)/kernel/vdso64 $@
endif
ifdef CONFIG_VDSO32
	$(Q)$(MAKE) $(build)=arch/$(ARCH)/kernel/vdso32 $@
endif

archclean:
	$(Q)$(MAKE) $(clean)=$(boot)

archprepare: checkbin

archheaders:
	$(Q)$(MAKE) $(build)=arch/powerpc/kernel/syscalls all

ifdef CONFIG_STACKPROTECTOR
prepare: stack_protector_prepare

stack_protector_prepare: prepare0
ifdef CONFIG_PPC64
	$(eval KBUILD_CFLAGS += -mstack-protector-guard-offset=$(shell awk '{if ($$2 == "PACA_CANARY") print $$3;}' include/generated/asm-offsets.h))
else
	$(eval KBUILD_CFLAGS += -mstack-protector-guard-offset=$(shell awk '{if ($$2 == "TASK_CANARY") print $$3;}' include/generated/asm-offsets.h))
endif
endif

ifdef CONFIG_SMP
prepare: task_cpu_prepare

task_cpu_prepare: prepare0
	$(eval KBUILD_CFLAGS += -D_TASK_CPU=$(shell awk '{if ($$2 == "TASK_CPU") print $$3;}' include/generated/asm-offsets.h))
endif

# Check toolchain versions:
# - gcc-4.6 is the minimum kernel-wide version so nothing required.
checkbin:
	@if test "x${CONFIG_CPU_LITTLE_ENDIAN}" = "xy" \
	    && $(LD) --version | head -1 | grep ' 2\.24$$' >/dev/null ; then \
		echo -n '*** binutils 2.24 miscompiles weak symbols ' ; \
		echo 'in some circumstances.' ; \
		echo -n '*** Please use a different binutils version.' ; \
		false ; \
	fi<|MERGE_RESOLUTION|>--- conflicted
+++ resolved
@@ -32,15 +32,6 @@
 
 ifdef CONFIG_PPC_BOOK3S_32
 KBUILD_CFLAGS		+= -mcpu=powerpc
-<<<<<<< HEAD
-endif
-
-ifeq ($(CROSS_COMPILE),)
-KBUILD_DEFCONFIG := $(shell uname -m)_defconfig
-else
-KBUILD_DEFCONFIG := ppc64_defconfig
-=======
->>>>>>> 0ecfebd2
 endif
 
 # If we're on a ppc/ppc64/ppc64le machine use that defconfig, otherwise just use
@@ -220,11 +211,7 @@
 
 asinstr := $(call as-instr,lis 9$(comma)foo@high,-DHAVE_AS_ATHIGH=1)
 
-<<<<<<< HEAD
-KBUILD_CPPFLAGS	+= -Iarch/$(ARCH) $(asinstr)
-=======
 KBUILD_CPPFLAGS	+= -I $(srctree)/arch/$(ARCH) $(asinstr)
->>>>>>> 0ecfebd2
 KBUILD_AFLAGS	+= $(AFLAGS-y)
 KBUILD_CFLAGS	+= $(call cc-option,-msoft-float)
 KBUILD_CFLAGS	+= -pipe $(CFLAGS-y)
