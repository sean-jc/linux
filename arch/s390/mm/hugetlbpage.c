// SPDX-License-Identifier: GPL-2.0
/*
 *  IBM System z Huge TLB Page Support for Kernel.
 *
 *    Copyright IBM Corp. 2007,2020
 *    Author(s): Gerald Schaefer <gerald.schaefer@de.ibm.com>
 */

#define KMSG_COMPONENT "hugetlb"
#define pr_fmt(fmt) KMSG_COMPONENT ": " fmt

#include <asm/pgalloc.h>
#include <linux/mm.h>
#include <linux/hugetlb.h>
#include <linux/mman.h>
#include <linux/sched/mm.h>
#include <linux/security.h>

/*
 * If the bit selected by single-bit bitmask "a" is set within "x", move
 * it to the position indicated by single-bit bitmask "b".
 */
#define move_set_bit(x, a, b)	(((x) & (a)) >> ilog2(a) << ilog2(b))

static inline unsigned long __pte_to_rste(pte_t pte)
{
	unsigned long rste;

	/*
	 * Convert encoding		  pte bits	pmd / pud bits
	 *				lIR.uswrdy.p	dy..R...I...wr
	 * empty			010.000000.0 -> 00..0...1...00
	 * prot-none, clean, old	111.000000.1 -> 00..1...1...00
	 * prot-none, clean, young	111.000001.1 -> 01..1...1...00
	 * prot-none, dirty, old	111.000010.1 -> 10..1...1...00
	 * prot-none, dirty, young	111.000011.1 -> 11..1...1...00
	 * read-only, clean, old	111.000100.1 -> 00..1...1...01
	 * read-only, clean, young	101.000101.1 -> 01..1...0...01
	 * read-only, dirty, old	111.000110.1 -> 10..1...1...01
	 * read-only, dirty, young	101.000111.1 -> 11..1...0...01
	 * read-write, clean, old	111.001100.1 -> 00..1...1...11
	 * read-write, clean, young	101.001101.1 -> 01..1...0...11
	 * read-write, dirty, old	110.001110.1 -> 10..0...1...11
	 * read-write, dirty, young	100.001111.1 -> 11..0...0...11
	 * HW-bits: R read-only, I invalid
	 * SW-bits: p present, y young, d dirty, r read, w write, s special,
	 *	    u unused, l large
	 */
	if (pte_present(pte)) {
		rste = pte_val(pte) & PAGE_MASK;
		rste |= move_set_bit(pte_val(pte), _PAGE_READ,
				     _SEGMENT_ENTRY_READ);
		rste |= move_set_bit(pte_val(pte), _PAGE_WRITE,
				     _SEGMENT_ENTRY_WRITE);
		rste |= move_set_bit(pte_val(pte), _PAGE_INVALID,
				     _SEGMENT_ENTRY_INVALID);
		rste |= move_set_bit(pte_val(pte), _PAGE_PROTECT,
				     _SEGMENT_ENTRY_PROTECT);
		rste |= move_set_bit(pte_val(pte), _PAGE_DIRTY,
				     _SEGMENT_ENTRY_DIRTY);
		rste |= move_set_bit(pte_val(pte), _PAGE_YOUNG,
				     _SEGMENT_ENTRY_YOUNG);
#ifdef CONFIG_MEM_SOFT_DIRTY
		rste |= move_set_bit(pte_val(pte), _PAGE_SOFT_DIRTY,
				     _SEGMENT_ENTRY_SOFT_DIRTY);
#endif
		rste |= move_set_bit(pte_val(pte), _PAGE_NOEXEC,
				     _SEGMENT_ENTRY_NOEXEC);
	} else
		rste = _SEGMENT_ENTRY_EMPTY;
	return rste;
}

static inline pte_t __rste_to_pte(unsigned long rste)
{
	unsigned long pteval;
	int present;

	if ((rste & _REGION_ENTRY_TYPE_MASK) == _REGION_ENTRY_TYPE_R3)
		present = pud_present(__pud(rste));
	else
		present = pmd_present(__pmd(rste));

	/*
	 * Convert encoding		pmd / pud bits	    pte bits
	 *				dy..R...I...wr	  lIR.uswrdy.p
	 * empty			00..0...1...00 -> 010.000000.0
	 * prot-none, clean, old	00..1...1...00 -> 111.000000.1
	 * prot-none, clean, young	01..1...1...00 -> 111.000001.1
	 * prot-none, dirty, old	10..1...1...00 -> 111.000010.1
	 * prot-none, dirty, young	11..1...1...00 -> 111.000011.1
	 * read-only, clean, old	00..1...1...01 -> 111.000100.1
	 * read-only, clean, young	01..1...0...01 -> 101.000101.1
	 * read-only, dirty, old	10..1...1...01 -> 111.000110.1
	 * read-only, dirty, young	11..1...0...01 -> 101.000111.1
	 * read-write, clean, old	00..1...1...11 -> 111.001100.1
	 * read-write, clean, young	01..1...0...11 -> 101.001101.1
	 * read-write, dirty, old	10..0...1...11 -> 110.001110.1
	 * read-write, dirty, young	11..0...0...11 -> 100.001111.1
	 * HW-bits: R read-only, I invalid
	 * SW-bits: p present, y young, d dirty, r read, w write, s special,
	 *	    u unused, l large
	 */
	if (present) {
		pteval = rste & _SEGMENT_ENTRY_ORIGIN_LARGE;
		pteval |= _PAGE_LARGE | _PAGE_PRESENT;
		pteval |= move_set_bit(rste, _SEGMENT_ENTRY_READ, _PAGE_READ);
		pteval |= move_set_bit(rste, _SEGMENT_ENTRY_WRITE, _PAGE_WRITE);
		pteval |= move_set_bit(rste, _SEGMENT_ENTRY_INVALID, _PAGE_INVALID);
		pteval |= move_set_bit(rste, _SEGMENT_ENTRY_PROTECT, _PAGE_PROTECT);
		pteval |= move_set_bit(rste, _SEGMENT_ENTRY_DIRTY, _PAGE_DIRTY);
		pteval |= move_set_bit(rste, _SEGMENT_ENTRY_YOUNG, _PAGE_YOUNG);
#ifdef CONFIG_MEM_SOFT_DIRTY
		pteval |= move_set_bit(rste, _SEGMENT_ENTRY_SOFT_DIRTY, _PAGE_SOFT_DIRTY);
#endif
		pteval |= move_set_bit(rste, _SEGMENT_ENTRY_NOEXEC, _PAGE_NOEXEC);
	} else
		pteval = _PAGE_INVALID;
	return __pte(pteval);
}

static void clear_huge_pte_skeys(struct mm_struct *mm, unsigned long rste)
{
	struct page *page;
	unsigned long size, paddr;

	if (!mm_uses_skeys(mm) ||
	    rste & _SEGMENT_ENTRY_INVALID)
		return;

	if ((rste & _REGION_ENTRY_TYPE_MASK) == _REGION_ENTRY_TYPE_R3) {
		page = pud_page(__pud(rste));
		size = PUD_SIZE;
		paddr = rste & PUD_MASK;
	} else {
		page = pmd_page(__pmd(rste));
		size = PMD_SIZE;
		paddr = rste & PMD_MASK;
	}

	if (!test_and_set_bit(PG_arch_1, &page->flags))
		__storage_key_init_range(paddr, paddr + size);
}

void __set_huge_pte_at(struct mm_struct *mm, unsigned long addr,
		     pte_t *ptep, pte_t pte)
{
	unsigned long rste;

	rste = __pte_to_rste(pte);
	if (!MACHINE_HAS_NX)
		rste &= ~_SEGMENT_ENTRY_NOEXEC;

	/* Set correct table type for 2G hugepages */
	if ((pte_val(*ptep) & _REGION_ENTRY_TYPE_MASK) == _REGION_ENTRY_TYPE_R3) {
		if (likely(pte_present(pte)))
			rste |= _REGION3_ENTRY_LARGE;
		rste |= _REGION_ENTRY_TYPE_R3;
	} else if (likely(pte_present(pte)))
		rste |= _SEGMENT_ENTRY_LARGE;

	clear_huge_pte_skeys(mm, rste);
	set_pte(ptep, __pte(rste));
}

void set_huge_pte_at(struct mm_struct *mm, unsigned long addr,
		     pte_t *ptep, pte_t pte, unsigned long sz)
{
	__set_huge_pte_at(mm, addr, ptep, pte);
}

pte_t huge_ptep_get(pte_t *ptep)
{
	return __rste_to_pte(pte_val(*ptep));
}

pte_t huge_ptep_get_and_clear(struct mm_struct *mm,
			      unsigned long addr, pte_t *ptep)
{
	pte_t pte = huge_ptep_get(ptep);
	pmd_t *pmdp = (pmd_t *) ptep;
	pud_t *pudp = (pud_t *) ptep;

	if ((pte_val(*ptep) & _REGION_ENTRY_TYPE_MASK) == _REGION_ENTRY_TYPE_R3)
		pudp_xchg_direct(mm, addr, pudp, __pud(_REGION3_ENTRY_EMPTY));
	else
		pmdp_xchg_direct(mm, addr, pmdp, __pmd(_SEGMENT_ENTRY_EMPTY));
	return pte;
}

pte_t *huge_pte_alloc(struct mm_struct *mm, struct vm_area_struct *vma,
			unsigned long addr, unsigned long sz)
{
	pgd_t *pgdp;
	p4d_t *p4dp;
	pud_t *pudp;
	pmd_t *pmdp = NULL;

	pgdp = pgd_offset(mm, addr);
	p4dp = p4d_alloc(mm, pgdp, addr);
	if (p4dp) {
		pudp = pud_alloc(mm, p4dp, addr);
		if (pudp) {
			if (sz == PUD_SIZE)
				return (pte_t *) pudp;
			else if (sz == PMD_SIZE)
				pmdp = pmd_alloc(mm, pudp, addr);
		}
	}
	return (pte_t *) pmdp;
}

pte_t *huge_pte_offset(struct mm_struct *mm,
		       unsigned long addr, unsigned long sz)
{
	pgd_t *pgdp;
	p4d_t *p4dp;
	pud_t *pudp;
	pmd_t *pmdp = NULL;

	pgdp = pgd_offset(mm, addr);
	if (pgd_present(*pgdp)) {
		p4dp = p4d_offset(pgdp, addr);
		if (p4d_present(*p4dp)) {
			pudp = pud_offset(p4dp, addr);
			if (pud_present(*pudp)) {
				if (pud_leaf(*pudp))
					return (pte_t *) pudp;
				pmdp = pmd_offset(pudp, addr);
			}
		}
	}
	return (pte_t *) pmdp;
}

<<<<<<< HEAD
int pmd_huge(pmd_t pmd)
{
	return pmd_leaf(pmd);
}

int pud_huge(pud_t pud)
{
	return pud_leaf(pud);
}

=======
>>>>>>> 0c383648
bool __init arch_hugetlb_valid_size(unsigned long size)
{
	if (MACHINE_HAS_EDAT1 && size == PMD_SIZE)
		return true;
	else if (MACHINE_HAS_EDAT2 && size == PUD_SIZE)
		return true;
	else
		return false;
}

static unsigned long hugetlb_get_unmapped_area_bottomup(struct file *file,
		unsigned long addr, unsigned long len,
		unsigned long pgoff, unsigned long flags)
{
	struct hstate *h = hstate_file(file);
	struct vm_unmapped_area_info info = {};

	info.length = len;
	info.low_limit = current->mm->mmap_base;
	info.high_limit = TASK_SIZE;
	info.align_mask = PAGE_MASK & ~huge_page_mask(h);
	return vm_unmapped_area(&info);
}

static unsigned long hugetlb_get_unmapped_area_topdown(struct file *file,
		unsigned long addr0, unsigned long len,
		unsigned long pgoff, unsigned long flags)
{
	struct hstate *h = hstate_file(file);
	struct vm_unmapped_area_info info = {};
	unsigned long addr;

	info.flags = VM_UNMAPPED_AREA_TOPDOWN;
	info.length = len;
	info.low_limit = PAGE_SIZE;
	info.high_limit = current->mm->mmap_base;
	info.align_mask = PAGE_MASK & ~huge_page_mask(h);
	addr = vm_unmapped_area(&info);

	/*
	 * A failed mmap() very likely causes application failure,
	 * so fall back to the bottom-up function here. This scenario
	 * can happen with large stack limits and large mmap()
	 * allocations.
	 */
	if (addr & ~PAGE_MASK) {
		VM_BUG_ON(addr != -ENOMEM);
		info.flags = 0;
		info.low_limit = TASK_UNMAPPED_BASE;
		info.high_limit = TASK_SIZE;
		addr = vm_unmapped_area(&info);
	}

	return addr;
}

unsigned long hugetlb_get_unmapped_area(struct file *file, unsigned long addr,
		unsigned long len, unsigned long pgoff, unsigned long flags)
{
	struct hstate *h = hstate_file(file);
	struct mm_struct *mm = current->mm;
	struct vm_area_struct *vma;

	if (len & ~huge_page_mask(h))
		return -EINVAL;
	if (len > TASK_SIZE - mmap_min_addr)
		return -ENOMEM;

	if (flags & MAP_FIXED) {
		if (prepare_hugepage_range(file, addr, len))
			return -EINVAL;
		goto check_asce_limit;
	}

	if (addr) {
		addr = ALIGN(addr, huge_page_size(h));
		vma = find_vma(mm, addr);
		if (TASK_SIZE - len >= addr && addr >= mmap_min_addr &&
		    (!vma || addr + len <= vm_start_gap(vma)))
			goto check_asce_limit;
	}

	if (!test_bit(MMF_TOPDOWN, &mm->flags))
		addr = hugetlb_get_unmapped_area_bottomup(file, addr, len,
				pgoff, flags);
	else
		addr = hugetlb_get_unmapped_area_topdown(file, addr, len,
				pgoff, flags);
	if (offset_in_page(addr))
		return addr;

check_asce_limit:
	return check_asce_limit(mm, addr, len);
}<|MERGE_RESOLUTION|>--- conflicted
+++ resolved
@@ -233,19 +233,6 @@
 	return (pte_t *) pmdp;
 }
 
-<<<<<<< HEAD
-int pmd_huge(pmd_t pmd)
-{
-	return pmd_leaf(pmd);
-}
-
-int pud_huge(pud_t pud)
-{
-	return pud_leaf(pud);
-}
-
-=======
->>>>>>> 0c383648
 bool __init arch_hugetlb_valid_size(unsigned long size)
 {
 	if (MACHINE_HAS_EDAT1 && size == PMD_SIZE)
