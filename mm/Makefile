--- conflicted
+++ resolved
@@ -16,13 +16,9 @@
 			   readahead.o swap.o truncate.o vmscan.o shmem.o \
 			   util.o mmzone.o vmstat.o backing-dev.o \
 			   mm_init.o mmu_context.o percpu.o slab_common.o \
-<<<<<<< HEAD
 			   compaction.o balloon_compaction.o vmacache.o \
-			   interval_tree.o list_lru.o workingset.o $(mmu-y)
-=======
-			   compaction.o balloon_compaction.o \
-			   interval_tree.o list_lru.o iov_iter.o $(mmu-y)
->>>>>>> a786c06d
+			   interval_tree.o list_lru.o workingset.o \
+			   iov_iter.o $(mmu-y)
 
 obj-y += init-mm.o
 
