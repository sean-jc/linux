/* Copyright (C) 2007-2013 B.A.T.M.A.N. contributors:
 *
 * Marek Lindner, Simon Wunderlich
 *
 * This program is free software; you can redistribute it and/or
 * modify it under the terms of version 2 of the GNU General Public
 * License as published by the Free Software Foundation.
 *
 * This program is distributed in the hope that it will be useful, but
 * WITHOUT ANY WARRANTY; without even the implied warranty of
 * MERCHANTABILITY or FITNESS FOR A PARTICULAR PURPOSE. See the GNU
 * General Public License for more details.
 *
 * You should have received a copy of the GNU General Public License
 * along with this program; if not, write to the Free Software
 * Foundation, Inc., 51 Franklin Street, Fifth Floor, Boston, MA
 * 02110-1301, USA
 */

#include "main.h"
#include "distributed-arp-table.h"
#include "send.h"
#include "routing.h"
#include "translation-table.h"
#include "soft-interface.h"
#include "hard-interface.h"
#include "gateway_common.h"
#include "gateway_client.h"
#include "originator.h"
#include "network-coding.h"
#include "fragmentation.h"

static void batadv_send_outstanding_bcast_packet(struct work_struct *work);

/* send out an already prepared packet to the given address via the
 * specified batman interface
 */
int batadv_send_skb_packet(struct sk_buff *skb,
			   struct batadv_hard_iface *hard_iface,
			   const uint8_t *dst_addr)
{
	struct batadv_priv *bat_priv = netdev_priv(hard_iface->soft_iface);
	struct ethhdr *ethhdr;

	if (hard_iface->if_status != BATADV_IF_ACTIVE)
		goto send_skb_err;

	if (unlikely(!hard_iface->net_dev))
		goto send_skb_err;

	if (!(hard_iface->net_dev->flags & IFF_UP)) {
		pr_warn("Interface %s is not up - can't send packet via that interface!\n",
			hard_iface->net_dev->name);
		goto send_skb_err;
	}

	/* push to the ethernet header. */
	if (batadv_skb_head_push(skb, ETH_HLEN) < 0)
		goto send_skb_err;

	skb_reset_mac_header(skb);

	ethhdr = eth_hdr(skb);
	memcpy(ethhdr->h_source, hard_iface->net_dev->dev_addr, ETH_ALEN);
	memcpy(ethhdr->h_dest, dst_addr, ETH_ALEN);
	ethhdr->h_proto = htons(ETH_P_BATMAN);

	skb_set_network_header(skb, ETH_HLEN);
<<<<<<< HEAD
	skb->protocol = __constant_htons(ETH_P_BATMAN);
=======
	skb->protocol = htons(ETH_P_BATMAN);
>>>>>>> d8ec26d7

	skb->dev = hard_iface->net_dev;

	/* Save a clone of the skb to use when decoding coded packets */
	batadv_nc_skb_store_for_decoding(bat_priv, skb);

	/* dev_queue_xmit() returns a negative result on error.	 However on
	 * congestion and traffic shaping, it drops and returns NET_XMIT_DROP
	 * (which is > 0). This will not be treated as an error.
	 */
	return dev_queue_xmit(skb);
send_skb_err:
	kfree_skb(skb);
	return NET_XMIT_DROP;
}

/**
 * batadv_send_skb_to_orig - Lookup next-hop and transmit skb.
 * @skb: Packet to be transmitted.
 * @orig_node: Final destination of the packet.
 * @recv_if: Interface used when receiving the packet (can be NULL).
 *
 * Looks up the best next-hop towards the passed originator and passes the
 * skb on for preparation of MAC header. If the packet originated from this
 * host, NULL can be passed as recv_if and no interface alternating is
 * attempted.
 *
 * Returns NET_XMIT_SUCCESS on success, NET_XMIT_DROP on failure, or
 * NET_XMIT_POLICED if the skb is buffered for later transmit.
 */
int batadv_send_skb_to_orig(struct sk_buff *skb,
			    struct batadv_orig_node *orig_node,
			    struct batadv_hard_iface *recv_if)
{
	struct batadv_priv *bat_priv = orig_node->bat_priv;
	struct batadv_neigh_node *neigh_node;
	int ret = NET_XMIT_DROP;

	/* batadv_find_router() increases neigh_nodes refcount if found. */
	neigh_node = batadv_find_router(bat_priv, orig_node, recv_if);
	if (!neigh_node)
		goto out;

	/* Check if the skb is too large to send in one piece and fragment
	 * it if needed.
	 */
	if (atomic_read(&bat_priv->fragmentation) &&
	    skb->len > neigh_node->if_incoming->net_dev->mtu) {
		/* Fragment and send packet. */
		if (batadv_frag_send_packet(skb, orig_node, neigh_node))
			ret = NET_XMIT_SUCCESS;

		goto out;
	}

	/* try to network code the packet, if it is received on an interface
	 * (i.e. being forwarded). If the packet originates from this node or if
	 * network coding fails, then send the packet as usual.
	 */
	if (recv_if && batadv_nc_skb_forward(skb, neigh_node)) {
		ret = NET_XMIT_POLICED;
	} else {
		batadv_send_skb_packet(skb, neigh_node->if_incoming,
				       neigh_node->addr);
		ret = NET_XMIT_SUCCESS;
	}

out:
	if (neigh_node)
		batadv_neigh_node_free_ref(neigh_node);

	return ret;
}

/**
 * batadv_send_skb_push_fill_unicast - extend the buffer and initialize the
 *  common fields for unicast packets
 * @skb: the skb carrying the unicast header to initialize
 * @hdr_size: amount of bytes to push at the beginning of the skb
 * @orig_node: the destination node
 *
 * Returns false if the buffer extension was not possible or true otherwise.
 */
static bool
batadv_send_skb_push_fill_unicast(struct sk_buff *skb, int hdr_size,
				  struct batadv_orig_node *orig_node)
{
	struct batadv_unicast_packet *unicast_packet;
	uint8_t ttvn = (uint8_t)atomic_read(&orig_node->last_ttvn);

	if (batadv_skb_head_push(skb, hdr_size) < 0)
		return false;

	unicast_packet = (struct batadv_unicast_packet *)skb->data;
	unicast_packet->version = BATADV_COMPAT_VERSION;
	/* batman packet type: unicast */
	unicast_packet->packet_type = BATADV_UNICAST;
	/* set unicast ttl */
	unicast_packet->ttl = BATADV_TTL;
	/* copy the destination for faster routing */
	memcpy(unicast_packet->dest, orig_node->orig, ETH_ALEN);
	/* set the destination tt version number */
	unicast_packet->ttvn = ttvn;

	return true;
}

/**
 * batadv_send_skb_prepare_unicast - encapsulate an skb with a unicast header
 * @skb: the skb containing the payload to encapsulate
 * @orig_node: the destination node
 *
 * Returns false if the payload could not be encapsulated or true otherwise.
 */
static bool batadv_send_skb_prepare_unicast(struct sk_buff *skb,
					    struct batadv_orig_node *orig_node)
{
	size_t uni_size = sizeof(struct batadv_unicast_packet);

	return batadv_send_skb_push_fill_unicast(skb, uni_size, orig_node);
}

/**
 * batadv_send_skb_prepare_unicast_4addr - encapsulate an skb with a
 *  unicast 4addr header
 * @bat_priv: the bat priv with all the soft interface information
 * @skb: the skb containing the payload to encapsulate
 * @orig_node: the destination node
 * @packet_subtype: the unicast 4addr packet subtype to use
 *
 * Returns false if the payload could not be encapsulated or true otherwise.
 */
bool batadv_send_skb_prepare_unicast_4addr(struct batadv_priv *bat_priv,
					   struct sk_buff *skb,
					   struct batadv_orig_node *orig,
					   int packet_subtype)
{
	struct batadv_hard_iface *primary_if;
	struct batadv_unicast_4addr_packet *uc_4addr_packet;
	bool ret = false;

	primary_if = batadv_primary_if_get_selected(bat_priv);
	if (!primary_if)
		goto out;

	/* Pull the header space and fill the unicast_packet substructure.
	 * We can do that because the first member of the uc_4addr_packet
	 * is of type struct unicast_packet
	 */
	if (!batadv_send_skb_push_fill_unicast(skb, sizeof(*uc_4addr_packet),
					       orig))
		goto out;

	uc_4addr_packet = (struct batadv_unicast_4addr_packet *)skb->data;
	uc_4addr_packet->u.packet_type = BATADV_UNICAST_4ADDR;
	memcpy(uc_4addr_packet->src, primary_if->net_dev->dev_addr, ETH_ALEN);
	uc_4addr_packet->subtype = packet_subtype;
	uc_4addr_packet->reserved = 0;

	ret = true;
out:
	if (primary_if)
		batadv_hardif_free_ref(primary_if);
	return ret;
}

/**
 * batadv_send_skb_unicast - encapsulate and send an skb via unicast
 * @bat_priv: the bat priv with all the soft interface information
 * @skb: payload to send
 * @packet_type: the batman unicast packet type to use
 * @packet_subtype: the unicast 4addr packet subtype (only relevant for unicast
 *  4addr packets)
 * @orig_node: the originator to send the packet to
 * @vid: the vid to be used to search the translation table
 *
 * Wrap the given skb into a batman-adv unicast or unicast-4addr header
 * depending on whether BATADV_UNICAST or BATADV_UNICAST_4ADDR was supplied
 * as packet_type. Then send this frame to the given orig_node and release a
 * reference to this orig_node.
 *
 * Returns NET_XMIT_DROP in case of error or NET_XMIT_SUCCESS otherwise.
 */
static int batadv_send_skb_unicast(struct batadv_priv *bat_priv,
				   struct sk_buff *skb, int packet_type,
				   int packet_subtype,
				   struct batadv_orig_node *orig_node,
				   unsigned short vid)
{
	struct ethhdr *ethhdr = (struct ethhdr *)skb->data;
	struct batadv_unicast_packet *unicast_packet;
	int ret = NET_XMIT_DROP;

	if (!orig_node)
		goto out;

	switch (packet_type) {
	case BATADV_UNICAST:
		if (!batadv_send_skb_prepare_unicast(skb, orig_node))
			goto out;
		break;
	case BATADV_UNICAST_4ADDR:
		if (!batadv_send_skb_prepare_unicast_4addr(bat_priv, skb,
							   orig_node,
							   packet_subtype))
			goto out;
		break;
	default:
		/* this function supports UNICAST and UNICAST_4ADDR only. It
		 * should never be invoked with any other packet type
		 */
		goto out;
	}

	unicast_packet = (struct batadv_unicast_packet *)skb->data;

	/* inform the destination node that we are still missing a correct route
	 * for this client. The destination will receive this packet and will
	 * try to reroute it because the ttvn contained in the header is less
	 * than the current one
	 */
	if (batadv_tt_global_client_is_roaming(bat_priv, ethhdr->h_dest, vid))
		unicast_packet->ttvn = unicast_packet->ttvn - 1;

	if (batadv_send_skb_to_orig(skb, orig_node, NULL) != NET_XMIT_DROP)
		ret = NET_XMIT_SUCCESS;

out:
	if (orig_node)
		batadv_orig_node_free_ref(orig_node);
	if (ret == NET_XMIT_DROP)
		kfree_skb(skb);
	return ret;
}

/**
 * batadv_send_skb_via_tt_generic - send an skb via TT lookup
 * @bat_priv: the bat priv with all the soft interface information
 * @skb: payload to send
 * @packet_type: the batman unicast packet type to use
 * @packet_subtype: the unicast 4addr packet subtype (only relevant for unicast
 *  4addr packets)
 * @vid: the vid to be used to search the translation table
 *
 * Look up the recipient node for the destination address in the ethernet
 * header via the translation table. Wrap the given skb into a batman-adv
 * unicast or unicast-4addr header depending on whether BATADV_UNICAST or
 * BATADV_UNICAST_4ADDR was supplied as packet_type. Then send this frame
 * to the according destination node.
 *
 * Returns NET_XMIT_DROP in case of error or NET_XMIT_SUCCESS otherwise.
 */
int batadv_send_skb_via_tt_generic(struct batadv_priv *bat_priv,
				   struct sk_buff *skb, int packet_type,
				   int packet_subtype, unsigned short vid)
{
	struct ethhdr *ethhdr = (struct ethhdr *)skb->data;
	struct batadv_orig_node *orig_node;

	orig_node = batadv_transtable_search(bat_priv, ethhdr->h_source,
					     ethhdr->h_dest, vid);
	return batadv_send_skb_unicast(bat_priv, skb, packet_type,
				       packet_subtype, orig_node, vid);
}

/**
 * batadv_send_skb_via_gw - send an skb via gateway lookup
 * @bat_priv: the bat priv with all the soft interface information
 * @skb: payload to send
 * @vid: the vid to be used to search the translation table
 *
 * Look up the currently selected gateway. Wrap the given skb into a batman-adv
 * unicast header and send this frame to this gateway node.
 *
 * Returns NET_XMIT_DROP in case of error or NET_XMIT_SUCCESS otherwise.
 */
int batadv_send_skb_via_gw(struct batadv_priv *bat_priv, struct sk_buff *skb,
			   unsigned short vid)
{
	struct batadv_orig_node *orig_node;

	orig_node = batadv_gw_get_selected_orig(bat_priv);
	return batadv_send_skb_unicast(bat_priv, skb, BATADV_UNICAST, 0,
				       orig_node, vid);
}

void batadv_schedule_bat_ogm(struct batadv_hard_iface *hard_iface)
{
	struct batadv_priv *bat_priv = netdev_priv(hard_iface->soft_iface);

	if ((hard_iface->if_status == BATADV_IF_NOT_IN_USE) ||
	    (hard_iface->if_status == BATADV_IF_TO_BE_REMOVED))
		return;

	/* the interface gets activated here to avoid race conditions between
	 * the moment of activating the interface in
	 * hardif_activate_interface() where the originator mac is set and
	 * outdated packets (especially uninitialized mac addresses) in the
	 * packet queue
	 */
	if (hard_iface->if_status == BATADV_IF_TO_BE_ACTIVATED)
		hard_iface->if_status = BATADV_IF_ACTIVE;

	bat_priv->bat_algo_ops->bat_ogm_schedule(hard_iface);
}

static void batadv_forw_packet_free(struct batadv_forw_packet *forw_packet)
{
	if (forw_packet->skb)
		kfree_skb(forw_packet->skb);
	if (forw_packet->if_incoming)
		batadv_hardif_free_ref(forw_packet->if_incoming);
	kfree(forw_packet);
}

static void
_batadv_add_bcast_packet_to_list(struct batadv_priv *bat_priv,
				 struct batadv_forw_packet *forw_packet,
				 unsigned long send_time)
{
	/* add new packet to packet list */
	spin_lock_bh(&bat_priv->forw_bcast_list_lock);
	hlist_add_head(&forw_packet->list, &bat_priv->forw_bcast_list);
	spin_unlock_bh(&bat_priv->forw_bcast_list_lock);

	/* start timer for this packet */
	queue_delayed_work(batadv_event_workqueue, &forw_packet->delayed_work,
			   send_time);
}

/* add a broadcast packet to the queue and setup timers. broadcast packets
 * are sent multiple times to increase probability for being received.
 *
 * This function returns NETDEV_TX_OK on success and NETDEV_TX_BUSY on
 * errors.
 *
 * The skb is not consumed, so the caller should make sure that the
 * skb is freed.
 */
int batadv_add_bcast_packet_to_list(struct batadv_priv *bat_priv,
				    const struct sk_buff *skb,
				    unsigned long delay)
{
	struct batadv_hard_iface *primary_if = NULL;
	struct batadv_forw_packet *forw_packet;
	struct batadv_bcast_packet *bcast_packet;
	struct sk_buff *newskb;

	if (!batadv_atomic_dec_not_zero(&bat_priv->bcast_queue_left)) {
		batadv_dbg(BATADV_DBG_BATMAN, bat_priv,
			   "bcast packet queue full\n");
		goto out;
	}

	primary_if = batadv_primary_if_get_selected(bat_priv);
	if (!primary_if)
		goto out_and_inc;

	forw_packet = kmalloc(sizeof(*forw_packet), GFP_ATOMIC);

	if (!forw_packet)
		goto out_and_inc;

	newskb = skb_copy(skb, GFP_ATOMIC);
	if (!newskb)
		goto packet_free;

	/* as we have a copy now, it is safe to decrease the TTL */
	bcast_packet = (struct batadv_bcast_packet *)newskb->data;
	bcast_packet->ttl--;

	skb_reset_mac_header(newskb);

	forw_packet->skb = newskb;
	forw_packet->if_incoming = primary_if;

	/* how often did we send the bcast packet ? */
	forw_packet->num_packets = 0;

	INIT_DELAYED_WORK(&forw_packet->delayed_work,
			  batadv_send_outstanding_bcast_packet);

	_batadv_add_bcast_packet_to_list(bat_priv, forw_packet, delay);
	return NETDEV_TX_OK;

packet_free:
	kfree(forw_packet);
out_and_inc:
	atomic_inc(&bat_priv->bcast_queue_left);
out:
	if (primary_if)
		batadv_hardif_free_ref(primary_if);
	return NETDEV_TX_BUSY;
}

static void batadv_send_outstanding_bcast_packet(struct work_struct *work)
{
	struct batadv_hard_iface *hard_iface;
	struct delayed_work *delayed_work;
	struct batadv_forw_packet *forw_packet;
	struct sk_buff *skb1;
	struct net_device *soft_iface;
	struct batadv_priv *bat_priv;

	delayed_work = container_of(work, struct delayed_work, work);
	forw_packet = container_of(delayed_work, struct batadv_forw_packet,
				   delayed_work);
	soft_iface = forw_packet->if_incoming->soft_iface;
	bat_priv = netdev_priv(soft_iface);

	spin_lock_bh(&bat_priv->forw_bcast_list_lock);
	hlist_del(&forw_packet->list);
	spin_unlock_bh(&bat_priv->forw_bcast_list_lock);

	if (atomic_read(&bat_priv->mesh_state) == BATADV_MESH_DEACTIVATING)
		goto out;

	if (batadv_dat_drop_broadcast_packet(bat_priv, forw_packet))
		goto out;

	/* rebroadcast packet */
	rcu_read_lock();
	list_for_each_entry_rcu(hard_iface, &batadv_hardif_list, list) {
		if (hard_iface->soft_iface != soft_iface)
			continue;

		if (forw_packet->num_packets >= hard_iface->num_bcasts)
			continue;

		/* send a copy of the saved skb */
		skb1 = skb_clone(forw_packet->skb, GFP_ATOMIC);
		if (skb1)
			batadv_send_skb_packet(skb1, hard_iface,
					       batadv_broadcast_addr);
	}
	rcu_read_unlock();

	forw_packet->num_packets++;

	/* if we still have some more bcasts to send */
	if (forw_packet->num_packets < BATADV_NUM_BCASTS_MAX) {
		_batadv_add_bcast_packet_to_list(bat_priv, forw_packet,
						 msecs_to_jiffies(5));
		return;
	}

out:
	batadv_forw_packet_free(forw_packet);
	atomic_inc(&bat_priv->bcast_queue_left);
}

void batadv_send_outstanding_bat_ogm_packet(struct work_struct *work)
{
	struct delayed_work *delayed_work;
	struct batadv_forw_packet *forw_packet;
	struct batadv_priv *bat_priv;

	delayed_work = container_of(work, struct delayed_work, work);
	forw_packet = container_of(delayed_work, struct batadv_forw_packet,
				   delayed_work);
	bat_priv = netdev_priv(forw_packet->if_incoming->soft_iface);
	spin_lock_bh(&bat_priv->forw_bat_list_lock);
	hlist_del(&forw_packet->list);
	spin_unlock_bh(&bat_priv->forw_bat_list_lock);

	if (atomic_read(&bat_priv->mesh_state) == BATADV_MESH_DEACTIVATING)
		goto out;

	bat_priv->bat_algo_ops->bat_ogm_emit(forw_packet);

	/* we have to have at least one packet in the queue
	 * to determine the queues wake up time unless we are
	 * shutting down
	 */
	if (forw_packet->own)
		batadv_schedule_bat_ogm(forw_packet->if_incoming);

out:
	/* don't count own packet */
	if (!forw_packet->own)
		atomic_inc(&bat_priv->batman_queue_left);

	batadv_forw_packet_free(forw_packet);
}

void
batadv_purge_outstanding_packets(struct batadv_priv *bat_priv,
				 const struct batadv_hard_iface *hard_iface)
{
	struct batadv_forw_packet *forw_packet;
	struct hlist_node *safe_tmp_node;
	bool pending;

	if (hard_iface)
		batadv_dbg(BATADV_DBG_BATMAN, bat_priv,
			   "purge_outstanding_packets(): %s\n",
			   hard_iface->net_dev->name);
	else
		batadv_dbg(BATADV_DBG_BATMAN, bat_priv,
			   "purge_outstanding_packets()\n");

	/* free bcast list */
	spin_lock_bh(&bat_priv->forw_bcast_list_lock);
	hlist_for_each_entry_safe(forw_packet, safe_tmp_node,
				  &bat_priv->forw_bcast_list, list) {
		/* if purge_outstanding_packets() was called with an argument
		 * we delete only packets belonging to the given interface
		 */
		if ((hard_iface) &&
		    (forw_packet->if_incoming != hard_iface))
			continue;

		spin_unlock_bh(&bat_priv->forw_bcast_list_lock);

		/* batadv_send_outstanding_bcast_packet() will lock the list to
		 * delete the item from the list
		 */
		pending = cancel_delayed_work_sync(&forw_packet->delayed_work);
		spin_lock_bh(&bat_priv->forw_bcast_list_lock);

		if (pending) {
			hlist_del(&forw_packet->list);
			batadv_forw_packet_free(forw_packet);
		}
	}
	spin_unlock_bh(&bat_priv->forw_bcast_list_lock);

	/* free batman packet list */
	spin_lock_bh(&bat_priv->forw_bat_list_lock);
	hlist_for_each_entry_safe(forw_packet, safe_tmp_node,
				  &bat_priv->forw_bat_list, list) {
		/* if purge_outstanding_packets() was called with an argument
		 * we delete only packets belonging to the given interface
		 */
		if ((hard_iface) &&
		    (forw_packet->if_incoming != hard_iface))
			continue;

		spin_unlock_bh(&bat_priv->forw_bat_list_lock);

		/* send_outstanding_bat_packet() will lock the list to
		 * delete the item from the list
		 */
		pending = cancel_delayed_work_sync(&forw_packet->delayed_work);
		spin_lock_bh(&bat_priv->forw_bat_list_lock);

		if (pending) {
			hlist_del(&forw_packet->list);
			batadv_forw_packet_free(forw_packet);
		}
	}
	spin_unlock_bh(&bat_priv->forw_bat_list_lock);
}<|MERGE_RESOLUTION|>--- conflicted
+++ resolved
@@ -66,11 +66,7 @@
 	ethhdr->h_proto = htons(ETH_P_BATMAN);
 
 	skb_set_network_header(skb, ETH_HLEN);
-<<<<<<< HEAD
-	skb->protocol = __constant_htons(ETH_P_BATMAN);
-=======
 	skb->protocol = htons(ETH_P_BATMAN);
->>>>>>> d8ec26d7
 
 	skb->dev = hard_iface->net_dev;
 
