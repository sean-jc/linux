--- conflicted
+++ resolved
@@ -85,19 +85,11 @@
 static __read_mostly bool nf_conntrack_locks_all;
 
 /* every gc cycle scans at most 1/GC_MAX_BUCKETS_DIV part of table */
-<<<<<<< HEAD
-#define GC_MAX_BUCKETS_DIV	64u
-/* upper bound of scan intervals */
-#define GC_INTERVAL_MAX		(2 * HZ)
-/* maximum conntracks to evict per gc run */
-#define GC_MAX_EVICTS		256u
-=======
 #define GC_MAX_BUCKETS_DIV	128u
 /* upper bound of full table scan */
 #define GC_MAX_SCAN_JIFFIES	(16u * HZ)
 /* desired ratio of entries found to be expired */
 #define GC_EVICT_RATIO	50u
->>>>>>> c470abd4
 
 static struct conntrack_gc_work conntrack_gc_work;
 
@@ -1005,28 +997,6 @@
 	 * 1. Minimize time until we notice a stale entry
 	 * 2. Maximize scan intervals to not waste cycles
 	 *
-<<<<<<< HEAD
-	 * Normally, expired_count will be 0, this increases the next_run time
-	 * to priorize 2) above.
-	 *
-	 * As soon as a timed-out entry is found, move towards 1) and increase
-	 * the scan frequency.
-	 * In case we have lots of evictions next scan is done immediately.
-	 */
-	ratio = scanned ? expired_count * 100 / scanned : 0;
-	if (ratio >= 90 || expired_count == GC_MAX_EVICTS) {
-		gc_work->next_gc_run = 0;
-		next_run = 0;
-	} else if (expired_count) {
-		gc_work->next_gc_run /= 2U;
-		next_run = msecs_to_jiffies(1);
-	} else {
-		if (gc_work->next_gc_run < GC_INTERVAL_MAX)
-			gc_work->next_gc_run += msecs_to_jiffies(1);
-
-		next_run = gc_work->next_gc_run;
-	}
-=======
 	 * Normally, expire ratio will be close to 0.
 	 *
 	 * As soon as a sizeable fraction of the entries have expired
@@ -1039,7 +1009,6 @@
 		unsigned int max = GC_MAX_SCAN_JIFFIES / GC_MAX_BUCKETS_DIV;
 
 		BUILD_BUG_ON((GC_MAX_SCAN_JIFFIES / GC_MAX_BUCKETS_DIV) == 0);
->>>>>>> c470abd4
 
 		gc_work->next_gc_run += min_interval;
 		if (gc_work->next_gc_run > max)
@@ -1054,11 +1023,7 @@
 static void conntrack_gc_work_init(struct conntrack_gc_work *gc_work)
 {
 	INIT_DELAYED_WORK(&gc_work->dwork, gc_worker);
-<<<<<<< HEAD
-	gc_work->next_gc_run = GC_INTERVAL_MAX;
-=======
 	gc_work->next_gc_run = HZ;
->>>>>>> c470abd4
 	gc_work->exiting = false;
 }
 
@@ -1950,11 +1915,7 @@
 	nf_ct_untracked_status_or(IPS_CONFIRMED | IPS_UNTRACKED);
 
 	conntrack_gc_work_init(&conntrack_gc_work);
-<<<<<<< HEAD
-	queue_delayed_work(system_long_wq, &conntrack_gc_work.dwork, GC_INTERVAL_MAX);
-=======
 	queue_delayed_work(system_long_wq, &conntrack_gc_work.dwork, HZ);
->>>>>>> c470abd4
 
 	return 0;
 
