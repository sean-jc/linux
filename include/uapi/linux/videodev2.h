--- conflicted
+++ resolved
@@ -1053,10 +1053,7 @@
 #define V4L2_BUF_CAP_SUPPORTS_M2M_HOLD_CAPTURE_BUF	(1 << 5)
 #define V4L2_BUF_CAP_SUPPORTS_MMAP_CACHE_HINTS		(1 << 6)
 #define V4L2_BUF_CAP_SUPPORTS_MAX_NUM_BUFFERS		(1 << 7)
-<<<<<<< HEAD
-=======
 #define V4L2_BUF_CAP_SUPPORTS_REMOVE_BUFS		(1 << 8)
->>>>>>> 0c383648
 
 /**
  * struct v4l2_plane - plane info for multi-planar buffers
@@ -2652,8 +2649,6 @@
 	__u32			flags;
 	__u32			max_num_buffers;
 	__u32			reserved[5];
-<<<<<<< HEAD
-=======
 };
 
 /**
@@ -2668,7 +2663,6 @@
 	__u32			count;
 	__u32			type;
 	__u32			reserved[13];
->>>>>>> 0c383648
 };
 
 /*
