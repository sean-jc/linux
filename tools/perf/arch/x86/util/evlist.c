// SPDX-License-Identifier: GPL-2.0
#include <stdio.h>
#include "util/pmu.h"
#include "util/evlist.h"
#include "util/parse-events.h"
#include "topdown.h"

#define TOPDOWN_L1_EVENTS	"{slots,topdown-retiring,topdown-bad-spec,topdown-fe-bound,topdown-be-bound}"
#define TOPDOWN_L2_EVENTS	"{slots,topdown-retiring,topdown-bad-spec,topdown-fe-bound,topdown-be-bound,topdown-heavy-ops,topdown-br-mispredict,topdown-fetch-lat,topdown-mem-bound}"

int arch_evlist__add_default_attrs(struct evlist *evlist)
{
	if (!pmu_have_event("cpu", "slots"))
		return 0;

	if (pmu_have_event("cpu", "topdown-heavy-ops"))
		return parse_events(evlist, TOPDOWN_L2_EVENTS, NULL);
	else
		return parse_events(evlist, TOPDOWN_L1_EVENTS, NULL);
}

struct evsel *arch_evlist__leader(struct list_head *list)
{
	struct evsel *evsel, *first, *slots = NULL;
	bool has_topdown = false;

	first = list_first_entry(list, struct evsel, core.node);

	if (!topdown_sys_has_perf_metrics())
		return first;

	/* If there is a slots event and a topdown event then the slots event comes first. */
	__evlist__for_each_entry(list, evsel) {
<<<<<<< HEAD
		if (evsel->pmu_name && !strcmp(evsel->pmu_name, "cpu") && evsel->name) {
=======
		if (evsel->pmu_name && !strncmp(evsel->pmu_name, "cpu", 3) && evsel->name) {
>>>>>>> 88084a3d
			if (strcasestr(evsel->name, "slots")) {
				slots = evsel;
				if (slots == first)
					return first;
			}
<<<<<<< HEAD
			if (!strncasecmp(evsel->name, "topdown", 7))
=======
			if (strcasestr(evsel->name, "topdown"))
>>>>>>> 88084a3d
				has_topdown = true;
			if (slots && has_topdown)
				return slots;
		}
	}
	return first;
}<|MERGE_RESOLUTION|>--- conflicted
+++ resolved
@@ -31,21 +31,13 @@
 
 	/* If there is a slots event and a topdown event then the slots event comes first. */
 	__evlist__for_each_entry(list, evsel) {
-<<<<<<< HEAD
-		if (evsel->pmu_name && !strcmp(evsel->pmu_name, "cpu") && evsel->name) {
-=======
 		if (evsel->pmu_name && !strncmp(evsel->pmu_name, "cpu", 3) && evsel->name) {
->>>>>>> 88084a3d
 			if (strcasestr(evsel->name, "slots")) {
 				slots = evsel;
 				if (slots == first)
 					return first;
 			}
-<<<<<<< HEAD
-			if (!strncasecmp(evsel->name, "topdown", 7))
-=======
 			if (strcasestr(evsel->name, "topdown"))
->>>>>>> 88084a3d
 				has_topdown = true;
 			if (slots && has_topdown)
 				return slots;
