--- conflicted
+++ resolved
@@ -1847,11 +1847,7 @@
 static int
 slot_handler_func(void *v)
 {
-<<<<<<< HEAD
-	struct vchiq_state *state = (struct vchiq_state *)v;
-=======
 	struct vchiq_state *state = v;
->>>>>>> 0ecfebd2
 	struct vchiq_shared_state *local = state->local;
 
 	DEBUG_INITIALISE(local)
@@ -1935,11 +1931,7 @@
 static int
 recycle_func(void *v)
 {
-<<<<<<< HEAD
-	struct vchiq_state *state = (struct vchiq_state *)v;
-=======
 	struct vchiq_state *state = v;
->>>>>>> 0ecfebd2
 	struct vchiq_shared_state *local = state->local;
 	BITSET_T *found;
 	size_t length;
@@ -1963,11 +1955,7 @@
 static int
 sync_func(void *v)
 {
-<<<<<<< HEAD
-	struct vchiq_state *state = (struct vchiq_state *)v;
-=======
 	struct vchiq_state *state = v;
->>>>>>> 0ecfebd2
 	struct vchiq_shared_state *local = state->local;
 	struct vchiq_header *header =
 		(struct vchiq_header *)SLOT_DATA_FROM_INDEX(state,
@@ -2093,11 +2081,7 @@
 	int mem_align =
 		(int)((VCHIQ_SLOT_SIZE - (long)mem_base) & VCHIQ_SLOT_MASK);
 	struct vchiq_slot_zero *slot_zero =
-<<<<<<< HEAD
-		(struct vchiq_slot_zero *)((char *)mem_base + mem_align);
-=======
 		(struct vchiq_slot_zero *)(mem_base + mem_align);
->>>>>>> 0ecfebd2
 	int num_slots = (mem_size - mem_align)/VCHIQ_SLOT_SIZE;
 	int first_data_slot = VCHIQ_SLOT_ZERO_SLOTS;
 
@@ -3027,11 +3011,7 @@
 	case VCHIQ_BULK_MODE_CALLBACK:
 		break;
 	case VCHIQ_BULK_MODE_BLOCKING:
-<<<<<<< HEAD
-		bulk_waiter = (struct bulk_waiter *)userdata;
-=======
 		bulk_waiter = userdata;
->>>>>>> 0ecfebd2
 		init_completion(&bulk_waiter->event);
 		bulk_waiter->actual = 0;
 		bulk_waiter->bulk = NULL;
