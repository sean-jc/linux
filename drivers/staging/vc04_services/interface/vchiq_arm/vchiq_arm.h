--- conflicted
+++ resolved
@@ -100,15 +100,6 @@
 	struct vchiq_debugfs_node debugfs_node;
 };
 
-<<<<<<< HEAD
-extern spinlock_t msg_queue_spinlock;
-extern struct vchiq_state g_state;
-
-extern struct vchiq_state *
-vchiq_get_state(void);
-
-=======
->>>>>>> 0c383648
 int
 vchiq_use_service(struct vchiq_instance *instance, unsigned int handle);
 
