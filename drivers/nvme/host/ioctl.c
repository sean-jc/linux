// SPDX-License-Identifier: GPL-2.0
/*
 * Copyright (c) 2011-2014, Intel Corporation.
 * Copyright (c) 2017-2021 Christoph Hellwig.
 */
<<<<<<< HEAD
#include <linux/bio-integrity.h>
=======
>>>>>>> a0455533
#include <linux/blk-integrity.h>
#include <linux/ptrace.h>	/* for force_successful_syscall_return */
#include <linux/nvme_ioctl.h>
#include <linux/io_uring/cmd.h>
#include "nvme.h"

enum {
	NVME_IOCTL_VEC		= (1 << 0),
	NVME_IOCTL_PARTITION	= (1 << 1),
};

static bool nvme_cmd_allowed(struct nvme_ns *ns, struct nvme_command *c,
		unsigned int flags, bool open_for_write)
{
	u32 effects;

	/*
	 * Do not allow unprivileged passthrough on partitions, as that allows an
	 * escape from the containment of the partition.
	 */
	if (flags & NVME_IOCTL_PARTITION)
		goto admin;

	/*
	 * Do not allow unprivileged processes to send vendor specific or fabrics
	 * commands as we can't be sure about their effects.
	 */
	if (c->common.opcode >= nvme_cmd_vendor_start ||
	    c->common.opcode == nvme_fabrics_command)
		goto admin;

	/*
	 * Do not allow unprivileged passthrough of admin commands except
	 * for a subset of identify commands that contain information required
	 * to form proper I/O commands in userspace and do not expose any
	 * potentially sensitive information.
	 */
	if (!ns) {
		if (c->common.opcode == nvme_admin_identify) {
			switch (c->identify.cns) {
			case NVME_ID_CNS_NS:
			case NVME_ID_CNS_CS_NS:
			case NVME_ID_CNS_NS_CS_INDEP:
			case NVME_ID_CNS_CS_CTRL:
			case NVME_ID_CNS_CTRL:
				return true;
			}
		}
		goto admin;
	}

	/*
	 * Check if the controller provides a Commands Supported and Effects log
	 * and marks this command as supported.  If not reject unprivileged
	 * passthrough.
	 */
	effects = nvme_command_effects(ns->ctrl, ns, c->common.opcode);
	if (!(effects & NVME_CMD_EFFECTS_CSUPP))
		goto admin;

	/*
	 * Don't allow passthrough for command that have intrusive (or unknown)
	 * effects.
	 */
	if (effects & ~(NVME_CMD_EFFECTS_CSUPP | NVME_CMD_EFFECTS_LBCC |
			NVME_CMD_EFFECTS_UUID_SEL |
			NVME_CMD_EFFECTS_SCOPE_MASK))
		goto admin;

	/*
	 * Only allow I/O commands that transfer data to the controller or that
	 * change the logical block contents if the file descriptor is open for
	 * writing.
	 */
	if ((nvme_is_write(c) || (effects & NVME_CMD_EFFECTS_LBCC)) &&
	    !open_for_write)
		goto admin;

	return true;
admin:
	return capable(CAP_SYS_ADMIN);
}

/*
 * Convert integer values from ioctl structures to user pointers, silently
 * ignoring the upper bits in the compat case to match behaviour of 32-bit
 * kernels.
 */
static void __user *nvme_to_user_ptr(uintptr_t ptrval)
{
	if (in_compat_syscall())
		ptrval = (compat_uptr_t)ptrval;
	return (void __user *)ptrval;
}

static struct request *nvme_alloc_user_request(struct request_queue *q,
		struct nvme_command *cmd, blk_opf_t rq_flags,
		blk_mq_req_flags_t blk_flags)
{
	struct request *req;

	req = blk_mq_alloc_request(q, nvme_req_op(cmd) | rq_flags, blk_flags);
	if (IS_ERR(req))
		return req;
	nvme_init_request(req, cmd);
	nvme_req(req)->flags |= NVME_REQ_USERCMD;
	return req;
}

static int nvme_map_user_request(struct request *req, u64 ubuffer,
		unsigned bufflen, void __user *meta_buffer, unsigned meta_len,
		u32 meta_seed, struct io_uring_cmd *ioucmd, unsigned int flags)
{
	struct request_queue *q = req->q;
	struct nvme_ns *ns = q->queuedata;
	struct block_device *bdev = ns ? ns->disk->part0 : NULL;
	bool supports_metadata = bdev && blk_get_integrity(bdev->bd_disk);
	bool has_metadata = meta_buffer && meta_len;
	struct bio *bio = NULL;
	int ret;

	if (has_metadata && !supports_metadata)
		return -EINVAL;

	if (ioucmd && (ioucmd->flags & IORING_URING_CMD_FIXED)) {
		struct iov_iter iter;

		/* fixedbufs is only for non-vectored io */
		if (WARN_ON_ONCE(flags & NVME_IOCTL_VEC))
			return -EINVAL;
		ret = io_uring_cmd_import_fixed(ubuffer, bufflen,
				rq_data_dir(req), &iter, ioucmd);
		if (ret < 0)
			goto out;
		ret = blk_rq_map_user_iov(q, req, NULL, &iter, GFP_KERNEL);
	} else {
		ret = blk_rq_map_user_io(req, NULL, nvme_to_user_ptr(ubuffer),
				bufflen, GFP_KERNEL, flags & NVME_IOCTL_VEC, 0,
				0, rq_data_dir(req));
	}

	if (ret)
		goto out;

	bio = req->bio;
	if (bdev)
		bio_set_dev(bio, bdev);

	if (has_metadata) {
<<<<<<< HEAD
		ret = bio_integrity_map_user(bio, meta_buffer, meta_len,
					     meta_seed);
		if (ret)
			goto out_unmap;
		req->cmd_flags |= REQ_INTEGRITY;
=======
		ret = blk_rq_integrity_map_user(req, meta_buffer, meta_len,
						meta_seed);
		if (ret)
			goto out_unmap;
>>>>>>> a0455533
	}

	return ret;

out_unmap:
	if (bio)
		blk_rq_unmap_user(bio);
out:
	blk_mq_free_request(req);
	return ret;
}

static int nvme_submit_user_cmd(struct request_queue *q,
		struct nvme_command *cmd, u64 ubuffer, unsigned bufflen,
		void __user *meta_buffer, unsigned meta_len, u32 meta_seed,
		u64 *result, unsigned timeout, unsigned int flags)
{
	struct nvme_ns *ns = q->queuedata;
	struct nvme_ctrl *ctrl;
	struct request *req;
	struct bio *bio;
	u32 effects;
	int ret;

	req = nvme_alloc_user_request(q, cmd, 0, 0);
	if (IS_ERR(req))
		return PTR_ERR(req);

	req->timeout = timeout;
	if (ubuffer && bufflen) {
		ret = nvme_map_user_request(req, ubuffer, bufflen, meta_buffer,
				meta_len, meta_seed, NULL, flags);
		if (ret)
			return ret;
	}

	bio = req->bio;
	ctrl = nvme_req(req)->ctrl;

	effects = nvme_passthru_start(ctrl, ns, cmd->common.opcode);
	ret = nvme_execute_rq(req, false);
	if (result)
		*result = le64_to_cpu(nvme_req(req)->result.u64);
	if (bio)
		blk_rq_unmap_user(bio);
	blk_mq_free_request(req);

	if (effects)
		nvme_passthru_end(ctrl, ns, effects, cmd, ret);

	return ret;
}

static int nvme_submit_io(struct nvme_ns *ns, struct nvme_user_io __user *uio)
{
	struct nvme_user_io io;
	struct nvme_command c;
	unsigned length, meta_len;
	void __user *metadata;

	if (copy_from_user(&io, uio, sizeof(io)))
		return -EFAULT;
	if (io.flags)
		return -EINVAL;

	switch (io.opcode) {
	case nvme_cmd_write:
	case nvme_cmd_read:
	case nvme_cmd_compare:
		break;
	default:
		return -EINVAL;
	}

	length = (io.nblocks + 1) << ns->head->lba_shift;

	if ((io.control & NVME_RW_PRINFO_PRACT) &&
	    (ns->head->ms == ns->head->pi_size)) {
		/*
		 * Protection information is stripped/inserted by the
		 * controller.
		 */
		if (nvme_to_user_ptr(io.metadata))
			return -EINVAL;
		meta_len = 0;
		metadata = NULL;
	} else {
		meta_len = (io.nblocks + 1) * ns->head->ms;
		metadata = nvme_to_user_ptr(io.metadata);
	}

	if (ns->head->features & NVME_NS_EXT_LBAS) {
		length += meta_len;
		meta_len = 0;
	} else if (meta_len) {
		if ((io.metadata & 3) || !io.metadata)
			return -EINVAL;
	}

	memset(&c, 0, sizeof(c));
	c.rw.opcode = io.opcode;
	c.rw.flags = io.flags;
	c.rw.nsid = cpu_to_le32(ns->head->ns_id);
	c.rw.slba = cpu_to_le64(io.slba);
	c.rw.length = cpu_to_le16(io.nblocks);
	c.rw.control = cpu_to_le16(io.control);
	c.rw.dsmgmt = cpu_to_le32(io.dsmgmt);
	c.rw.reftag = cpu_to_le32(io.reftag);
	c.rw.lbat = cpu_to_le16(io.apptag);
	c.rw.lbatm = cpu_to_le16(io.appmask);

	return nvme_submit_user_cmd(ns->queue, &c, io.addr, length, metadata,
			meta_len, lower_32_bits(io.slba), NULL, 0, 0);
}

static bool nvme_validate_passthru_nsid(struct nvme_ctrl *ctrl,
					struct nvme_ns *ns, __u32 nsid)
{
	if (ns && nsid != ns->head->ns_id) {
		dev_err(ctrl->device,
			"%s: nsid (%u) in cmd does not match nsid (%u)"
			"of namespace\n",
			current->comm, nsid, ns->head->ns_id);
		return false;
	}

	return true;
}

static int nvme_user_cmd(struct nvme_ctrl *ctrl, struct nvme_ns *ns,
		struct nvme_passthru_cmd __user *ucmd, unsigned int flags,
		bool open_for_write)
{
	struct nvme_passthru_cmd cmd;
	struct nvme_command c;
	unsigned timeout = 0;
	u64 result;
	int status;

	if (copy_from_user(&cmd, ucmd, sizeof(cmd)))
		return -EFAULT;
	if (cmd.flags)
		return -EINVAL;
	if (!nvme_validate_passthru_nsid(ctrl, ns, cmd.nsid))
		return -EINVAL;

	memset(&c, 0, sizeof(c));
	c.common.opcode = cmd.opcode;
	c.common.flags = cmd.flags;
	c.common.nsid = cpu_to_le32(cmd.nsid);
	c.common.cdw2[0] = cpu_to_le32(cmd.cdw2);
	c.common.cdw2[1] = cpu_to_le32(cmd.cdw3);
	c.common.cdw10 = cpu_to_le32(cmd.cdw10);
	c.common.cdw11 = cpu_to_le32(cmd.cdw11);
	c.common.cdw12 = cpu_to_le32(cmd.cdw12);
	c.common.cdw13 = cpu_to_le32(cmd.cdw13);
	c.common.cdw14 = cpu_to_le32(cmd.cdw14);
	c.common.cdw15 = cpu_to_le32(cmd.cdw15);

	if (!nvme_cmd_allowed(ns, &c, 0, open_for_write))
		return -EACCES;

	if (cmd.timeout_ms)
		timeout = msecs_to_jiffies(cmd.timeout_ms);

	status = nvme_submit_user_cmd(ns ? ns->queue : ctrl->admin_q, &c,
			cmd.addr, cmd.data_len, nvme_to_user_ptr(cmd.metadata),
			cmd.metadata_len, 0, &result, timeout, 0);

	if (status >= 0) {
		if (put_user(result, &ucmd->result))
			return -EFAULT;
	}

	return status;
}

static int nvme_user_cmd64(struct nvme_ctrl *ctrl, struct nvme_ns *ns,
		struct nvme_passthru_cmd64 __user *ucmd, unsigned int flags,
		bool open_for_write)
{
	struct nvme_passthru_cmd64 cmd;
	struct nvme_command c;
	unsigned timeout = 0;
	int status;

	if (copy_from_user(&cmd, ucmd, sizeof(cmd)))
		return -EFAULT;
	if (cmd.flags)
		return -EINVAL;
	if (!nvme_validate_passthru_nsid(ctrl, ns, cmd.nsid))
		return -EINVAL;

	memset(&c, 0, sizeof(c));
	c.common.opcode = cmd.opcode;
	c.common.flags = cmd.flags;
	c.common.nsid = cpu_to_le32(cmd.nsid);
	c.common.cdw2[0] = cpu_to_le32(cmd.cdw2);
	c.common.cdw2[1] = cpu_to_le32(cmd.cdw3);
	c.common.cdw10 = cpu_to_le32(cmd.cdw10);
	c.common.cdw11 = cpu_to_le32(cmd.cdw11);
	c.common.cdw12 = cpu_to_le32(cmd.cdw12);
	c.common.cdw13 = cpu_to_le32(cmd.cdw13);
	c.common.cdw14 = cpu_to_le32(cmd.cdw14);
	c.common.cdw15 = cpu_to_le32(cmd.cdw15);

	if (!nvme_cmd_allowed(ns, &c, flags, open_for_write))
		return -EACCES;

	if (cmd.timeout_ms)
		timeout = msecs_to_jiffies(cmd.timeout_ms);

	status = nvme_submit_user_cmd(ns ? ns->queue : ctrl->admin_q, &c,
			cmd.addr, cmd.data_len, nvme_to_user_ptr(cmd.metadata),
			cmd.metadata_len, 0, &cmd.result, timeout, flags);

	if (status >= 0) {
		if (put_user(cmd.result, &ucmd->result))
			return -EFAULT;
	}

	return status;
}

struct nvme_uring_data {
	__u64	metadata;
	__u64	addr;
	__u32	data_len;
	__u32	metadata_len;
	__u32	timeout_ms;
};

/*
 * This overlays struct io_uring_cmd pdu.
 * Expect build errors if this grows larger than that.
 */
struct nvme_uring_cmd_pdu {
	struct request *req;
	struct bio *bio;
	u64 result;
	int status;
};

static inline struct nvme_uring_cmd_pdu *nvme_uring_cmd_pdu(
		struct io_uring_cmd *ioucmd)
{
	return (struct nvme_uring_cmd_pdu *)&ioucmd->pdu;
}

static void nvme_uring_task_cb(struct io_uring_cmd *ioucmd,
			       unsigned issue_flags)
{
	struct nvme_uring_cmd_pdu *pdu = nvme_uring_cmd_pdu(ioucmd);

	if (pdu->bio)
		blk_rq_unmap_user(pdu->bio);
	io_uring_cmd_done(ioucmd, pdu->status, pdu->result, issue_flags);
}

static enum rq_end_io_ret nvme_uring_cmd_end_io(struct request *req,
						blk_status_t err)
{
	struct io_uring_cmd *ioucmd = req->end_io_data;
	struct nvme_uring_cmd_pdu *pdu = nvme_uring_cmd_pdu(ioucmd);

	if (nvme_req(req)->flags & NVME_REQ_CANCELLED)
		pdu->status = -EINTR;
	else
		pdu->status = nvme_req(req)->status;
	pdu->result = le64_to_cpu(nvme_req(req)->result.u64);

	/*
	 * For iopoll, complete it directly. Note that using the uring_cmd
	 * helper for this is safe only because we check blk_rq_is_poll().
	 * As that returns false if we're NOT on a polled queue, then it's
	 * safe to use the polled completion helper.
	 *
	 * Otherwise, move the completion to task work.
	 */
	if (blk_rq_is_poll(req)) {
		if (pdu->bio)
			blk_rq_unmap_user(pdu->bio);
		io_uring_cmd_iopoll_done(ioucmd, pdu->result, pdu->status);
	} else {
		io_uring_cmd_do_in_task_lazy(ioucmd, nvme_uring_task_cb);
	}

	return RQ_END_IO_FREE;
}

static int nvme_uring_cmd_io(struct nvme_ctrl *ctrl, struct nvme_ns *ns,
		struct io_uring_cmd *ioucmd, unsigned int issue_flags, bool vec)
{
	struct nvme_uring_cmd_pdu *pdu = nvme_uring_cmd_pdu(ioucmd);
	const struct nvme_uring_cmd *cmd = io_uring_sqe_cmd(ioucmd->sqe);
	struct request_queue *q = ns ? ns->queue : ctrl->admin_q;
	struct nvme_uring_data d;
	struct nvme_command c;
	struct request *req;
	blk_opf_t rq_flags = REQ_ALLOC_CACHE;
	blk_mq_req_flags_t blk_flags = 0;
	int ret;

	c.common.opcode = READ_ONCE(cmd->opcode);
	c.common.flags = READ_ONCE(cmd->flags);
	if (c.common.flags)
		return -EINVAL;

	c.common.command_id = 0;
	c.common.nsid = cpu_to_le32(cmd->nsid);
	if (!nvme_validate_passthru_nsid(ctrl, ns, le32_to_cpu(c.common.nsid)))
		return -EINVAL;

	c.common.cdw2[0] = cpu_to_le32(READ_ONCE(cmd->cdw2));
	c.common.cdw2[1] = cpu_to_le32(READ_ONCE(cmd->cdw3));
	c.common.metadata = 0;
	c.common.dptr.prp1 = c.common.dptr.prp2 = 0;
	c.common.cdw10 = cpu_to_le32(READ_ONCE(cmd->cdw10));
	c.common.cdw11 = cpu_to_le32(READ_ONCE(cmd->cdw11));
	c.common.cdw12 = cpu_to_le32(READ_ONCE(cmd->cdw12));
	c.common.cdw13 = cpu_to_le32(READ_ONCE(cmd->cdw13));
	c.common.cdw14 = cpu_to_le32(READ_ONCE(cmd->cdw14));
	c.common.cdw15 = cpu_to_le32(READ_ONCE(cmd->cdw15));

	if (!nvme_cmd_allowed(ns, &c, 0, ioucmd->file->f_mode & FMODE_WRITE))
		return -EACCES;

	d.metadata = READ_ONCE(cmd->metadata);
	d.addr = READ_ONCE(cmd->addr);
	d.data_len = READ_ONCE(cmd->data_len);
	d.metadata_len = READ_ONCE(cmd->metadata_len);
	d.timeout_ms = READ_ONCE(cmd->timeout_ms);

	if (issue_flags & IO_URING_F_NONBLOCK) {
		rq_flags |= REQ_NOWAIT;
		blk_flags = BLK_MQ_REQ_NOWAIT;
	}
	if (issue_flags & IO_URING_F_IOPOLL)
		rq_flags |= REQ_POLLED;

	req = nvme_alloc_user_request(q, &c, rq_flags, blk_flags);
	if (IS_ERR(req))
		return PTR_ERR(req);
	req->timeout = d.timeout_ms ? msecs_to_jiffies(d.timeout_ms) : 0;

	if (d.addr && d.data_len) {
		ret = nvme_map_user_request(req, d.addr,
			d.data_len, nvme_to_user_ptr(d.metadata),
			d.metadata_len, 0, ioucmd, vec);
		if (ret)
			return ret;
	}

	/* to free bio on completion, as req->bio will be null at that time */
	pdu->bio = req->bio;
	pdu->req = req;
	req->end_io_data = ioucmd;
	req->end_io = nvme_uring_cmd_end_io;
	blk_execute_rq_nowait(req, false);
	return -EIOCBQUEUED;
}

static bool is_ctrl_ioctl(unsigned int cmd)
{
	if (cmd == NVME_IOCTL_ADMIN_CMD || cmd == NVME_IOCTL_ADMIN64_CMD)
		return true;
	if (is_sed_ioctl(cmd))
		return true;
	return false;
}

static int nvme_ctrl_ioctl(struct nvme_ctrl *ctrl, unsigned int cmd,
		void __user *argp, bool open_for_write)
{
	switch (cmd) {
	case NVME_IOCTL_ADMIN_CMD:
		return nvme_user_cmd(ctrl, NULL, argp, 0, open_for_write);
	case NVME_IOCTL_ADMIN64_CMD:
		return nvme_user_cmd64(ctrl, NULL, argp, 0, open_for_write);
	default:
		return sed_ioctl(ctrl->opal_dev, cmd, argp);
	}
}

#ifdef COMPAT_FOR_U64_ALIGNMENT
struct nvme_user_io32 {
	__u8	opcode;
	__u8	flags;
	__u16	control;
	__u16	nblocks;
	__u16	rsvd;
	__u64	metadata;
	__u64	addr;
	__u64	slba;
	__u32	dsmgmt;
	__u32	reftag;
	__u16	apptag;
	__u16	appmask;
} __attribute__((__packed__));
#define NVME_IOCTL_SUBMIT_IO32	_IOW('N', 0x42, struct nvme_user_io32)
#endif /* COMPAT_FOR_U64_ALIGNMENT */

static int nvme_ns_ioctl(struct nvme_ns *ns, unsigned int cmd,
		void __user *argp, unsigned int flags, bool open_for_write)
{
	switch (cmd) {
	case NVME_IOCTL_ID:
		force_successful_syscall_return();
		return ns->head->ns_id;
	case NVME_IOCTL_IO_CMD:
		return nvme_user_cmd(ns->ctrl, ns, argp, flags, open_for_write);
	/*
	 * struct nvme_user_io can have different padding on some 32-bit ABIs.
	 * Just accept the compat version as all fields that are used are the
	 * same size and at the same offset.
	 */
#ifdef COMPAT_FOR_U64_ALIGNMENT
	case NVME_IOCTL_SUBMIT_IO32:
#endif
	case NVME_IOCTL_SUBMIT_IO:
		return nvme_submit_io(ns, argp);
	case NVME_IOCTL_IO64_CMD_VEC:
		flags |= NVME_IOCTL_VEC;
		fallthrough;
	case NVME_IOCTL_IO64_CMD:
		return nvme_user_cmd64(ns->ctrl, ns, argp, flags,
				       open_for_write);
	default:
		return -ENOTTY;
	}
}

int nvme_ioctl(struct block_device *bdev, blk_mode_t mode,
		unsigned int cmd, unsigned long arg)
{
	struct nvme_ns *ns = bdev->bd_disk->private_data;
	bool open_for_write = mode & BLK_OPEN_WRITE;
	void __user *argp = (void __user *)arg;
	unsigned int flags = 0;

	if (bdev_is_partition(bdev))
		flags |= NVME_IOCTL_PARTITION;

	if (is_ctrl_ioctl(cmd))
		return nvme_ctrl_ioctl(ns->ctrl, cmd, argp, open_for_write);
	return nvme_ns_ioctl(ns, cmd, argp, flags, open_for_write);
}

long nvme_ns_chr_ioctl(struct file *file, unsigned int cmd, unsigned long arg)
{
	struct nvme_ns *ns =
		container_of(file_inode(file)->i_cdev, struct nvme_ns, cdev);
	bool open_for_write = file->f_mode & FMODE_WRITE;
	void __user *argp = (void __user *)arg;

	if (is_ctrl_ioctl(cmd))
		return nvme_ctrl_ioctl(ns->ctrl, cmd, argp, open_for_write);
	return nvme_ns_ioctl(ns, cmd, argp, 0, open_for_write);
}

static int nvme_uring_cmd_checks(unsigned int issue_flags)
{

	/* NVMe passthrough requires big SQE/CQE support */
	if ((issue_flags & (IO_URING_F_SQE128|IO_URING_F_CQE32)) !=
	    (IO_URING_F_SQE128|IO_URING_F_CQE32))
		return -EOPNOTSUPP;
	return 0;
}

static int nvme_ns_uring_cmd(struct nvme_ns *ns, struct io_uring_cmd *ioucmd,
			     unsigned int issue_flags)
{
	struct nvme_ctrl *ctrl = ns->ctrl;
	int ret;

	BUILD_BUG_ON(sizeof(struct nvme_uring_cmd_pdu) > sizeof(ioucmd->pdu));

	ret = nvme_uring_cmd_checks(issue_flags);
	if (ret)
		return ret;

	switch (ioucmd->cmd_op) {
	case NVME_URING_CMD_IO:
		ret = nvme_uring_cmd_io(ctrl, ns, ioucmd, issue_flags, false);
		break;
	case NVME_URING_CMD_IO_VEC:
		ret = nvme_uring_cmd_io(ctrl, ns, ioucmd, issue_flags, true);
		break;
	default:
		ret = -ENOTTY;
	}

	return ret;
}

int nvme_ns_chr_uring_cmd(struct io_uring_cmd *ioucmd, unsigned int issue_flags)
{
	struct nvme_ns *ns = container_of(file_inode(ioucmd->file)->i_cdev,
			struct nvme_ns, cdev);

	return nvme_ns_uring_cmd(ns, ioucmd, issue_flags);
}

int nvme_ns_chr_uring_cmd_iopoll(struct io_uring_cmd *ioucmd,
				 struct io_comp_batch *iob,
				 unsigned int poll_flags)
{
	struct nvme_uring_cmd_pdu *pdu = nvme_uring_cmd_pdu(ioucmd);
	struct request *req = pdu->req;

	if (req && blk_rq_is_poll(req))
		return blk_rq_poll(req, iob, poll_flags);
	return 0;
}
#ifdef CONFIG_NVME_MULTIPATH
static int nvme_ns_head_ctrl_ioctl(struct nvme_ns *ns, unsigned int cmd,
		void __user *argp, struct nvme_ns_head *head, int srcu_idx,
		bool open_for_write)
	__releases(&head->srcu)
{
	struct nvme_ctrl *ctrl = ns->ctrl;
	int ret;

	nvme_get_ctrl(ns->ctrl);
	srcu_read_unlock(&head->srcu, srcu_idx);
	ret = nvme_ctrl_ioctl(ns->ctrl, cmd, argp, open_for_write);

	nvme_put_ctrl(ctrl);
	return ret;
}

int nvme_ns_head_ioctl(struct block_device *bdev, blk_mode_t mode,
		unsigned int cmd, unsigned long arg)
{
	struct nvme_ns_head *head = bdev->bd_disk->private_data;
	bool open_for_write = mode & BLK_OPEN_WRITE;
	void __user *argp = (void __user *)arg;
	struct nvme_ns *ns;
	int srcu_idx, ret = -EWOULDBLOCK;
	unsigned int flags = 0;

	if (bdev_is_partition(bdev))
		flags |= NVME_IOCTL_PARTITION;

	srcu_idx = srcu_read_lock(&head->srcu);
	ns = nvme_find_path(head);
	if (!ns)
		goto out_unlock;

	/*
	 * Handle ioctls that apply to the controller instead of the namespace
	 * seperately and drop the ns SRCU reference early.  This avoids a
	 * deadlock when deleting namespaces using the passthrough interface.
	 */
	if (is_ctrl_ioctl(cmd))
		return nvme_ns_head_ctrl_ioctl(ns, cmd, argp, head, srcu_idx,
					       open_for_write);

	ret = nvme_ns_ioctl(ns, cmd, argp, flags, open_for_write);
out_unlock:
	srcu_read_unlock(&head->srcu, srcu_idx);
	return ret;
}

long nvme_ns_head_chr_ioctl(struct file *file, unsigned int cmd,
		unsigned long arg)
{
	bool open_for_write = file->f_mode & FMODE_WRITE;
	struct cdev *cdev = file_inode(file)->i_cdev;
	struct nvme_ns_head *head =
		container_of(cdev, struct nvme_ns_head, cdev);
	void __user *argp = (void __user *)arg;
	struct nvme_ns *ns;
	int srcu_idx, ret = -EWOULDBLOCK;

	srcu_idx = srcu_read_lock(&head->srcu);
	ns = nvme_find_path(head);
	if (!ns)
		goto out_unlock;

	if (is_ctrl_ioctl(cmd))
		return nvme_ns_head_ctrl_ioctl(ns, cmd, argp, head, srcu_idx,
				open_for_write);

	ret = nvme_ns_ioctl(ns, cmd, argp, 0, open_for_write);
out_unlock:
	srcu_read_unlock(&head->srcu, srcu_idx);
	return ret;
}

int nvme_ns_head_chr_uring_cmd(struct io_uring_cmd *ioucmd,
		unsigned int issue_flags)
{
	struct cdev *cdev = file_inode(ioucmd->file)->i_cdev;
	struct nvme_ns_head *head = container_of(cdev, struct nvme_ns_head, cdev);
	int srcu_idx = srcu_read_lock(&head->srcu);
	struct nvme_ns *ns = nvme_find_path(head);
	int ret = -EINVAL;

	if (ns)
		ret = nvme_ns_uring_cmd(ns, ioucmd, issue_flags);
	srcu_read_unlock(&head->srcu, srcu_idx);
	return ret;
}
#endif /* CONFIG_NVME_MULTIPATH */

int nvme_dev_uring_cmd(struct io_uring_cmd *ioucmd, unsigned int issue_flags)
{
	struct nvme_ctrl *ctrl = ioucmd->file->private_data;
	int ret;

	/* IOPOLL not supported yet */
	if (issue_flags & IO_URING_F_IOPOLL)
		return -EOPNOTSUPP;

	ret = nvme_uring_cmd_checks(issue_flags);
	if (ret)
		return ret;

	switch (ioucmd->cmd_op) {
	case NVME_URING_CMD_ADMIN:
		ret = nvme_uring_cmd_io(ctrl, NULL, ioucmd, issue_flags, false);
		break;
	case NVME_URING_CMD_ADMIN_VEC:
		ret = nvme_uring_cmd_io(ctrl, NULL, ioucmd, issue_flags, true);
		break;
	default:
		ret = -ENOTTY;
	}

	return ret;
}

static int nvme_dev_user_cmd(struct nvme_ctrl *ctrl, void __user *argp,
		bool open_for_write)
{
	struct nvme_ns *ns;
	int ret, srcu_idx;

	srcu_idx = srcu_read_lock(&ctrl->srcu);
	if (list_empty(&ctrl->namespaces)) {
		ret = -ENOTTY;
		goto out_unlock;
	}

	ns = list_first_or_null_rcu(&ctrl->namespaces, struct nvme_ns, list);
	if (ns != list_last_entry(&ctrl->namespaces, struct nvme_ns, list)) {
		dev_warn(ctrl->device,
			"NVME_IOCTL_IO_CMD not supported when multiple namespaces present!\n");
		ret = -EINVAL;
		goto out_unlock;
	}

	dev_warn(ctrl->device,
		"using deprecated NVME_IOCTL_IO_CMD ioctl on the char device!\n");
	if (!nvme_get_ns(ns)) {
		ret = -ENXIO;
		goto out_unlock;
	}
	srcu_read_unlock(&ctrl->srcu, srcu_idx);

	ret = nvme_user_cmd(ctrl, ns, argp, 0, open_for_write);
	nvme_put_ns(ns);
	return ret;

out_unlock:
	srcu_read_unlock(&ctrl->srcu, srcu_idx);
	return ret;
}

long nvme_dev_ioctl(struct file *file, unsigned int cmd,
		unsigned long arg)
{
	bool open_for_write = file->f_mode & FMODE_WRITE;
	struct nvme_ctrl *ctrl = file->private_data;
	void __user *argp = (void __user *)arg;

	switch (cmd) {
	case NVME_IOCTL_ADMIN_CMD:
		return nvme_user_cmd(ctrl, NULL, argp, 0, open_for_write);
	case NVME_IOCTL_ADMIN64_CMD:
		return nvme_user_cmd64(ctrl, NULL, argp, 0, open_for_write);
	case NVME_IOCTL_IO_CMD:
		return nvme_dev_user_cmd(ctrl, argp, open_for_write);
	case NVME_IOCTL_RESET:
		if (!capable(CAP_SYS_ADMIN))
			return -EACCES;
		dev_warn(ctrl->device, "resetting controller\n");
		return nvme_reset_ctrl_sync(ctrl);
	case NVME_IOCTL_SUBSYS_RESET:
		if (!capable(CAP_SYS_ADMIN))
			return -EACCES;
		return nvme_reset_subsystem(ctrl);
	case NVME_IOCTL_RESCAN:
		if (!capable(CAP_SYS_ADMIN))
			return -EACCES;
		nvme_queue_scan(ctrl);
		return 0;
	default:
		return -ENOTTY;
	}
}<|MERGE_RESOLUTION|>--- conflicted
+++ resolved
@@ -3,10 +3,6 @@
  * Copyright (c) 2011-2014, Intel Corporation.
  * Copyright (c) 2017-2021 Christoph Hellwig.
  */
-<<<<<<< HEAD
-#include <linux/bio-integrity.h>
-=======
->>>>>>> a0455533
 #include <linux/blk-integrity.h>
 #include <linux/ptrace.h>	/* for force_successful_syscall_return */
 #include <linux/nvme_ioctl.h>
@@ -156,18 +152,10 @@
 		bio_set_dev(bio, bdev);
 
 	if (has_metadata) {
-<<<<<<< HEAD
-		ret = bio_integrity_map_user(bio, meta_buffer, meta_len,
-					     meta_seed);
-		if (ret)
-			goto out_unmap;
-		req->cmd_flags |= REQ_INTEGRITY;
-=======
 		ret = blk_rq_integrity_map_user(req, meta_buffer, meta_len,
 						meta_seed);
 		if (ret)
 			goto out_unmap;
->>>>>>> a0455533
 	}
 
 	return ret;
