--- conflicted
+++ resolved
@@ -317,21 +317,6 @@
 		unsigned long last_activity;
 		unsigned long idle_timeout;
 	} pm;
-};
-
-enum tx_pkt_queue_idx {
-	MT_LMAC_AC00,
-	MT_LMAC_AC01,
-	MT_LMAC_AC02,
-	MT_LMAC_AC03,
-	MT_LMAC_ALTX0 = 0x10,
-	MT_LMAC_BMC0,
-	MT_LMAC_BCN0,
-	MT_LMAC_PSMP0,
-	MT_LMAC_ALTX1,
-	MT_LMAC_BMC1,
-	MT_LMAC_BCN1,
-	MT_LMAC_PSMP1,
 };
 
 enum tx_pkt_queue_idx {
@@ -521,8 +506,6 @@
 		return MT7615_WTBL_SIZE;
 }
 
-<<<<<<< HEAD
-=======
 static inline void mt7615_mutex_acquire(struct mt7615_dev *dev)
 	 __acquires(&dev->mt76.mutex)
 {
@@ -537,7 +520,6 @@
 	mutex_unlock(&dev->mt76.mutex);
 }
 
->>>>>>> 2cfd71f1
 static inline u8 mt7615_lmac_mapping(struct mt7615_dev *dev, u8 ac)
 {
 	static const u8 lmac_queue_map[] = {
