/**********************************************************************
 * Author: Cavium, Inc.
 *
 * Contact: support@cavium.com
 *          Please include "LiquidIO" in the subject.
 *
 * Copyright (c) 2003-2016 Cavium, Inc.
 *
 * This file is free software; you can redistribute it and/or modify
 * it under the terms of the GNU General Public License, Version 2, as
 * published by the Free Software Foundation.
 *
 * This file is distributed in the hope that it will be useful, but
 * AS-IS and WITHOUT ANY WARRANTY; without even the implied warranty
 * of MERCHANTABILITY or FITNESS FOR A PARTICULAR PURPOSE, TITLE, or
 * NONINFRINGEMENT.  See the GNU General Public License for more details.
 ***********************************************************************/
#include <linux/module.h>
#include <linux/interrupt.h>
#include <linux/pci.h>
#include <linux/firmware.h>
#include <net/vxlan.h>
#include <linux/kthread.h>
#include "liquidio_common.h"
#include "octeon_droq.h"
#include "octeon_iq.h"
#include "response_manager.h"
#include "octeon_device.h"
#include "octeon_nic.h"
#include "octeon_main.h"
#include "octeon_network.h"
#include "cn66xx_regs.h"
#include "cn66xx_device.h"
#include "cn68xx_device.h"
#include "cn23xx_pf_device.h"
#include "liquidio_image.h"

MODULE_AUTHOR("Cavium Networks, <support@cavium.com>");
MODULE_DESCRIPTION("Cavium LiquidIO Intelligent Server Adapter Driver");
MODULE_LICENSE("GPL");
MODULE_VERSION(LIQUIDIO_VERSION);
MODULE_FIRMWARE(LIO_FW_DIR LIO_FW_BASE_NAME LIO_210SV_NAME
		"_" LIO_FW_NAME_TYPE_NIC LIO_FW_NAME_SUFFIX);
MODULE_FIRMWARE(LIO_FW_DIR LIO_FW_BASE_NAME LIO_210NV_NAME
		"_" LIO_FW_NAME_TYPE_NIC LIO_FW_NAME_SUFFIX);
MODULE_FIRMWARE(LIO_FW_DIR LIO_FW_BASE_NAME LIO_410NV_NAME
		"_" LIO_FW_NAME_TYPE_NIC LIO_FW_NAME_SUFFIX);
MODULE_FIRMWARE(LIO_FW_DIR LIO_FW_BASE_NAME LIO_23XX_NAME
		"_" LIO_FW_NAME_TYPE_NIC LIO_FW_NAME_SUFFIX);

static int ddr_timeout = 10000;
module_param(ddr_timeout, int, 0644);
MODULE_PARM_DESC(ddr_timeout,
		 "Number of milliseconds to wait for DDR initialization. 0 waits for ddr_timeout to be set to non-zero value before starting to check");

#define DEFAULT_MSG_ENABLE (NETIF_MSG_DRV | NETIF_MSG_PROBE | NETIF_MSG_LINK)

static int debug = -1;
module_param(debug, int, 0644);
MODULE_PARM_DESC(debug, "NETIF_MSG debug bits");

static char fw_type[LIO_MAX_FW_TYPE_LEN] = LIO_FW_NAME_TYPE_NIC;
module_param_string(fw_type, fw_type, sizeof(fw_type), 0444);
MODULE_PARM_DESC(fw_type, "Type of firmware to be loaded. Default \"nic\".  Use \"none\" to load firmware from flash.");

static u32 console_bitmask;
module_param(console_bitmask, int, 0644);
MODULE_PARM_DESC(console_bitmask,
		 "Bitmask indicating which consoles have debug output redirected to syslog.");

/**
 * \brief determines if a given console has debug enabled.
 * @param console console to check
 * @returns  1 = enabled. 0 otherwise
 */
static int octeon_console_debug_enabled(u32 console)
{
	return (console_bitmask >> (console)) & 0x1;
}

/* Polling interval for determining when NIC application is alive */
#define LIQUIDIO_STARTER_POLL_INTERVAL_MS 100

/* runtime link query interval */
#define LIQUIDIO_LINK_QUERY_INTERVAL_MS         1000

struct liquidio_if_cfg_context {
	int octeon_id;

	wait_queue_head_t wc;

	int cond;
};

struct liquidio_if_cfg_resp {
	u64 rh;
	struct liquidio_if_cfg_info cfg_info;
	u64 status;
};

struct liquidio_rx_ctl_context {
	int octeon_id;

	wait_queue_head_t wc;

	int cond;
};

struct oct_link_status_resp {
	u64 rh;
	struct oct_link_info link_info;
	u64 status;
};

struct oct_timestamp_resp {
	u64 rh;
	u64 timestamp;
	u64 status;
};

#define OCT_TIMESTAMP_RESP_SIZE (sizeof(struct oct_timestamp_resp))

union tx_info {
	u64 u64;
	struct {
#ifdef __BIG_ENDIAN_BITFIELD
		u16 gso_size;
		u16 gso_segs;
		u32 reserved;
#else
		u32 reserved;
		u16 gso_segs;
		u16 gso_size;
#endif
	} s;
};

/** Octeon device properties to be used by the NIC module.
 * Each octeon device in the system will be represented
 * by this structure in the NIC module.
 */

#define OCTNIC_MAX_SG  (MAX_SKB_FRAGS)

#define OCTNIC_GSO_MAX_HEADER_SIZE 128
#define OCTNIC_GSO_MAX_SIZE                                                    \
	(CN23XX_DEFAULT_INPUT_JABBER - OCTNIC_GSO_MAX_HEADER_SIZE)

/** Structure of a node in list of gather components maintained by
 * NIC driver for each network device.
 */
struct octnic_gather {
	/** List manipulation. Next and prev pointers. */
	struct list_head list;

	/** Size of the gather component at sg in bytes. */
	int sg_size;

	/** Number of bytes that sg was adjusted to make it 8B-aligned. */
	int adjust;

	/** Gather component that can accommodate max sized fragment list
	 *  received from the IP layer.
	 */
	struct octeon_sg_entry *sg;

	dma_addr_t sg_dma_ptr;
};

struct handshake {
	struct completion init;
	struct completion started;
	struct pci_dev *pci_dev;
	int init_ok;
	int started_ok;
};

#ifdef CONFIG_PCI_IOV
static int liquidio_enable_sriov(struct pci_dev *dev, int num_vfs);
#endif

static int octeon_dbg_console_print(struct octeon_device *oct, u32 console_num,
				    char *prefix, char *suffix);

static int octeon_device_init(struct octeon_device *);
static int liquidio_stop(struct net_device *netdev);
static void liquidio_remove(struct pci_dev *pdev);
static int liquidio_probe(struct pci_dev *pdev,
			  const struct pci_device_id *ent);
static int liquidio_set_vf_link_state(struct net_device *netdev, int vfidx,
				      int linkstate);

static struct handshake handshake[MAX_OCTEON_DEVICES];
static struct completion first_stage;

static void octeon_droq_bh(unsigned long pdev)
{
	int q_no;
	int reschedule = 0;
	struct octeon_device *oct = (struct octeon_device *)pdev;
	struct octeon_device_priv *oct_priv =
		(struct octeon_device_priv *)oct->priv;

	for (q_no = 0; q_no < MAX_OCTEON_OUTPUT_QUEUES(oct); q_no++) {
		if (!(oct->io_qmask.oq & BIT_ULL(q_no)))
			continue;
		reschedule |= octeon_droq_process_packets(oct, oct->droq[q_no],
							  MAX_PACKET_BUDGET);
		lio_enable_irq(oct->droq[q_no], NULL);

		if (OCTEON_CN23XX_PF(oct) && oct->msix_on) {
			/* set time and cnt interrupt thresholds for this DROQ
			 * for NAPI
			 */
			int adjusted_q_no = q_no + oct->sriov_info.pf_srn;

			octeon_write_csr64(
			    oct, CN23XX_SLI_OQ_PKT_INT_LEVELS(adjusted_q_no),
			    0x5700000040ULL);
			octeon_write_csr64(
			    oct, CN23XX_SLI_OQ_PKTS_SENT(adjusted_q_no), 0);
		}
	}

	if (reschedule)
		tasklet_schedule(&oct_priv->droq_tasklet);
}

static int lio_wait_for_oq_pkts(struct octeon_device *oct)
{
	struct octeon_device_priv *oct_priv =
		(struct octeon_device_priv *)oct->priv;
	int retry = 100, pkt_cnt = 0, pending_pkts = 0;
	int i;

	do {
		pending_pkts = 0;

		for (i = 0; i < MAX_OCTEON_OUTPUT_QUEUES(oct); i++) {
			if (!(oct->io_qmask.oq & BIT_ULL(i)))
				continue;
			pkt_cnt += octeon_droq_check_hw_for_pkts(oct->droq[i]);
		}
		if (pkt_cnt > 0) {
			pending_pkts += pkt_cnt;
			tasklet_schedule(&oct_priv->droq_tasklet);
		}
		pkt_cnt = 0;
		schedule_timeout_uninterruptible(1);

	} while (retry-- && pending_pkts);

	return pkt_cnt;
}

/**
 * \brief Forces all IO queues off on a given device
 * @param oct Pointer to Octeon device
 */
static void force_io_queues_off(struct octeon_device *oct)
{
	if ((oct->chip_id == OCTEON_CN66XX) ||
	    (oct->chip_id == OCTEON_CN68XX)) {
		/* Reset the Enable bits for Input Queues. */
		octeon_write_csr(oct, CN6XXX_SLI_PKT_INSTR_ENB, 0);

		/* Reset the Enable bits for Output Queues. */
		octeon_write_csr(oct, CN6XXX_SLI_PKT_OUT_ENB, 0);
	}
}

/**
 * \brief Cause device to go quiet so it can be safely removed/reset/etc
 * @param oct Pointer to Octeon device
 */
static inline void pcierror_quiesce_device(struct octeon_device *oct)
{
	int i;

	/* Disable the input and output queues now. No more packets will
	 * arrive from Octeon, but we should wait for all packet processing
	 * to finish.
	 */
	force_io_queues_off(oct);

	/* To allow for in-flight requests */
	schedule_timeout_uninterruptible(100);

	if (wait_for_pending_requests(oct))
		dev_err(&oct->pci_dev->dev, "There were pending requests\n");

	/* Force all requests waiting to be fetched by OCTEON to complete. */
	for (i = 0; i < MAX_OCTEON_INSTR_QUEUES(oct); i++) {
		struct octeon_instr_queue *iq;

		if (!(oct->io_qmask.iq & BIT_ULL(i)))
			continue;
		iq = oct->instr_queue[i];

		if (atomic_read(&iq->instr_pending)) {
			spin_lock_bh(&iq->lock);
			iq->fill_cnt = 0;
			iq->octeon_read_index = iq->host_write_index;
			iq->stats.instr_processed +=
				atomic_read(&iq->instr_pending);
			lio_process_iq_request_list(oct, iq, 0);
			spin_unlock_bh(&iq->lock);
		}
	}

	/* Force all pending ordered list requests to time out. */
	lio_process_ordered_list(oct, 1);

	/* We do not need to wait for output queue packets to be processed. */
}

/**
 * \brief Cleanup PCI AER uncorrectable error status
 * @param dev Pointer to PCI device
 */
static void cleanup_aer_uncorrect_error_status(struct pci_dev *dev)
{
	int pos = 0x100;
	u32 status, mask;

	pr_info("%s :\n", __func__);

	pci_read_config_dword(dev, pos + PCI_ERR_UNCOR_STATUS, &status);
	pci_read_config_dword(dev, pos + PCI_ERR_UNCOR_SEVER, &mask);
	if (dev->error_state == pci_channel_io_normal)
		status &= ~mask;        /* Clear corresponding nonfatal bits */
	else
		status &= mask;         /* Clear corresponding fatal bits */
	pci_write_config_dword(dev, pos + PCI_ERR_UNCOR_STATUS, status);
}

/**
 * \brief Stop all PCI IO to a given device
 * @param dev Pointer to Octeon device
 */
static void stop_pci_io(struct octeon_device *oct)
{
	/* No more instructions will be forwarded. */
	atomic_set(&oct->status, OCT_DEV_IN_RESET);

	pci_disable_device(oct->pci_dev);

	/* Disable interrupts  */
	oct->fn_list.disable_interrupt(oct, OCTEON_ALL_INTR);

	pcierror_quiesce_device(oct);

	/* Release the interrupt line */
	free_irq(oct->pci_dev->irq, oct);

	if (oct->flags & LIO_FLAG_MSI_ENABLED)
		pci_disable_msi(oct->pci_dev);

	dev_dbg(&oct->pci_dev->dev, "Device state is now %s\n",
		lio_get_state_string(&oct->status));

	/* making it a common function for all OCTEON models */
	cleanup_aer_uncorrect_error_status(oct->pci_dev);
}

/**
 * \brief called when PCI error is detected
 * @param pdev Pointer to PCI device
 * @param state The current pci connection state
 *
 * This function is called after a PCI bus error affecting
 * this device has been detected.
 */
static pci_ers_result_t liquidio_pcie_error_detected(struct pci_dev *pdev,
						     pci_channel_state_t state)
{
	struct octeon_device *oct = pci_get_drvdata(pdev);

	/* Non-correctable Non-fatal errors */
	if (state == pci_channel_io_normal) {
		dev_err(&oct->pci_dev->dev, "Non-correctable non-fatal error reported:\n");
		cleanup_aer_uncorrect_error_status(oct->pci_dev);
		return PCI_ERS_RESULT_CAN_RECOVER;
	}

	/* Non-correctable Fatal errors */
	dev_err(&oct->pci_dev->dev, "Non-correctable FATAL reported by PCI AER driver\n");
	stop_pci_io(oct);

	/* Always return a DISCONNECT. There is no support for recovery but only
	 * for a clean shutdown.
	 */
	return PCI_ERS_RESULT_DISCONNECT;
}

/**
 * \brief mmio handler
 * @param pdev Pointer to PCI device
 */
static pci_ers_result_t liquidio_pcie_mmio_enabled(
				struct pci_dev *pdev __attribute__((unused)))
{
	/* We should never hit this since we never ask for a reset for a Fatal
	 * Error. We always return DISCONNECT in io_error above.
	 * But play safe and return RECOVERED for now.
	 */
	return PCI_ERS_RESULT_RECOVERED;
}

/**
 * \brief called after the pci bus has been reset.
 * @param pdev Pointer to PCI device
 *
 * Restart the card from scratch, as if from a cold-boot. Implementation
 * resembles the first-half of the octeon_resume routine.
 */
static pci_ers_result_t liquidio_pcie_slot_reset(
				struct pci_dev *pdev __attribute__((unused)))
{
	/* We should never hit this since we never ask for a reset for a Fatal
	 * Error. We always return DISCONNECT in io_error above.
	 * But play safe and return RECOVERED for now.
	 */
	return PCI_ERS_RESULT_RECOVERED;
}

/**
 * \brief called when traffic can start flowing again.
 * @param pdev Pointer to PCI device
 *
 * This callback is called when the error recovery driver tells us that
 * its OK to resume normal operation. Implementation resembles the
 * second-half of the octeon_resume routine.
 */
static void liquidio_pcie_resume(struct pci_dev *pdev __attribute__((unused)))
{
	/* Nothing to be done here. */
}

#ifdef CONFIG_PM
/**
 * \brief called when suspending
 * @param pdev Pointer to PCI device
 * @param state state to suspend to
 */
static int liquidio_suspend(struct pci_dev *pdev __attribute__((unused)),
			    pm_message_t state __attribute__((unused)))
{
	return 0;
}

/**
 * \brief called when resuming
 * @param pdev Pointer to PCI device
 */
static int liquidio_resume(struct pci_dev *pdev __attribute__((unused)))
{
	return 0;
}
#endif

/* For PCI-E Advanced Error Recovery (AER) Interface */
static const struct pci_error_handlers liquidio_err_handler = {
	.error_detected = liquidio_pcie_error_detected,
	.mmio_enabled	= liquidio_pcie_mmio_enabled,
	.slot_reset	= liquidio_pcie_slot_reset,
	.resume		= liquidio_pcie_resume,
};

static const struct pci_device_id liquidio_pci_tbl[] = {
	{       /* 68xx */
		PCI_VENDOR_ID_CAVIUM, 0x91, PCI_ANY_ID, PCI_ANY_ID, 0, 0, 0
	},
	{       /* 66xx */
		PCI_VENDOR_ID_CAVIUM, 0x92, PCI_ANY_ID, PCI_ANY_ID, 0, 0, 0
	},
	{       /* 23xx pf */
		PCI_VENDOR_ID_CAVIUM, 0x9702, PCI_ANY_ID, PCI_ANY_ID, 0, 0, 0
	},
	{
		0, 0, 0, 0, 0, 0, 0
	}
};
MODULE_DEVICE_TABLE(pci, liquidio_pci_tbl);

static struct pci_driver liquidio_pci_driver = {
	.name		= "LiquidIO",
	.id_table	= liquidio_pci_tbl,
	.probe		= liquidio_probe,
	.remove		= liquidio_remove,
	.err_handler	= &liquidio_err_handler,    /* For AER */

#ifdef CONFIG_PM
	.suspend	= liquidio_suspend,
	.resume		= liquidio_resume,
#endif
#ifdef CONFIG_PCI_IOV
	.sriov_configure = liquidio_enable_sriov,
#endif
};

/**
 * \brief register PCI driver
 */
static int liquidio_init_pci(void)
{
	return pci_register_driver(&liquidio_pci_driver);
}

/**
 * \brief unregister PCI driver
 */
static void liquidio_deinit_pci(void)
{
	pci_unregister_driver(&liquidio_pci_driver);
}

/**
 * \brief Stop Tx queues
 * @param netdev network device
 */
static inline void txqs_stop(struct net_device *netdev)
{
	if (netif_is_multiqueue(netdev)) {
		int i;

		for (i = 0; i < netdev->num_tx_queues; i++)
			netif_stop_subqueue(netdev, i);
	} else {
		netif_stop_queue(netdev);
	}
}

/**
 * \brief Start Tx queues
 * @param netdev network device
 */
static inline void txqs_start(struct net_device *netdev)
{
	if (netif_is_multiqueue(netdev)) {
		int i;

		for (i = 0; i < netdev->num_tx_queues; i++)
			netif_start_subqueue(netdev, i);
	} else {
		netif_start_queue(netdev);
	}
}

/**
 * \brief Wake Tx queues
 * @param netdev network device
 */
static inline void txqs_wake(struct net_device *netdev)
{
	struct lio *lio = GET_LIO(netdev);

	if (netif_is_multiqueue(netdev)) {
		int i;

		for (i = 0; i < netdev->num_tx_queues; i++) {
			int qno = lio->linfo.txpciq[i %
				lio->oct_dev->num_iqs].s.q_no;

			if (__netif_subqueue_stopped(netdev, i)) {
				INCR_INSTRQUEUE_PKT_COUNT(lio->oct_dev, qno,
							  tx_restart, 1);
				netif_wake_subqueue(netdev, i);
			}
		}
	} else {
		INCR_INSTRQUEUE_PKT_COUNT(lio->oct_dev, lio->txq,
					  tx_restart, 1);
		netif_wake_queue(netdev);
	}
}

/**
 * \brief Stop Tx queue
 * @param netdev network device
 */
static void stop_txq(struct net_device *netdev)
{
	txqs_stop(netdev);
}

/**
 * \brief Start Tx queue
 * @param netdev network device
 */
static void start_txq(struct net_device *netdev)
{
	struct lio *lio = GET_LIO(netdev);

	if (lio->linfo.link.s.link_up) {
		txqs_start(netdev);
		return;
	}
}

/**
 * \brief Wake a queue
 * @param netdev network device
 * @param q which queue to wake
 */
static inline void wake_q(struct net_device *netdev, int q)
{
	if (netif_is_multiqueue(netdev))
		netif_wake_subqueue(netdev, q);
	else
		netif_wake_queue(netdev);
}

/**
 * \brief Stop a queue
 * @param netdev network device
 * @param q which queue to stop
 */
static inline void stop_q(struct net_device *netdev, int q)
{
	if (netif_is_multiqueue(netdev))
		netif_stop_subqueue(netdev, q);
	else
		netif_stop_queue(netdev);
}

/**
 * \brief Check Tx queue status, and take appropriate action
 * @param lio per-network private data
 * @returns 0 if full, number of queues woken up otherwise
 */
static inline int check_txq_status(struct lio *lio)
{
	int ret_val = 0;

	if (netif_is_multiqueue(lio->netdev)) {
		int numqs = lio->netdev->num_tx_queues;
		int q, iq = 0;

		/* check each sub-queue state */
		for (q = 0; q < numqs; q++) {
			iq = lio->linfo.txpciq[q %
				lio->oct_dev->num_iqs].s.q_no;
			if (octnet_iq_is_full(lio->oct_dev, iq))
				continue;
			if (__netif_subqueue_stopped(lio->netdev, q)) {
				wake_q(lio->netdev, q);
				INCR_INSTRQUEUE_PKT_COUNT(lio->oct_dev, iq,
							  tx_restart, 1);
				ret_val++;
			}
		}
	} else {
		if (octnet_iq_is_full(lio->oct_dev, lio->txq))
			return 0;
		wake_q(lio->netdev, lio->txq);
		INCR_INSTRQUEUE_PKT_COUNT(lio->oct_dev, lio->txq,
					  tx_restart, 1);
		ret_val = 1;
	}
	return ret_val;
}

/**
 * Remove the node at the head of the list. The list would be empty at
 * the end of this call if there are no more nodes in the list.
 */
static inline struct list_head *list_delete_head(struct list_head *root)
{
	struct list_head *node;

	if ((root->prev == root) && (root->next == root))
		node = NULL;
	else
		node = root->next;

	if (node)
		list_del(node);

	return node;
}

/**
 * \brief Delete gather lists
 * @param lio per-network private data
 */
static void delete_glists(struct lio *lio)
{
	struct octnic_gather *g;
	int i;

	kfree(lio->glist_lock);
	lio->glist_lock = NULL;

	if (!lio->glist)
		return;

	for (i = 0; i < lio->linfo.num_txpciq; i++) {
		do {
			g = (struct octnic_gather *)
				list_delete_head(&lio->glist[i]);
			if (g)
				kfree(g);
		} while (g);

		if (lio->glists_virt_base && lio->glists_virt_base[i] &&
		    lio->glists_dma_base && lio->glists_dma_base[i]) {
			lio_dma_free(lio->oct_dev,
				     lio->glist_entry_size * lio->tx_qsize,
				     lio->glists_virt_base[i],
				     lio->glists_dma_base[i]);
		}
	}

	kfree(lio->glists_virt_base);
	lio->glists_virt_base = NULL;

	kfree(lio->glists_dma_base);
	lio->glists_dma_base = NULL;

	kfree(lio->glist);
	lio->glist = NULL;
}

/**
 * \brief Setup gather lists
 * @param lio per-network private data
 */
static int setup_glists(struct octeon_device *oct, struct lio *lio, int num_iqs)
{
	int i, j;
	struct octnic_gather *g;

	lio->glist_lock = kcalloc(num_iqs, sizeof(*lio->glist_lock),
				  GFP_KERNEL);
	if (!lio->glist_lock)
		return -ENOMEM;

	lio->glist = kcalloc(num_iqs, sizeof(*lio->glist),
			     GFP_KERNEL);
	if (!lio->glist) {
		kfree(lio->glist_lock);
		lio->glist_lock = NULL;
		return -ENOMEM;
	}

	lio->glist_entry_size =
		ROUNDUP8((ROUNDUP4(OCTNIC_MAX_SG) >> 2) * OCT_SG_ENTRY_SIZE);

	/* allocate memory to store virtual and dma base address of
	 * per glist consistent memory
	 */
	lio->glists_virt_base = kcalloc(num_iqs, sizeof(*lio->glists_virt_base),
					GFP_KERNEL);
	lio->glists_dma_base = kcalloc(num_iqs, sizeof(*lio->glists_dma_base),
				       GFP_KERNEL);

	if (!lio->glists_virt_base || !lio->glists_dma_base) {
		delete_glists(lio);
		return -ENOMEM;
	}

	for (i = 0; i < num_iqs; i++) {
		int numa_node = dev_to_node(&oct->pci_dev->dev);

		spin_lock_init(&lio->glist_lock[i]);

		INIT_LIST_HEAD(&lio->glist[i]);

		lio->glists_virt_base[i] =
			lio_dma_alloc(oct,
				      lio->glist_entry_size * lio->tx_qsize,
				      &lio->glists_dma_base[i]);

		if (!lio->glists_virt_base[i]) {
			delete_glists(lio);
			return -ENOMEM;
		}

		for (j = 0; j < lio->tx_qsize; j++) {
			g = kzalloc_node(sizeof(*g), GFP_KERNEL,
					 numa_node);
			if (!g)
				g = kzalloc(sizeof(*g), GFP_KERNEL);
			if (!g)
				break;

			g->sg = lio->glists_virt_base[i] +
				(j * lio->glist_entry_size);

			g->sg_dma_ptr = lio->glists_dma_base[i] +
					(j * lio->glist_entry_size);

			list_add_tail(&g->list, &lio->glist[i]);
		}

		if (j != lio->tx_qsize) {
			delete_glists(lio);
			return -ENOMEM;
		}
	}

	return 0;
}

/**
 * \brief Print link information
 * @param netdev network device
 */
static void print_link_info(struct net_device *netdev)
{
	struct lio *lio = GET_LIO(netdev);

	if (!ifstate_check(lio, LIO_IFSTATE_RESETTING) &&
	    ifstate_check(lio, LIO_IFSTATE_REGISTERED)) {
		struct oct_link_info *linfo = &lio->linfo;

		if (linfo->link.s.link_up) {
			netif_info(lio, link, lio->netdev, "%d Mbps %s Duplex UP\n",
				   linfo->link.s.speed,
				   (linfo->link.s.duplex) ? "Full" : "Half");
		} else {
			netif_info(lio, link, lio->netdev, "Link Down\n");
		}
	}
}

/**
 * \brief Routine to notify MTU change
 * @param work work_struct data structure
 */
static void octnet_link_status_change(struct work_struct *work)
{
	struct cavium_wk *wk = (struct cavium_wk *)work;
	struct lio *lio = (struct lio *)wk->ctxptr;

	rtnl_lock();
	call_netdevice_notifiers(NETDEV_CHANGEMTU, lio->netdev);
	rtnl_unlock();
}

/**
 * \brief Sets up the mtu status change work
 * @param netdev network device
 */
static inline int setup_link_status_change_wq(struct net_device *netdev)
{
	struct lio *lio = GET_LIO(netdev);
	struct octeon_device *oct = lio->oct_dev;

	lio->link_status_wq.wq = alloc_workqueue("link-status",
						 WQ_MEM_RECLAIM, 0);
	if (!lio->link_status_wq.wq) {
		dev_err(&oct->pci_dev->dev, "unable to create cavium link status wq\n");
		return -1;
	}
	INIT_DELAYED_WORK(&lio->link_status_wq.wk.work,
			  octnet_link_status_change);
	lio->link_status_wq.wk.ctxptr = lio;

	return 0;
}

static inline void cleanup_link_status_change_wq(struct net_device *netdev)
{
	struct lio *lio = GET_LIO(netdev);

	if (lio->link_status_wq.wq) {
		cancel_delayed_work_sync(&lio->link_status_wq.wk.work);
		destroy_workqueue(lio->link_status_wq.wq);
	}
}

/**
 * \brief Update link status
 * @param netdev network device
 * @param ls link status structure
 *
 * Called on receipt of a link status response from the core application to
 * update each interface's link status.
 */
static inline void update_link_status(struct net_device *netdev,
				      union oct_link_status *ls)
{
	struct lio *lio = GET_LIO(netdev);
	int changed = (lio->linfo.link.u64 != ls->u64);

	lio->linfo.link.u64 = ls->u64;

	if ((lio->intf_open) && (changed)) {
		print_link_info(netdev);
		lio->link_changes++;

		if (lio->linfo.link.s.link_up) {
			netif_carrier_on(netdev);
			txqs_wake(netdev);
		} else {
			netif_carrier_off(netdev);
			stop_txq(netdev);
		}
	}
}

static struct octeon_device *get_other_octeon_device(struct octeon_device *oct)
{
	struct octeon_device *other_oct;

	other_oct = lio_get_device(oct->octeon_id + 1);

	if (other_oct && other_oct->pci_dev) {
		int oct_busnum, other_oct_busnum;

		oct_busnum = oct->pci_dev->bus->number;
		other_oct_busnum = other_oct->pci_dev->bus->number;

		if (oct_busnum == other_oct_busnum) {
			int oct_slot, other_oct_slot;

			oct_slot = PCI_SLOT(oct->pci_dev->devfn);
			other_oct_slot = PCI_SLOT(other_oct->pci_dev->devfn);

			if (oct_slot == other_oct_slot)
				return other_oct;
		}
	}

	return NULL;
}

static void disable_all_vf_links(struct octeon_device *oct)
{
	struct net_device *netdev;
	int max_vfs, vf, i;

	if (!oct)
		return;

	max_vfs = oct->sriov_info.max_vfs;

	for (i = 0; i < oct->ifcount; i++) {
		netdev = oct->props[i].netdev;
		if (!netdev)
			continue;

		for (vf = 0; vf < max_vfs; vf++)
			liquidio_set_vf_link_state(netdev, vf,
						   IFLA_VF_LINK_STATE_DISABLE);
	}
}

static int liquidio_watchdog(void *param)
{
	bool err_msg_was_printed[LIO_MAX_CORES];
	u16 mask_of_crashed_or_stuck_cores = 0;
	bool all_vf_links_are_disabled = false;
	struct octeon_device *oct = param;
	struct octeon_device *other_oct;
#ifdef CONFIG_MODULE_UNLOAD
	long refcount, vfs_referencing_pf;
	u64 vfs_mask1, vfs_mask2;
#endif
	int core;

	memset(err_msg_was_printed, 0, sizeof(err_msg_was_printed));

	while (!kthread_should_stop()) {
		/* sleep for a couple of seconds so that we don't hog the CPU */
		set_current_state(TASK_INTERRUPTIBLE);
		schedule_timeout(msecs_to_jiffies(2000));

		mask_of_crashed_or_stuck_cores =
		    (u16)octeon_read_csr64(oct, CN23XX_SLI_SCRATCH2);

		if (!mask_of_crashed_or_stuck_cores)
			continue;

		WRITE_ONCE(oct->cores_crashed, true);
		other_oct = get_other_octeon_device(oct);
		if (other_oct)
			WRITE_ONCE(other_oct->cores_crashed, true);

		for (core = 0; core < LIO_MAX_CORES; core++) {
			bool core_crashed_or_got_stuck;

			core_crashed_or_got_stuck =
						(mask_of_crashed_or_stuck_cores
						 >> core) & 1;

			if (core_crashed_or_got_stuck &&
			    !err_msg_was_printed[core]) {
				dev_err(&oct->pci_dev->dev,
					"ERROR: Octeon core %d crashed or got stuck!  See oct-fwdump for details.\n",
					core);
					err_msg_was_printed[core] = true;
			}
		}

		if (all_vf_links_are_disabled)
			continue;

		disable_all_vf_links(oct);
		disable_all_vf_links(other_oct);
		all_vf_links_are_disabled = true;

#ifdef CONFIG_MODULE_UNLOAD
		vfs_mask1 = READ_ONCE(oct->sriov_info.vf_drv_loaded_mask);
		vfs_mask2 = READ_ONCE(other_oct->sriov_info.vf_drv_loaded_mask);

		vfs_referencing_pf  = hweight64(vfs_mask1);
		vfs_referencing_pf += hweight64(vfs_mask2);

		refcount = module_refcount(THIS_MODULE);
		if (refcount >= vfs_referencing_pf) {
			while (vfs_referencing_pf) {
				module_put(THIS_MODULE);
				vfs_referencing_pf--;
			}
		}
#endif
	}

	return 0;
}

/**
 * \brief PCI probe handler
 * @param pdev PCI device structure
 * @param ent unused
 */
static int
liquidio_probe(struct pci_dev *pdev,
	       const struct pci_device_id *ent __attribute__((unused)))
{
	struct octeon_device *oct_dev = NULL;
	struct handshake *hs;

	oct_dev = octeon_allocate_device(pdev->device,
					 sizeof(struct octeon_device_priv));
	if (!oct_dev) {
		dev_err(&pdev->dev, "Unable to allocate device\n");
		return -ENOMEM;
	}

	if (pdev->device == OCTEON_CN23XX_PF_VID)
		oct_dev->msix_on = LIO_FLAG_MSIX_ENABLED;

	/* Enable PTP for 6XXX Device */
	if (((pdev->device == OCTEON_CN66XX) ||
	     (pdev->device == OCTEON_CN68XX)))
		oct_dev->ptp_enable = true;
	else
		oct_dev->ptp_enable = false;

	dev_info(&pdev->dev, "Initializing device %x:%x.\n",
		 (u32)pdev->vendor, (u32)pdev->device);

	/* Assign octeon_device for this device to the private data area. */
	pci_set_drvdata(pdev, oct_dev);

	/* set linux specific device pointer */
	oct_dev->pci_dev = (void *)pdev;

	hs = &handshake[oct_dev->octeon_id];
	init_completion(&hs->init);
	init_completion(&hs->started);
	hs->pci_dev = pdev;

	if (oct_dev->octeon_id == 0)
		/* first LiquidIO NIC is detected */
		complete(&first_stage);

	if (octeon_device_init(oct_dev)) {
		complete(&hs->init);
		liquidio_remove(pdev);
		return -ENOMEM;
	}

	if (OCTEON_CN23XX_PF(oct_dev)) {
		u64 scratch1;
		u8 bus, device, function;

		scratch1 = octeon_read_csr64(oct_dev, CN23XX_SLI_SCRATCH1);
		if (!(scratch1 & 4ULL)) {
			/* Bit 2 of SLI_SCRATCH_1 is a flag that indicates that
			 * the lio watchdog kernel thread is running for this
			 * NIC.  Each NIC gets one watchdog kernel thread.
			 */
			scratch1 |= 4ULL;
			octeon_write_csr64(oct_dev, CN23XX_SLI_SCRATCH1,
					   scratch1);

			bus = pdev->bus->number;
			device = PCI_SLOT(pdev->devfn);
			function = PCI_FUNC(pdev->devfn);
			oct_dev->watchdog_task = kthread_create(
			    liquidio_watchdog, oct_dev,
			    "liowd/%02hhx:%02hhx.%hhx", bus, device, function);
			if (!IS_ERR(oct_dev->watchdog_task)) {
				wake_up_process(oct_dev->watchdog_task);
			} else {
				oct_dev->watchdog_task = NULL;
				dev_err(&oct_dev->pci_dev->dev,
					"failed to create kernel_thread\n");
				liquidio_remove(pdev);
				return -1;
			}
		}
	}

	oct_dev->rx_pause = 1;
	oct_dev->tx_pause = 1;

	dev_dbg(&oct_dev->pci_dev->dev, "Device is ready\n");

	return 0;
}

static bool fw_type_is_none(void)
{
	return strncmp(fw_type, LIO_FW_NAME_TYPE_NONE,
		       sizeof(LIO_FW_NAME_TYPE_NONE)) == 0;
}

/**
 * \brief PCI FLR for each Octeon device.
 * @param oct octeon device
 */
static void octeon_pci_flr(struct octeon_device *oct)
{
	int rc;

	pci_save_state(oct->pci_dev);

	pci_cfg_access_lock(oct->pci_dev);

	/* Quiesce the device completely */
	pci_write_config_word(oct->pci_dev, PCI_COMMAND,
			      PCI_COMMAND_INTX_DISABLE);

	rc = __pci_reset_function_locked(oct->pci_dev);

	if (rc != 0)
		dev_err(&oct->pci_dev->dev, "Error %d resetting PCI function %d\n",
			rc, oct->pf_num);

	pci_cfg_access_unlock(oct->pci_dev);

	pci_restore_state(oct->pci_dev);
}

/**
 *\brief Destroy resources associated with octeon device
 * @param pdev PCI device structure
 * @param ent unused
 */
static void octeon_destroy_resources(struct octeon_device *oct)
{
	int i, refcount;
	struct msix_entry *msix_entries;
	struct octeon_device_priv *oct_priv =
		(struct octeon_device_priv *)oct->priv;

	struct handshake *hs;

	switch (atomic_read(&oct->status)) {
	case OCT_DEV_RUNNING:
	case OCT_DEV_CORE_OK:

		/* No more instructions will be forwarded. */
		atomic_set(&oct->status, OCT_DEV_IN_RESET);

		oct->app_mode = CVM_DRV_INVALID_APP;
		dev_dbg(&oct->pci_dev->dev, "Device state is now %s\n",
			lio_get_state_string(&oct->status));

		schedule_timeout_uninterruptible(HZ / 10);

		/* fallthrough */
	case OCT_DEV_HOST_OK:

		/* fallthrough */
	case OCT_DEV_CONSOLE_INIT_DONE:
		/* Remove any consoles */
		octeon_remove_consoles(oct);

		/* fallthrough */
	case OCT_DEV_IO_QUEUES_DONE:
		if (wait_for_pending_requests(oct))
			dev_err(&oct->pci_dev->dev, "There were pending requests\n");

		if (lio_wait_for_instr_fetch(oct))
			dev_err(&oct->pci_dev->dev, "IQ had pending instructions\n");

		/* Disable the input and output queues now. No more packets will
		 * arrive from Octeon, but we should wait for all packet
		 * processing to finish.
		 */
		oct->fn_list.disable_io_queues(oct);

		if (lio_wait_for_oq_pkts(oct))
			dev_err(&oct->pci_dev->dev, "OQ had pending packets\n");

	/* fallthrough */
	case OCT_DEV_INTR_SET_DONE:
		/* Disable interrupts  */
		oct->fn_list.disable_interrupt(oct, OCTEON_ALL_INTR);

		if (oct->msix_on) {
			msix_entries = (struct msix_entry *)oct->msix_entries;
			for (i = 0; i < oct->num_msix_irqs - 1; i++) {
				if (oct->ioq_vector[i].vector) {
					/* clear the affinity_cpumask */
					irq_set_affinity_hint(
							msix_entries[i].vector,
							NULL);
					free_irq(msix_entries[i].vector,
						 &oct->ioq_vector[i]);
					oct->ioq_vector[i].vector = 0;
				}
			}
			/* non-iov vector's argument is oct struct */
			free_irq(msix_entries[i].vector, oct);

			pci_disable_msix(oct->pci_dev);
			kfree(oct->msix_entries);
			oct->msix_entries = NULL;
		} else {
			/* Release the interrupt line */
			free_irq(oct->pci_dev->irq, oct);

			if (oct->flags & LIO_FLAG_MSI_ENABLED)
				pci_disable_msi(oct->pci_dev);
		}

		kfree(oct->irq_name_storage);
		oct->irq_name_storage = NULL;

	/* fallthrough */
	case OCT_DEV_MSIX_ALLOC_VECTOR_DONE:
		if (OCTEON_CN23XX_PF(oct))
			octeon_free_ioq_vector(oct);

	/* fallthrough */
	case OCT_DEV_MBOX_SETUP_DONE:
		if (OCTEON_CN23XX_PF(oct))
			oct->fn_list.free_mbox(oct);

	/* fallthrough */
	case OCT_DEV_IN_RESET:
	case OCT_DEV_DROQ_INIT_DONE:
		/* Wait for any pending operations */
		mdelay(100);
		for (i = 0; i < MAX_OCTEON_OUTPUT_QUEUES(oct); i++) {
			if (!(oct->io_qmask.oq & BIT_ULL(i)))
				continue;
			octeon_delete_droq(oct, i);
		}

		/* Force any pending handshakes to complete */
		for (i = 0; i < MAX_OCTEON_DEVICES; i++) {
			hs = &handshake[i];

			if (hs->pci_dev) {
				handshake[oct->octeon_id].init_ok = 0;
				complete(&handshake[oct->octeon_id].init);
				handshake[oct->octeon_id].started_ok = 0;
				complete(&handshake[oct->octeon_id].started);
			}
		}

		/* fallthrough */
	case OCT_DEV_RESP_LIST_INIT_DONE:
		octeon_delete_response_list(oct);

		/* fallthrough */
	case OCT_DEV_INSTR_QUEUE_INIT_DONE:
		for (i = 0; i < MAX_OCTEON_INSTR_QUEUES(oct); i++) {
			if (!(oct->io_qmask.iq & BIT_ULL(i)))
				continue;
			octeon_delete_instr_queue(oct, i);
		}
#ifdef CONFIG_PCI_IOV
		if (oct->sriov_info.sriov_enabled)
			pci_disable_sriov(oct->pci_dev);
#endif
		/* fallthrough */
	case OCT_DEV_SC_BUFF_POOL_INIT_DONE:
		octeon_free_sc_buffer_pool(oct);

		/* fallthrough */
	case OCT_DEV_DISPATCH_INIT_DONE:
		octeon_delete_dispatch_list(oct);
		cancel_delayed_work_sync(&oct->nic_poll_work.work);

		/* fallthrough */
	case OCT_DEV_PCI_MAP_DONE:
		refcount = octeon_deregister_device(oct);

<<<<<<< HEAD
		if (!fw_type_is_none()) {
			/* Soft reset the octeon device before exiting.
			 * Implementation note: here, we reset the device
			 * if it is a CN6XXX OR the last CN23XX device.
			 */
			if (OCTEON_CN6XXX(oct) || !refcount)
				oct->fn_list.soft_reset(oct);
		}
=======
		/* Soft reset the octeon device before exiting.
		 * However, if fw was loaded from card (i.e. autoboot),
		 * perform an FLR instead.
		 * Implementation note: only soft-reset the device
		 * if it is a CN6XXX OR the LAST CN23XX device.
		 */
		if (fw_type_is_none())
			octeon_pci_flr(oct);
		else if (OCTEON_CN6XXX(oct) || !refcount)
			oct->fn_list.soft_reset(oct);
>>>>>>> bb176f67

		octeon_unmap_pci_barx(oct, 0);
		octeon_unmap_pci_barx(oct, 1);

		/* fallthrough */
	case OCT_DEV_PCI_ENABLE_DONE:
		pci_clear_master(oct->pci_dev);
		/* Disable the device, releasing the PCI INT */
		pci_disable_device(oct->pci_dev);

		/* fallthrough */
	case OCT_DEV_BEGIN_STATE:
		/* Nothing to be done here either */
		break;
	}                       /* end switch (oct->status) */

	tasklet_kill(&oct_priv->droq_tasklet);
}

/**
 * \brief Callback for rx ctrl
 * @param status status of request
 * @param buf pointer to resp structure
 */
static void rx_ctl_callback(struct octeon_device *oct,
			    u32 status,
			    void *buf)
{
	struct octeon_soft_command *sc = (struct octeon_soft_command *)buf;
	struct liquidio_rx_ctl_context *ctx;

	ctx  = (struct liquidio_rx_ctl_context *)sc->ctxptr;

	oct = lio_get_device(ctx->octeon_id);
	if (status)
		dev_err(&oct->pci_dev->dev, "rx ctl instruction failed. Status: %llx\n",
			CVM_CAST64(status));
	WRITE_ONCE(ctx->cond, 1);

	/* This barrier is required to be sure that the response has been
	 * written fully before waking up the handler
	 */
	wmb();

	wake_up_interruptible(&ctx->wc);
}

/**
 * \brief Send Rx control command
 * @param lio per-network private data
 * @param start_stop whether to start or stop
 */
static void send_rx_ctrl_cmd(struct lio *lio, int start_stop)
{
	struct octeon_soft_command *sc;
	struct liquidio_rx_ctl_context *ctx;
	union octnet_cmd *ncmd;
	int ctx_size = sizeof(struct liquidio_rx_ctl_context);
	struct octeon_device *oct = (struct octeon_device *)lio->oct_dev;
	int retval;

	if (oct->props[lio->ifidx].rx_on == start_stop)
		return;

	sc = (struct octeon_soft_command *)
		octeon_alloc_soft_command(oct, OCTNET_CMD_SIZE,
					  16, ctx_size);

	ncmd = (union octnet_cmd *)sc->virtdptr;
	ctx  = (struct liquidio_rx_ctl_context *)sc->ctxptr;

	WRITE_ONCE(ctx->cond, 0);
	ctx->octeon_id = lio_get_device_id(oct);
	init_waitqueue_head(&ctx->wc);

	ncmd->u64 = 0;
	ncmd->s.cmd = OCTNET_CMD_RX_CTL;
	ncmd->s.param1 = start_stop;

	octeon_swap_8B_data((u64 *)ncmd, (OCTNET_CMD_SIZE >> 3));

	sc->iq_no = lio->linfo.txpciq[0].s.q_no;

	octeon_prepare_soft_command(oct, sc, OPCODE_NIC,
				    OPCODE_NIC_CMD, 0, 0, 0);

	sc->callback = rx_ctl_callback;
	sc->callback_arg = sc;
	sc->wait_time = 5000;

	retval = octeon_send_soft_command(oct, sc);
	if (retval == IQ_SEND_FAILED) {
		netif_info(lio, rx_err, lio->netdev, "Failed to send RX Control message\n");
	} else {
		/* Sleep on a wait queue till the cond flag indicates that the
		 * response arrived or timed-out.
		 */
		if (sleep_cond(&ctx->wc, &ctx->cond) == -EINTR)
			return;
		oct->props[lio->ifidx].rx_on = start_stop;
	}

	octeon_free_soft_command(oct, sc);
}

/**
 * \brief Destroy NIC device interface
 * @param oct octeon device
 * @param ifidx which interface to destroy
 *
 * Cleanup associated with each interface for an Octeon device  when NIC
 * module is being unloaded or if initialization fails during load.
 */
static void liquidio_destroy_nic_device(struct octeon_device *oct, int ifidx)
{
	struct net_device *netdev = oct->props[ifidx].netdev;
	struct lio *lio;
	struct napi_struct *napi, *n;

	if (!netdev) {
		dev_err(&oct->pci_dev->dev, "%s No netdevice ptr for index %d\n",
			__func__, ifidx);
		return;
	}

	lio = GET_LIO(netdev);

	dev_dbg(&oct->pci_dev->dev, "NIC device cleanup\n");

	if (atomic_read(&lio->ifstate) & LIO_IFSTATE_RUNNING)
		liquidio_stop(netdev);

	if (oct->props[lio->ifidx].napi_enabled == 1) {
		list_for_each_entry_safe(napi, n, &netdev->napi_list, dev_list)
			napi_disable(napi);

		oct->props[lio->ifidx].napi_enabled = 0;

		if (OCTEON_CN23XX_PF(oct))
			oct->droq[0]->ops.poll_mode = 0;
	}

	/* Delete NAPI */
	list_for_each_entry_safe(napi, n, &netdev->napi_list, dev_list)
		netif_napi_del(napi);

	if (atomic_read(&lio->ifstate) & LIO_IFSTATE_REGISTERED)
		unregister_netdev(netdev);

	cleanup_link_status_change_wq(netdev);

	cleanup_rx_oom_poll_fn(netdev);

	delete_glists(lio);

	free_netdev(netdev);

	oct->props[ifidx].gmxport = -1;

	oct->props[ifidx].netdev = NULL;
}

/**
 * \brief Stop complete NIC functionality
 * @param oct octeon device
 */
static int liquidio_stop_nic_module(struct octeon_device *oct)
{
	int i, j;
	struct lio *lio;

	dev_dbg(&oct->pci_dev->dev, "Stopping network interfaces\n");
	if (!oct->ifcount) {
		dev_err(&oct->pci_dev->dev, "Init for Octeon was not completed\n");
		return 1;
	}

	spin_lock_bh(&oct->cmd_resp_wqlock);
	oct->cmd_resp_state = OCT_DRV_OFFLINE;
	spin_unlock_bh(&oct->cmd_resp_wqlock);

	for (i = 0; i < oct->ifcount; i++) {
		lio = GET_LIO(oct->props[i].netdev);
		for (j = 0; j < oct->num_oqs; j++)
			octeon_unregister_droq_ops(oct,
						   lio->linfo.rxpciq[j].s.q_no);
	}

	for (i = 0; i < oct->ifcount; i++)
		liquidio_destroy_nic_device(oct, i);

	dev_dbg(&oct->pci_dev->dev, "Network interfaces stopped\n");
	return 0;
}

/**
 * \brief Cleans up resources at unload time
 * @param pdev PCI device structure
 */
static void liquidio_remove(struct pci_dev *pdev)
{
	struct octeon_device *oct_dev = pci_get_drvdata(pdev);

	dev_dbg(&oct_dev->pci_dev->dev, "Stopping device\n");

	if (oct_dev->watchdog_task)
		kthread_stop(oct_dev->watchdog_task);

	if (oct_dev->app_mode && (oct_dev->app_mode == CVM_DRV_NIC_APP))
		liquidio_stop_nic_module(oct_dev);

	/* Reset the octeon device and cleanup all memory allocated for
	 * the octeon device by driver.
	 */
	octeon_destroy_resources(oct_dev);

	dev_info(&oct_dev->pci_dev->dev, "Device removed\n");

	/* This octeon device has been removed. Update the global
	 * data structure to reflect this. Free the device structure.
	 */
	octeon_free_device_mem(oct_dev);
}

/**
 * \brief Identify the Octeon device and to map the BAR address space
 * @param oct octeon device
 */
static int octeon_chip_specific_setup(struct octeon_device *oct)
{
	u32 dev_id, rev_id;
	int ret = 1;
	char *s;

	pci_read_config_dword(oct->pci_dev, 0, &dev_id);
	pci_read_config_dword(oct->pci_dev, 8, &rev_id);
	oct->rev_id = rev_id & 0xff;

	switch (dev_id) {
	case OCTEON_CN68XX_PCIID:
		oct->chip_id = OCTEON_CN68XX;
		ret = lio_setup_cn68xx_octeon_device(oct);
		s = "CN68XX";
		break;

	case OCTEON_CN66XX_PCIID:
		oct->chip_id = OCTEON_CN66XX;
		ret = lio_setup_cn66xx_octeon_device(oct);
		s = "CN66XX";
		break;

	case OCTEON_CN23XX_PCIID_PF:
		oct->chip_id = OCTEON_CN23XX_PF_VID;
		ret = setup_cn23xx_octeon_pf_device(oct);
		if (ret)
			break;
#ifdef CONFIG_PCI_IOV
		if (!ret)
			pci_sriov_set_totalvfs(oct->pci_dev,
					       oct->sriov_info.max_vfs);
#endif
		s = "CN23XX";
		break;

	default:
		s = "?";
		dev_err(&oct->pci_dev->dev, "Unknown device found (dev_id: %x)\n",
			dev_id);
	}

	if (!ret)
		dev_info(&oct->pci_dev->dev, "%s PASS%d.%d %s Version: %s\n", s,
			 OCTEON_MAJOR_REV(oct),
			 OCTEON_MINOR_REV(oct),
			 octeon_get_conf(oct)->card_name,
			 LIQUIDIO_VERSION);

	return ret;
}

/**
 * \brief PCI initialization for each Octeon device.
 * @param oct octeon device
 */
static int octeon_pci_os_setup(struct octeon_device *oct)
{
	/* setup PCI stuff first */
	if (pci_enable_device(oct->pci_dev)) {
		dev_err(&oct->pci_dev->dev, "pci_enable_device failed\n");
		return 1;
	}

	if (dma_set_mask_and_coherent(&oct->pci_dev->dev, DMA_BIT_MASK(64))) {
		dev_err(&oct->pci_dev->dev, "Unexpected DMA device capability\n");
		pci_disable_device(oct->pci_dev);
		return 1;
	}

	/* Enable PCI DMA Master. */
	pci_set_master(oct->pci_dev);

	return 0;
}

static inline int skb_iq(struct lio *lio, struct sk_buff *skb)
{
	int q = 0;

	if (netif_is_multiqueue(lio->netdev))
		q = skb->queue_mapping % lio->linfo.num_txpciq;

	return q;
}

/**
 * \brief Check Tx queue state for a given network buffer
 * @param lio per-network private data
 * @param skb network buffer
 */
static inline int check_txq_state(struct lio *lio, struct sk_buff *skb)
{
	int q = 0, iq = 0;

	if (netif_is_multiqueue(lio->netdev)) {
		q = skb->queue_mapping;
		iq = lio->linfo.txpciq[(q % lio->oct_dev->num_iqs)].s.q_no;
	} else {
		iq = lio->txq;
		q = iq;
	}

	if (octnet_iq_is_full(lio->oct_dev, iq))
		return 0;

	if (__netif_subqueue_stopped(lio->netdev, q)) {
		INCR_INSTRQUEUE_PKT_COUNT(lio->oct_dev, iq, tx_restart, 1);
		wake_q(lio->netdev, q);
	}
	return 1;
}

/**
 * \brief Unmap and free network buffer
 * @param buf buffer
 */
static void free_netbuf(void *buf)
{
	struct sk_buff *skb;
	struct octnet_buf_free_info *finfo;
	struct lio *lio;

	finfo = (struct octnet_buf_free_info *)buf;
	skb = finfo->skb;
	lio = finfo->lio;

	dma_unmap_single(&lio->oct_dev->pci_dev->dev, finfo->dptr, skb->len,
			 DMA_TO_DEVICE);

	check_txq_state(lio, skb);

	tx_buffer_free(skb);
}

/**
 * \brief Unmap and free gather buffer
 * @param buf buffer
 */
static void free_netsgbuf(void *buf)
{
	struct octnet_buf_free_info *finfo;
	struct sk_buff *skb;
	struct lio *lio;
	struct octnic_gather *g;
	int i, frags, iq;

	finfo = (struct octnet_buf_free_info *)buf;
	skb = finfo->skb;
	lio = finfo->lio;
	g = finfo->g;
	frags = skb_shinfo(skb)->nr_frags;

	dma_unmap_single(&lio->oct_dev->pci_dev->dev,
			 g->sg[0].ptr[0], (skb->len - skb->data_len),
			 DMA_TO_DEVICE);

	i = 1;
	while (frags--) {
		struct skb_frag_struct *frag = &skb_shinfo(skb)->frags[i - 1];

		pci_unmap_page((lio->oct_dev)->pci_dev,
			       g->sg[(i >> 2)].ptr[(i & 3)],
			       frag->size, DMA_TO_DEVICE);
		i++;
	}

	iq = skb_iq(lio, skb);
	spin_lock(&lio->glist_lock[iq]);
	list_add_tail(&g->list, &lio->glist[iq]);
	spin_unlock(&lio->glist_lock[iq]);

	check_txq_state(lio, skb);     /* mq support: sub-queue state check */

	tx_buffer_free(skb);
}

/**
 * \brief Unmap and free gather buffer with response
 * @param buf buffer
 */
static void free_netsgbuf_with_resp(void *buf)
{
	struct octeon_soft_command *sc;
	struct octnet_buf_free_info *finfo;
	struct sk_buff *skb;
	struct lio *lio;
	struct octnic_gather *g;
	int i, frags, iq;

	sc = (struct octeon_soft_command *)buf;
	skb = (struct sk_buff *)sc->callback_arg;
	finfo = (struct octnet_buf_free_info *)&skb->cb;

	lio = finfo->lio;
	g = finfo->g;
	frags = skb_shinfo(skb)->nr_frags;

	dma_unmap_single(&lio->oct_dev->pci_dev->dev,
			 g->sg[0].ptr[0], (skb->len - skb->data_len),
			 DMA_TO_DEVICE);

	i = 1;
	while (frags--) {
		struct skb_frag_struct *frag = &skb_shinfo(skb)->frags[i - 1];

		pci_unmap_page((lio->oct_dev)->pci_dev,
			       g->sg[(i >> 2)].ptr[(i & 3)],
			       frag->size, DMA_TO_DEVICE);
		i++;
	}

	iq = skb_iq(lio, skb);

	spin_lock(&lio->glist_lock[iq]);
	list_add_tail(&g->list, &lio->glist[iq]);
	spin_unlock(&lio->glist_lock[iq]);

	/* Don't free the skb yet */

	check_txq_state(lio, skb);
}

/**
 * \brief Adjust ptp frequency
 * @param ptp PTP clock info
 * @param ppb how much to adjust by, in parts-per-billion
 */
static int liquidio_ptp_adjfreq(struct ptp_clock_info *ptp, s32 ppb)
{
	struct lio *lio = container_of(ptp, struct lio, ptp_info);
	struct octeon_device *oct = (struct octeon_device *)lio->oct_dev;
	u64 comp, delta;
	unsigned long flags;
	bool neg_adj = false;

	if (ppb < 0) {
		neg_adj = true;
		ppb = -ppb;
	}

	/* The hardware adds the clock compensation value to the
	 * PTP clock on every coprocessor clock cycle, so we
	 * compute the delta in terms of coprocessor clocks.
	 */
	delta = (u64)ppb << 32;
	do_div(delta, oct->coproc_clock_rate);

	spin_lock_irqsave(&lio->ptp_lock, flags);
	comp = lio_pci_readq(oct, CN6XXX_MIO_PTP_CLOCK_COMP);
	if (neg_adj)
		comp -= delta;
	else
		comp += delta;
	lio_pci_writeq(oct, comp, CN6XXX_MIO_PTP_CLOCK_COMP);
	spin_unlock_irqrestore(&lio->ptp_lock, flags);

	return 0;
}

/**
 * \brief Adjust ptp time
 * @param ptp PTP clock info
 * @param delta how much to adjust by, in nanosecs
 */
static int liquidio_ptp_adjtime(struct ptp_clock_info *ptp, s64 delta)
{
	unsigned long flags;
	struct lio *lio = container_of(ptp, struct lio, ptp_info);

	spin_lock_irqsave(&lio->ptp_lock, flags);
	lio->ptp_adjust += delta;
	spin_unlock_irqrestore(&lio->ptp_lock, flags);

	return 0;
}

/**
 * \brief Get hardware clock time, including any adjustment
 * @param ptp PTP clock info
 * @param ts timespec
 */
static int liquidio_ptp_gettime(struct ptp_clock_info *ptp,
				struct timespec64 *ts)
{
	u64 ns;
	unsigned long flags;
	struct lio *lio = container_of(ptp, struct lio, ptp_info);
	struct octeon_device *oct = (struct octeon_device *)lio->oct_dev;

	spin_lock_irqsave(&lio->ptp_lock, flags);
	ns = lio_pci_readq(oct, CN6XXX_MIO_PTP_CLOCK_HI);
	ns += lio->ptp_adjust;
	spin_unlock_irqrestore(&lio->ptp_lock, flags);

	*ts = ns_to_timespec64(ns);

	return 0;
}

/**
 * \brief Set hardware clock time. Reset adjustment
 * @param ptp PTP clock info
 * @param ts timespec
 */
static int liquidio_ptp_settime(struct ptp_clock_info *ptp,
				const struct timespec64 *ts)
{
	u64 ns;
	unsigned long flags;
	struct lio *lio = container_of(ptp, struct lio, ptp_info);
	struct octeon_device *oct = (struct octeon_device *)lio->oct_dev;

	ns = timespec64_to_ns(ts);

	spin_lock_irqsave(&lio->ptp_lock, flags);
	lio_pci_writeq(oct, ns, CN6XXX_MIO_PTP_CLOCK_HI);
	lio->ptp_adjust = 0;
	spin_unlock_irqrestore(&lio->ptp_lock, flags);

	return 0;
}

/**
 * \brief Check if PTP is enabled
 * @param ptp PTP clock info
 * @param rq request
 * @param on is it on
 */
static int
liquidio_ptp_enable(struct ptp_clock_info *ptp __attribute__((unused)),
		    struct ptp_clock_request *rq __attribute__((unused)),
		    int on __attribute__((unused)))
{
	return -EOPNOTSUPP;
}

/**
 * \brief Open PTP clock source
 * @param netdev network device
 */
static void oct_ptp_open(struct net_device *netdev)
{
	struct lio *lio = GET_LIO(netdev);
	struct octeon_device *oct = (struct octeon_device *)lio->oct_dev;

	spin_lock_init(&lio->ptp_lock);

	snprintf(lio->ptp_info.name, 16, "%s", netdev->name);
	lio->ptp_info.owner = THIS_MODULE;
	lio->ptp_info.max_adj = 250000000;
	lio->ptp_info.n_alarm = 0;
	lio->ptp_info.n_ext_ts = 0;
	lio->ptp_info.n_per_out = 0;
	lio->ptp_info.pps = 0;
	lio->ptp_info.adjfreq = liquidio_ptp_adjfreq;
	lio->ptp_info.adjtime = liquidio_ptp_adjtime;
	lio->ptp_info.gettime64 = liquidio_ptp_gettime;
	lio->ptp_info.settime64 = liquidio_ptp_settime;
	lio->ptp_info.enable = liquidio_ptp_enable;

	lio->ptp_adjust = 0;

	lio->ptp_clock = ptp_clock_register(&lio->ptp_info,
					     &oct->pci_dev->dev);

	if (IS_ERR(lio->ptp_clock))
		lio->ptp_clock = NULL;
}

/**
 * \brief Init PTP clock
 * @param oct octeon device
 */
static void liquidio_ptp_init(struct octeon_device *oct)
{
	u64 clock_comp, cfg;

	clock_comp = (u64)NSEC_PER_SEC << 32;
	do_div(clock_comp, oct->coproc_clock_rate);
	lio_pci_writeq(oct, clock_comp, CN6XXX_MIO_PTP_CLOCK_COMP);

	/* Enable */
	cfg = lio_pci_readq(oct, CN6XXX_MIO_PTP_CLOCK_CFG);
	lio_pci_writeq(oct, cfg | 0x01, CN6XXX_MIO_PTP_CLOCK_CFG);
}

/**
 * \brief Load firmware to device
 * @param oct octeon device
 *
 * Maps device to firmware filename, requests firmware, and downloads it
 */
static int load_firmware(struct octeon_device *oct)
{
	int ret = 0;
	const struct firmware *fw;
	char fw_name[LIO_MAX_FW_FILENAME_LEN];
	char *tmp_fw_type;

	if (fw_type[0] == '\0')
		tmp_fw_type = LIO_FW_NAME_TYPE_NIC;
	else
		tmp_fw_type = fw_type;

	sprintf(fw_name, "%s%s%s_%s%s", LIO_FW_DIR, LIO_FW_BASE_NAME,
		octeon_get_conf(oct)->card_name, tmp_fw_type,
		LIO_FW_NAME_SUFFIX);

	ret = request_firmware(&fw, fw_name, &oct->pci_dev->dev);
	if (ret) {
		dev_err(&oct->pci_dev->dev, "Request firmware failed. Could not find file %s.\n.",
			fw_name);
		release_firmware(fw);
		return ret;
	}

	ret = octeon_download_firmware(oct, fw->data, fw->size);

	release_firmware(fw);

	return ret;
}

/**
 * \brief Callback for getting interface configuration
 * @param status status of request
 * @param buf pointer to resp structure
 */
static void if_cfg_callback(struct octeon_device *oct,
			    u32 status __attribute__((unused)),
			    void *buf)
{
	struct octeon_soft_command *sc = (struct octeon_soft_command *)buf;
	struct liquidio_if_cfg_resp *resp;
	struct liquidio_if_cfg_context *ctx;

	resp = (struct liquidio_if_cfg_resp *)sc->virtrptr;
	ctx = (struct liquidio_if_cfg_context *)sc->ctxptr;

	oct = lio_get_device(ctx->octeon_id);
	if (resp->status)
		dev_err(&oct->pci_dev->dev, "nic if cfg instruction failed. Status: 0x%llx (0x%08x)\n",
			CVM_CAST64(resp->status), status);
	WRITE_ONCE(ctx->cond, 1);

	snprintf(oct->fw_info.liquidio_firmware_version, 32, "%s",
		 resp->cfg_info.liquidio_firmware_version);

	/* This barrier is required to be sure that the response has been
	 * written fully before waking up the handler
	 */
	wmb();

	wake_up_interruptible(&ctx->wc);
}

/**
 * \brief Poll routine for checking transmit queue status
 * @param work work_struct data structure
 */
static void octnet_poll_check_txq_status(struct work_struct *work)
{
	struct cavium_wk *wk = (struct cavium_wk *)work;
	struct lio *lio = (struct lio *)wk->ctxptr;

	if (!ifstate_check(lio, LIO_IFSTATE_RUNNING))
		return;

	check_txq_status(lio);
	queue_delayed_work(lio->txq_status_wq.wq,
			   &lio->txq_status_wq.wk.work, msecs_to_jiffies(1));
}

/**
 * \brief Sets up the txq poll check
 * @param netdev network device
 */
static inline int setup_tx_poll_fn(struct net_device *netdev)
{
	struct lio *lio = GET_LIO(netdev);
	struct octeon_device *oct = lio->oct_dev;

	lio->txq_status_wq.wq = alloc_workqueue("txq-status",
						WQ_MEM_RECLAIM, 0);
	if (!lio->txq_status_wq.wq) {
		dev_err(&oct->pci_dev->dev, "unable to create cavium txq status wq\n");
		return -1;
	}
	INIT_DELAYED_WORK(&lio->txq_status_wq.wk.work,
			  octnet_poll_check_txq_status);
	lio->txq_status_wq.wk.ctxptr = lio;
	queue_delayed_work(lio->txq_status_wq.wq,
			   &lio->txq_status_wq.wk.work, msecs_to_jiffies(1));
	return 0;
}

static inline void cleanup_tx_poll_fn(struct net_device *netdev)
{
	struct lio *lio = GET_LIO(netdev);

	if (lio->txq_status_wq.wq) {
		cancel_delayed_work_sync(&lio->txq_status_wq.wk.work);
		destroy_workqueue(lio->txq_status_wq.wq);
	}
}

/**
 * \brief Net device open for LiquidIO
 * @param netdev network device
 */
static int liquidio_open(struct net_device *netdev)
{
	struct lio *lio = GET_LIO(netdev);
	struct octeon_device *oct = lio->oct_dev;
	struct napi_struct *napi, *n;

	if (oct->props[lio->ifidx].napi_enabled == 0) {
		list_for_each_entry_safe(napi, n, &netdev->napi_list, dev_list)
			napi_enable(napi);

		oct->props[lio->ifidx].napi_enabled = 1;

		if (OCTEON_CN23XX_PF(oct))
			oct->droq[0]->ops.poll_mode = 1;
	}

	if (oct->ptp_enable)
		oct_ptp_open(netdev);

	ifstate_set(lio, LIO_IFSTATE_RUNNING);

	/* Ready for link status updates */
	lio->intf_open = 1;

	netif_info(lio, ifup, lio->netdev, "Interface Open, ready for traffic\n");

	if (OCTEON_CN23XX_PF(oct)) {
		if (!oct->msix_on)
			if (setup_tx_poll_fn(netdev))
				return -1;
	} else {
		if (setup_tx_poll_fn(netdev))
			return -1;
	}

	start_txq(netdev);

	/* tell Octeon to start forwarding packets to host */
	send_rx_ctrl_cmd(lio, 1);

	dev_info(&oct->pci_dev->dev, "%s interface is opened\n",
		 netdev->name);

	return 0;
}

/**
 * \brief Net device stop for LiquidIO
 * @param netdev network device
 */
static int liquidio_stop(struct net_device *netdev)
{
	struct lio *lio = GET_LIO(netdev);
	struct octeon_device *oct = lio->oct_dev;
	struct napi_struct *napi, *n;

	if (oct->props[lio->ifidx].napi_enabled) {
		list_for_each_entry_safe(napi, n, &netdev->napi_list, dev_list)
			napi_disable(napi);

		oct->props[lio->ifidx].napi_enabled = 0;

		if (OCTEON_CN23XX_PF(oct))
			oct->droq[0]->ops.poll_mode = 0;
	}

	ifstate_reset(lio, LIO_IFSTATE_RUNNING);

	netif_tx_disable(netdev);

	/* Inform that netif carrier is down */
	netif_carrier_off(netdev);
	lio->intf_open = 0;
	lio->linfo.link.s.link_up = 0;
	lio->link_changes++;

	/* Tell Octeon that nic interface is down. */
	send_rx_ctrl_cmd(lio, 0);

	if (OCTEON_CN23XX_PF(oct)) {
		if (!oct->msix_on)
			cleanup_tx_poll_fn(netdev);
	} else {
		cleanup_tx_poll_fn(netdev);
	}

	if (lio->ptp_clock) {
		ptp_clock_unregister(lio->ptp_clock);
		lio->ptp_clock = NULL;
	}

	dev_info(&oct->pci_dev->dev, "%s interface is stopped\n", netdev->name);

	return 0;
}

/**
 * \brief Converts a mask based on net device flags
 * @param netdev network device
 *
 * This routine generates a octnet_ifflags mask from the net device flags
 * received from the OS.
 */
static inline enum octnet_ifflags get_new_flags(struct net_device *netdev)
{
	enum octnet_ifflags f = OCTNET_IFFLAG_UNICAST;

	if (netdev->flags & IFF_PROMISC)
		f |= OCTNET_IFFLAG_PROMISC;

	if (netdev->flags & IFF_ALLMULTI)
		f |= OCTNET_IFFLAG_ALLMULTI;

	if (netdev->flags & IFF_MULTICAST) {
		f |= OCTNET_IFFLAG_MULTICAST;

		/* Accept all multicast addresses if there are more than we
		 * can handle
		 */
		if (netdev_mc_count(netdev) > MAX_OCTEON_MULTICAST_ADDR)
			f |= OCTNET_IFFLAG_ALLMULTI;
	}

	if (netdev->flags & IFF_BROADCAST)
		f |= OCTNET_IFFLAG_BROADCAST;

	return f;
}

/**
 * \brief Net device set_multicast_list
 * @param netdev network device
 */
static void liquidio_set_mcast_list(struct net_device *netdev)
{
	struct lio *lio = GET_LIO(netdev);
	struct octeon_device *oct = lio->oct_dev;
	struct octnic_ctrl_pkt nctrl;
	struct netdev_hw_addr *ha;
	u64 *mc;
	int ret;
	int mc_count = min(netdev_mc_count(netdev), MAX_OCTEON_MULTICAST_ADDR);

	memset(&nctrl, 0, sizeof(struct octnic_ctrl_pkt));

	/* Create a ctrl pkt command to be sent to core app. */
	nctrl.ncmd.u64 = 0;
	nctrl.ncmd.s.cmd = OCTNET_CMD_SET_MULTI_LIST;
	nctrl.ncmd.s.param1 = get_new_flags(netdev);
	nctrl.ncmd.s.param2 = mc_count;
	nctrl.ncmd.s.more = mc_count;
	nctrl.iq_no = lio->linfo.txpciq[0].s.q_no;
	nctrl.netpndev = (u64)netdev;
	nctrl.cb_fn = liquidio_link_ctrl_cmd_completion;

	/* copy all the addresses into the udd */
	mc = &nctrl.udd[0];
	netdev_for_each_mc_addr(ha, netdev) {
		*mc = 0;
		memcpy(((u8 *)mc) + 2, ha->addr, ETH_ALEN);
		/* no need to swap bytes */

		if (++mc > &nctrl.udd[mc_count])
			break;
	}

	/* Apparently, any activity in this call from the kernel has to
	 * be atomic. So we won't wait for response.
	 */
	nctrl.wait_time = 0;

	ret = octnet_send_nic_ctrl_pkt(lio->oct_dev, &nctrl);
	if (ret < 0) {
		dev_err(&oct->pci_dev->dev, "DEVFLAGS change failed in core (ret: 0x%x)\n",
			ret);
	}
}

/**
 * \brief Net device set_mac_address
 * @param netdev network device
 */
static int liquidio_set_mac(struct net_device *netdev, void *p)
{
	int ret = 0;
	struct lio *lio = GET_LIO(netdev);
	struct octeon_device *oct = lio->oct_dev;
	struct sockaddr *addr = (struct sockaddr *)p;
	struct octnic_ctrl_pkt nctrl;

	if (!is_valid_ether_addr(addr->sa_data))
		return -EADDRNOTAVAIL;

	memset(&nctrl, 0, sizeof(struct octnic_ctrl_pkt));

	nctrl.ncmd.u64 = 0;
	nctrl.ncmd.s.cmd = OCTNET_CMD_CHANGE_MACADDR;
	nctrl.ncmd.s.param1 = 0;
	nctrl.ncmd.s.more = 1;
	nctrl.iq_no = lio->linfo.txpciq[0].s.q_no;
	nctrl.netpndev = (u64)netdev;
	nctrl.cb_fn = liquidio_link_ctrl_cmd_completion;
	nctrl.wait_time = 100;

	nctrl.udd[0] = 0;
	/* The MAC Address is presented in network byte order. */
	memcpy((u8 *)&nctrl.udd[0] + 2, addr->sa_data, ETH_ALEN);

	ret = octnet_send_nic_ctrl_pkt(lio->oct_dev, &nctrl);
	if (ret < 0) {
		dev_err(&oct->pci_dev->dev, "MAC Address change failed\n");
		return -ENOMEM;
	}
	memcpy(netdev->dev_addr, addr->sa_data, netdev->addr_len);
	memcpy(((u8 *)&lio->linfo.hw_addr) + 2, addr->sa_data, ETH_ALEN);

	return 0;
}

/**
 * \brief Net device get_stats
 * @param netdev network device
 */
static struct net_device_stats *liquidio_get_stats(struct net_device *netdev)
{
	struct lio *lio = GET_LIO(netdev);
	struct net_device_stats *stats = &netdev->stats;
	struct octeon_device *oct;
	u64 pkts = 0, drop = 0, bytes = 0;
	struct oct_droq_stats *oq_stats;
	struct oct_iq_stats *iq_stats;
	int i, iq_no, oq_no;

	oct = lio->oct_dev;

	if (ifstate_check(lio, LIO_IFSTATE_RESETTING))
		return stats;

	for (i = 0; i < oct->num_iqs; i++) {
		iq_no = lio->linfo.txpciq[i].s.q_no;
		iq_stats = &oct->instr_queue[iq_no]->stats;
		pkts += iq_stats->tx_done;
		drop += iq_stats->tx_dropped;
		bytes += iq_stats->tx_tot_bytes;
	}

	stats->tx_packets = pkts;
	stats->tx_bytes = bytes;
	stats->tx_dropped = drop;

	pkts = 0;
	drop = 0;
	bytes = 0;

	for (i = 0; i < oct->num_oqs; i++) {
		oq_no = lio->linfo.rxpciq[i].s.q_no;
		oq_stats = &oct->droq[oq_no]->stats;
		pkts += oq_stats->rx_pkts_received;
		drop += (oq_stats->rx_dropped +
			 oq_stats->dropped_nodispatch +
			 oq_stats->dropped_toomany +
			 oq_stats->dropped_nomem);
		bytes += oq_stats->rx_bytes_received;
	}

	stats->rx_bytes = bytes;
	stats->rx_packets = pkts;
	stats->rx_dropped = drop;

	return stats;
}

/**
 * \brief Net device change_mtu
 * @param netdev network device
 */
static int liquidio_change_mtu(struct net_device *netdev, int new_mtu)
{
	struct lio *lio = GET_LIO(netdev);
	struct octeon_device *oct = lio->oct_dev;
	struct octnic_ctrl_pkt nctrl;
	int ret = 0;

	memset(&nctrl, 0, sizeof(struct octnic_ctrl_pkt));

	nctrl.ncmd.u64 = 0;
	nctrl.ncmd.s.cmd = OCTNET_CMD_CHANGE_MTU;
	nctrl.ncmd.s.param1 = new_mtu;
	nctrl.iq_no = lio->linfo.txpciq[0].s.q_no;
	nctrl.wait_time = 100;
	nctrl.netpndev = (u64)netdev;
	nctrl.cb_fn = liquidio_link_ctrl_cmd_completion;

	ret = octnet_send_nic_ctrl_pkt(lio->oct_dev, &nctrl);
	if (ret < 0) {
		dev_err(&oct->pci_dev->dev, "Failed to set MTU\n");
		return -1;
	}

	lio->mtu = new_mtu;

	return 0;
}

/**
 * \brief Handler for SIOCSHWTSTAMP ioctl
 * @param netdev network device
 * @param ifr interface request
 * @param cmd command
 */
static int hwtstamp_ioctl(struct net_device *netdev, struct ifreq *ifr)
{
	struct hwtstamp_config conf;
	struct lio *lio = GET_LIO(netdev);

	if (copy_from_user(&conf, ifr->ifr_data, sizeof(conf)))
		return -EFAULT;

	if (conf.flags)
		return -EINVAL;

	switch (conf.tx_type) {
	case HWTSTAMP_TX_ON:
	case HWTSTAMP_TX_OFF:
		break;
	default:
		return -ERANGE;
	}

	switch (conf.rx_filter) {
	case HWTSTAMP_FILTER_NONE:
		break;
	case HWTSTAMP_FILTER_ALL:
	case HWTSTAMP_FILTER_SOME:
	case HWTSTAMP_FILTER_PTP_V1_L4_EVENT:
	case HWTSTAMP_FILTER_PTP_V1_L4_SYNC:
	case HWTSTAMP_FILTER_PTP_V1_L4_DELAY_REQ:
	case HWTSTAMP_FILTER_PTP_V2_L4_EVENT:
	case HWTSTAMP_FILTER_PTP_V2_L4_SYNC:
	case HWTSTAMP_FILTER_PTP_V2_L4_DELAY_REQ:
	case HWTSTAMP_FILTER_PTP_V2_L2_EVENT:
	case HWTSTAMP_FILTER_PTP_V2_L2_SYNC:
	case HWTSTAMP_FILTER_PTP_V2_L2_DELAY_REQ:
	case HWTSTAMP_FILTER_PTP_V2_EVENT:
	case HWTSTAMP_FILTER_PTP_V2_SYNC:
	case HWTSTAMP_FILTER_PTP_V2_DELAY_REQ:
	case HWTSTAMP_FILTER_NTP_ALL:
		conf.rx_filter = HWTSTAMP_FILTER_ALL;
		break;
	default:
		return -ERANGE;
	}

	if (conf.rx_filter == HWTSTAMP_FILTER_ALL)
		ifstate_set(lio, LIO_IFSTATE_RX_TIMESTAMP_ENABLED);

	else
		ifstate_reset(lio, LIO_IFSTATE_RX_TIMESTAMP_ENABLED);

	return copy_to_user(ifr->ifr_data, &conf, sizeof(conf)) ? -EFAULT : 0;
}

/**
 * \brief ioctl handler
 * @param netdev network device
 * @param ifr interface request
 * @param cmd command
 */
static int liquidio_ioctl(struct net_device *netdev, struct ifreq *ifr, int cmd)
{
	struct lio *lio = GET_LIO(netdev);

	switch (cmd) {
	case SIOCSHWTSTAMP:
		if (lio->oct_dev->ptp_enable)
			return hwtstamp_ioctl(netdev, ifr);
	default:
		return -EOPNOTSUPP;
	}
}

/**
 * \brief handle a Tx timestamp response
 * @param status response status
 * @param buf pointer to skb
 */
static void handle_timestamp(struct octeon_device *oct,
			     u32 status,
			     void *buf)
{
	struct octnet_buf_free_info *finfo;
	struct octeon_soft_command *sc;
	struct oct_timestamp_resp *resp;
	struct lio *lio;
	struct sk_buff *skb = (struct sk_buff *)buf;

	finfo = (struct octnet_buf_free_info *)skb->cb;
	lio = finfo->lio;
	sc = finfo->sc;
	oct = lio->oct_dev;
	resp = (struct oct_timestamp_resp *)sc->virtrptr;

	if (status != OCTEON_REQUEST_DONE) {
		dev_err(&oct->pci_dev->dev, "Tx timestamp instruction failed. Status: %llx\n",
			CVM_CAST64(status));
		resp->timestamp = 0;
	}

	octeon_swap_8B_data(&resp->timestamp, 1);

	if (unlikely((skb_shinfo(skb)->tx_flags & SKBTX_IN_PROGRESS) != 0)) {
		struct skb_shared_hwtstamps ts;
		u64 ns = resp->timestamp;

		netif_info(lio, tx_done, lio->netdev,
			   "Got resulting SKBTX_HW_TSTAMP skb=%p ns=%016llu\n",
			   skb, (unsigned long long)ns);
		ts.hwtstamp = ns_to_ktime(ns + lio->ptp_adjust);
		skb_tstamp_tx(skb, &ts);
	}

	octeon_free_soft_command(oct, sc);
	tx_buffer_free(skb);
}

/* \brief Send a data packet that will be timestamped
 * @param oct octeon device
 * @param ndata pointer to network data
 * @param finfo pointer to private network data
 */
static inline int send_nic_timestamp_pkt(struct octeon_device *oct,
					 struct octnic_data_pkt *ndata,
					 struct octnet_buf_free_info *finfo)
{
	int retval;
	struct octeon_soft_command *sc;
	struct lio *lio;
	int ring_doorbell;
	u32 len;

	lio = finfo->lio;

	sc = octeon_alloc_soft_command_resp(oct, &ndata->cmd,
					    sizeof(struct oct_timestamp_resp));
	finfo->sc = sc;

	if (!sc) {
		dev_err(&oct->pci_dev->dev, "No memory for timestamped data packet\n");
		return IQ_SEND_FAILED;
	}

	if (ndata->reqtype == REQTYPE_NORESP_NET)
		ndata->reqtype = REQTYPE_RESP_NET;
	else if (ndata->reqtype == REQTYPE_NORESP_NET_SG)
		ndata->reqtype = REQTYPE_RESP_NET_SG;

	sc->callback = handle_timestamp;
	sc->callback_arg = finfo->skb;
	sc->iq_no = ndata->q_no;

	if (OCTEON_CN23XX_PF(oct))
		len = (u32)((struct octeon_instr_ih3 *)
			    (&sc->cmd.cmd3.ih3))->dlengsz;
	else
		len = (u32)((struct octeon_instr_ih2 *)
			    (&sc->cmd.cmd2.ih2))->dlengsz;

	ring_doorbell = 1;

	retval = octeon_send_command(oct, sc->iq_no, ring_doorbell, &sc->cmd,
				     sc, len, ndata->reqtype);

	if (retval == IQ_SEND_FAILED) {
		dev_err(&oct->pci_dev->dev, "timestamp data packet failed status: %x\n",
			retval);
		octeon_free_soft_command(oct, sc);
	} else {
		netif_info(lio, tx_queued, lio->netdev, "Queued timestamp packet\n");
	}

	return retval;
}

/** \brief Transmit networks packets to the Octeon interface
 * @param skbuff   skbuff struct to be passed to network layer.
 * @param netdev    pointer to network device
 * @returns whether the packet was transmitted to the device okay or not
 *             (NETDEV_TX_OK or NETDEV_TX_BUSY)
 */
static int liquidio_xmit(struct sk_buff *skb, struct net_device *netdev)
{
	struct lio *lio;
	struct octnet_buf_free_info *finfo;
	union octnic_cmd_setup cmdsetup;
	struct octnic_data_pkt ndata;
	struct octeon_device *oct;
	struct oct_iq_stats *stats;
	struct octeon_instr_irh *irh;
	union tx_info *tx_info;
	int status = 0;
	int q_idx = 0, iq_no = 0;
	int j;
	u64 dptr = 0;
	u32 tag = 0;

	lio = GET_LIO(netdev);
	oct = lio->oct_dev;

	if (netif_is_multiqueue(netdev)) {
		q_idx = skb->queue_mapping;
		q_idx = (q_idx % (lio->linfo.num_txpciq));
		tag = q_idx;
		iq_no = lio->linfo.txpciq[q_idx].s.q_no;
	} else {
		iq_no = lio->txq;
	}

	stats = &oct->instr_queue[iq_no]->stats;

	/* Check for all conditions in which the current packet cannot be
	 * transmitted.
	 */
	if (!(atomic_read(&lio->ifstate) & LIO_IFSTATE_RUNNING) ||
	    (!lio->linfo.link.s.link_up) ||
	    (skb->len <= 0)) {
		netif_info(lio, tx_err, lio->netdev,
			   "Transmit failed link_status : %d\n",
			   lio->linfo.link.s.link_up);
		goto lio_xmit_failed;
	}

	/* Use space in skb->cb to store info used to unmap and
	 * free the buffers.
	 */
	finfo = (struct octnet_buf_free_info *)skb->cb;
	finfo->lio = lio;
	finfo->skb = skb;
	finfo->sc = NULL;

	/* Prepare the attributes for the data to be passed to OSI. */
	memset(&ndata, 0, sizeof(struct octnic_data_pkt));

	ndata.buf = (void *)finfo;

	ndata.q_no = iq_no;

	if (netif_is_multiqueue(netdev)) {
		if (octnet_iq_is_full(oct, ndata.q_no)) {
			/* defer sending if queue is full */
			netif_info(lio, tx_err, lio->netdev, "Transmit failed iq:%d full\n",
				   ndata.q_no);
			stats->tx_iq_busy++;
			return NETDEV_TX_BUSY;
		}
	} else {
		if (octnet_iq_is_full(oct, lio->txq)) {
			/* defer sending if queue is full */
			stats->tx_iq_busy++;
			netif_info(lio, tx_err, lio->netdev, "Transmit failed iq:%d full\n",
				   lio->txq);
			return NETDEV_TX_BUSY;
		}
	}
	/* pr_info(" XMIT - valid Qs: %d, 1st Q no: %d, cpu:  %d, q_no:%d\n",
	 *	lio->linfo.num_txpciq, lio->txq, cpu, ndata.q_no);
	 */

	ndata.datasize = skb->len;

	cmdsetup.u64 = 0;
	cmdsetup.s.iq_no = iq_no;

	if (skb->ip_summed == CHECKSUM_PARTIAL) {
		if (skb->encapsulation) {
			cmdsetup.s.tnl_csum = 1;
			stats->tx_vxlan++;
		} else {
			cmdsetup.s.transport_csum = 1;
		}
	}
	if (unlikely(skb_shinfo(skb)->tx_flags & SKBTX_HW_TSTAMP)) {
		skb_shinfo(skb)->tx_flags |= SKBTX_IN_PROGRESS;
		cmdsetup.s.timestamp = 1;
	}

	if (skb_shinfo(skb)->nr_frags == 0) {
		cmdsetup.s.u.datasize = skb->len;
		octnet_prepare_pci_cmd(oct, &ndata.cmd, &cmdsetup, tag);

		/* Offload checksum calculation for TCP/UDP packets */
		dptr = dma_map_single(&oct->pci_dev->dev,
				      skb->data,
				      skb->len,
				      DMA_TO_DEVICE);
		if (dma_mapping_error(&oct->pci_dev->dev, dptr)) {
			dev_err(&oct->pci_dev->dev, "%s DMA mapping error 1\n",
				__func__);
			return NETDEV_TX_BUSY;
		}

		if (OCTEON_CN23XX_PF(oct))
			ndata.cmd.cmd3.dptr = dptr;
		else
			ndata.cmd.cmd2.dptr = dptr;
		finfo->dptr = dptr;
		ndata.reqtype = REQTYPE_NORESP_NET;

	} else {
		int i, frags;
		struct skb_frag_struct *frag;
		struct octnic_gather *g;

		spin_lock(&lio->glist_lock[q_idx]);
		g = (struct octnic_gather *)
			list_delete_head(&lio->glist[q_idx]);
		spin_unlock(&lio->glist_lock[q_idx]);

		if (!g) {
			netif_info(lio, tx_err, lio->netdev,
				   "Transmit scatter gather: glist null!\n");
			goto lio_xmit_failed;
		}

		cmdsetup.s.gather = 1;
		cmdsetup.s.u.gatherptrs = (skb_shinfo(skb)->nr_frags + 1);
		octnet_prepare_pci_cmd(oct, &ndata.cmd, &cmdsetup, tag);

		memset(g->sg, 0, g->sg_size);

		g->sg[0].ptr[0] = dma_map_single(&oct->pci_dev->dev,
						 skb->data,
						 (skb->len - skb->data_len),
						 DMA_TO_DEVICE);
		if (dma_mapping_error(&oct->pci_dev->dev, g->sg[0].ptr[0])) {
			dev_err(&oct->pci_dev->dev, "%s DMA mapping error 2\n",
				__func__);
			return NETDEV_TX_BUSY;
		}
		add_sg_size(&g->sg[0], (skb->len - skb->data_len), 0);

		frags = skb_shinfo(skb)->nr_frags;
		i = 1;
		while (frags--) {
			frag = &skb_shinfo(skb)->frags[i - 1];

			g->sg[(i >> 2)].ptr[(i & 3)] =
				dma_map_page(&oct->pci_dev->dev,
					     frag->page.p,
					     frag->page_offset,
					     frag->size,
					     DMA_TO_DEVICE);

			if (dma_mapping_error(&oct->pci_dev->dev,
					      g->sg[i >> 2].ptr[i & 3])) {
				dma_unmap_single(&oct->pci_dev->dev,
						 g->sg[0].ptr[0],
						 skb->len - skb->data_len,
						 DMA_TO_DEVICE);
				for (j = 1; j < i; j++) {
					frag = &skb_shinfo(skb)->frags[j - 1];
					dma_unmap_page(&oct->pci_dev->dev,
						       g->sg[j >> 2].ptr[j & 3],
						       frag->size,
						       DMA_TO_DEVICE);
				}
				dev_err(&oct->pci_dev->dev, "%s DMA mapping error 3\n",
					__func__);
				return NETDEV_TX_BUSY;
			}

			add_sg_size(&g->sg[(i >> 2)], frag->size, (i & 3));
			i++;
		}

		dptr = g->sg_dma_ptr;

		if (OCTEON_CN23XX_PF(oct))
			ndata.cmd.cmd3.dptr = dptr;
		else
			ndata.cmd.cmd2.dptr = dptr;
		finfo->dptr = dptr;
		finfo->g = g;

		ndata.reqtype = REQTYPE_NORESP_NET_SG;
	}

	if (OCTEON_CN23XX_PF(oct)) {
		irh = (struct octeon_instr_irh *)&ndata.cmd.cmd3.irh;
		tx_info = (union tx_info *)&ndata.cmd.cmd3.ossp[0];
	} else {
		irh = (struct octeon_instr_irh *)&ndata.cmd.cmd2.irh;
		tx_info = (union tx_info *)&ndata.cmd.cmd2.ossp[0];
	}

	if (skb_shinfo(skb)->gso_size) {
		tx_info->s.gso_size = skb_shinfo(skb)->gso_size;
		tx_info->s.gso_segs = skb_shinfo(skb)->gso_segs;
		stats->tx_gso++;
	}

	/* HW insert VLAN tag */
	if (skb_vlan_tag_present(skb)) {
		irh->priority = skb_vlan_tag_get(skb) >> 13;
		irh->vlan = skb_vlan_tag_get(skb) & 0xfff;
	}

	if (unlikely(cmdsetup.s.timestamp))
		status = send_nic_timestamp_pkt(oct, &ndata, finfo);
	else
		status = octnet_send_nic_data_pkt(oct, &ndata);
	if (status == IQ_SEND_FAILED)
		goto lio_xmit_failed;

	netif_info(lio, tx_queued, lio->netdev, "Transmit queued successfully\n");

	if (status == IQ_SEND_STOP)
		stop_q(lio->netdev, q_idx);

	netif_trans_update(netdev);

	if (tx_info->s.gso_segs)
		stats->tx_done += tx_info->s.gso_segs;
	else
		stats->tx_done++;
	stats->tx_tot_bytes += ndata.datasize;

	return NETDEV_TX_OK;

lio_xmit_failed:
	stats->tx_dropped++;
	netif_info(lio, tx_err, lio->netdev, "IQ%d Transmit dropped:%llu\n",
		   iq_no, stats->tx_dropped);
	if (dptr)
		dma_unmap_single(&oct->pci_dev->dev, dptr,
				 ndata.datasize, DMA_TO_DEVICE);
	tx_buffer_free(skb);
	return NETDEV_TX_OK;
}

/** \brief Network device Tx timeout
 * @param netdev    pointer to network device
 */
static void liquidio_tx_timeout(struct net_device *netdev)
{
	struct lio *lio;

	lio = GET_LIO(netdev);

	netif_info(lio, tx_err, lio->netdev,
		   "Transmit timeout tx_dropped:%ld, waking up queues now!!\n",
		   netdev->stats.tx_dropped);
	netif_trans_update(netdev);
	txqs_wake(netdev);
}

static int liquidio_vlan_rx_add_vid(struct net_device *netdev,
				    __be16 proto __attribute__((unused)),
				    u16 vid)
{
	struct lio *lio = GET_LIO(netdev);
	struct octeon_device *oct = lio->oct_dev;
	struct octnic_ctrl_pkt nctrl;
	int ret = 0;

	memset(&nctrl, 0, sizeof(struct octnic_ctrl_pkt));

	nctrl.ncmd.u64 = 0;
	nctrl.ncmd.s.cmd = OCTNET_CMD_ADD_VLAN_FILTER;
	nctrl.ncmd.s.param1 = vid;
	nctrl.iq_no = lio->linfo.txpciq[0].s.q_no;
	nctrl.wait_time = 100;
	nctrl.netpndev = (u64)netdev;
	nctrl.cb_fn = liquidio_link_ctrl_cmd_completion;

	ret = octnet_send_nic_ctrl_pkt(lio->oct_dev, &nctrl);
	if (ret < 0) {
		dev_err(&oct->pci_dev->dev, "Add VLAN filter failed in core (ret: 0x%x)\n",
			ret);
	}

	return ret;
}

static int liquidio_vlan_rx_kill_vid(struct net_device *netdev,
				     __be16 proto __attribute__((unused)),
				     u16 vid)
{
	struct lio *lio = GET_LIO(netdev);
	struct octeon_device *oct = lio->oct_dev;
	struct octnic_ctrl_pkt nctrl;
	int ret = 0;

	memset(&nctrl, 0, sizeof(struct octnic_ctrl_pkt));

	nctrl.ncmd.u64 = 0;
	nctrl.ncmd.s.cmd = OCTNET_CMD_DEL_VLAN_FILTER;
	nctrl.ncmd.s.param1 = vid;
	nctrl.iq_no = lio->linfo.txpciq[0].s.q_no;
	nctrl.wait_time = 100;
	nctrl.netpndev = (u64)netdev;
	nctrl.cb_fn = liquidio_link_ctrl_cmd_completion;

	ret = octnet_send_nic_ctrl_pkt(lio->oct_dev, &nctrl);
	if (ret < 0) {
		dev_err(&oct->pci_dev->dev, "Add VLAN filter failed in core (ret: 0x%x)\n",
			ret);
	}
	return ret;
}

/** Sending command to enable/disable RX checksum offload
 * @param netdev                pointer to network device
 * @param command               OCTNET_CMD_TNL_RX_CSUM_CTL
 * @param rx_cmd_bit            OCTNET_CMD_RXCSUM_ENABLE/
 *                              OCTNET_CMD_RXCSUM_DISABLE
 * @returns                     SUCCESS or FAILURE
 */
static int liquidio_set_rxcsum_command(struct net_device *netdev, int command,
				       u8 rx_cmd)
{
	struct lio *lio = GET_LIO(netdev);
	struct octeon_device *oct = lio->oct_dev;
	struct octnic_ctrl_pkt nctrl;
	int ret = 0;

	memset(&nctrl, 0, sizeof(struct octnic_ctrl_pkt));

	nctrl.ncmd.u64 = 0;
	nctrl.ncmd.s.cmd = command;
	nctrl.ncmd.s.param1 = rx_cmd;
	nctrl.iq_no = lio->linfo.txpciq[0].s.q_no;
	nctrl.wait_time = 100;
	nctrl.netpndev = (u64)netdev;
	nctrl.cb_fn = liquidio_link_ctrl_cmd_completion;

	ret = octnet_send_nic_ctrl_pkt(lio->oct_dev, &nctrl);
	if (ret < 0) {
		dev_err(&oct->pci_dev->dev,
			"DEVFLAGS RXCSUM change failed in core(ret:0x%x)\n",
			ret);
	}
	return ret;
}

/** Sending command to add/delete VxLAN UDP port to firmware
 * @param netdev                pointer to network device
 * @param command               OCTNET_CMD_VXLAN_PORT_CONFIG
 * @param vxlan_port            VxLAN port to be added or deleted
 * @param vxlan_cmd_bit         OCTNET_CMD_VXLAN_PORT_ADD,
 *                              OCTNET_CMD_VXLAN_PORT_DEL
 * @returns                     SUCCESS or FAILURE
 */
static int liquidio_vxlan_port_command(struct net_device *netdev, int command,
				       u16 vxlan_port, u8 vxlan_cmd_bit)
{
	struct lio *lio = GET_LIO(netdev);
	struct octeon_device *oct = lio->oct_dev;
	struct octnic_ctrl_pkt nctrl;
	int ret = 0;

	memset(&nctrl, 0, sizeof(struct octnic_ctrl_pkt));

	nctrl.ncmd.u64 = 0;
	nctrl.ncmd.s.cmd = command;
	nctrl.ncmd.s.more = vxlan_cmd_bit;
	nctrl.ncmd.s.param1 = vxlan_port;
	nctrl.iq_no = lio->linfo.txpciq[0].s.q_no;
	nctrl.wait_time = 100;
	nctrl.netpndev = (u64)netdev;
	nctrl.cb_fn = liquidio_link_ctrl_cmd_completion;

	ret = octnet_send_nic_ctrl_pkt(lio->oct_dev, &nctrl);
	if (ret < 0) {
		dev_err(&oct->pci_dev->dev,
			"VxLAN port add/delete failed in core (ret:0x%x)\n",
			ret);
	}
	return ret;
}

/** \brief Net device fix features
 * @param netdev  pointer to network device
 * @param request features requested
 * @returns updated features list
 */
static netdev_features_t liquidio_fix_features(struct net_device *netdev,
					       netdev_features_t request)
{
	struct lio *lio = netdev_priv(netdev);

	if ((request & NETIF_F_RXCSUM) &&
	    !(lio->dev_capability & NETIF_F_RXCSUM))
		request &= ~NETIF_F_RXCSUM;

	if ((request & NETIF_F_HW_CSUM) &&
	    !(lio->dev_capability & NETIF_F_HW_CSUM))
		request &= ~NETIF_F_HW_CSUM;

	if ((request & NETIF_F_TSO) && !(lio->dev_capability & NETIF_F_TSO))
		request &= ~NETIF_F_TSO;

	if ((request & NETIF_F_TSO6) && !(lio->dev_capability & NETIF_F_TSO6))
		request &= ~NETIF_F_TSO6;

	if ((request & NETIF_F_LRO) && !(lio->dev_capability & NETIF_F_LRO))
		request &= ~NETIF_F_LRO;

	/*Disable LRO if RXCSUM is off */
	if (!(request & NETIF_F_RXCSUM) && (netdev->features & NETIF_F_LRO) &&
	    (lio->dev_capability & NETIF_F_LRO))
		request &= ~NETIF_F_LRO;

	if ((request & NETIF_F_HW_VLAN_CTAG_FILTER) &&
	    !(lio->dev_capability & NETIF_F_HW_VLAN_CTAG_FILTER))
		request &= ~NETIF_F_HW_VLAN_CTAG_FILTER;

	return request;
}

/** \brief Net device set features
 * @param netdev  pointer to network device
 * @param features features to enable/disable
 */
static int liquidio_set_features(struct net_device *netdev,
				 netdev_features_t features)
{
	struct lio *lio = netdev_priv(netdev);

	if ((features & NETIF_F_LRO) &&
	    (lio->dev_capability & NETIF_F_LRO) &&
	    !(netdev->features & NETIF_F_LRO))
		liquidio_set_feature(netdev, OCTNET_CMD_LRO_ENABLE,
				     OCTNIC_LROIPV4 | OCTNIC_LROIPV6);
	else if (!(features & NETIF_F_LRO) &&
		 (lio->dev_capability & NETIF_F_LRO) &&
		 (netdev->features & NETIF_F_LRO))
		liquidio_set_feature(netdev, OCTNET_CMD_LRO_DISABLE,
				     OCTNIC_LROIPV4 | OCTNIC_LROIPV6);

	/* Sending command to firmware to enable/disable RX checksum
	 * offload settings using ethtool
	 */
	if (!(netdev->features & NETIF_F_RXCSUM) &&
	    (lio->enc_dev_capability & NETIF_F_RXCSUM) &&
	    (features & NETIF_F_RXCSUM))
		liquidio_set_rxcsum_command(netdev,
					    OCTNET_CMD_TNL_RX_CSUM_CTL,
					    OCTNET_CMD_RXCSUM_ENABLE);
	else if ((netdev->features & NETIF_F_RXCSUM) &&
		 (lio->enc_dev_capability & NETIF_F_RXCSUM) &&
		 !(features & NETIF_F_RXCSUM))
		liquidio_set_rxcsum_command(netdev, OCTNET_CMD_TNL_RX_CSUM_CTL,
					    OCTNET_CMD_RXCSUM_DISABLE);

	if ((features & NETIF_F_HW_VLAN_CTAG_FILTER) &&
	    (lio->dev_capability & NETIF_F_HW_VLAN_CTAG_FILTER) &&
	    !(netdev->features & NETIF_F_HW_VLAN_CTAG_FILTER))
		liquidio_set_feature(netdev, OCTNET_CMD_VLAN_FILTER_CTL,
				     OCTNET_CMD_VLAN_FILTER_ENABLE);
	else if (!(features & NETIF_F_HW_VLAN_CTAG_FILTER) &&
		 (lio->dev_capability & NETIF_F_HW_VLAN_CTAG_FILTER) &&
		 (netdev->features & NETIF_F_HW_VLAN_CTAG_FILTER))
		liquidio_set_feature(netdev, OCTNET_CMD_VLAN_FILTER_CTL,
				     OCTNET_CMD_VLAN_FILTER_DISABLE);

	return 0;
}

static void liquidio_add_vxlan_port(struct net_device *netdev,
				    struct udp_tunnel_info *ti)
{
	if (ti->type != UDP_TUNNEL_TYPE_VXLAN)
		return;

	liquidio_vxlan_port_command(netdev,
				    OCTNET_CMD_VXLAN_PORT_CONFIG,
				    htons(ti->port),
				    OCTNET_CMD_VXLAN_PORT_ADD);
}

static void liquidio_del_vxlan_port(struct net_device *netdev,
				    struct udp_tunnel_info *ti)
{
	if (ti->type != UDP_TUNNEL_TYPE_VXLAN)
		return;

	liquidio_vxlan_port_command(netdev,
				    OCTNET_CMD_VXLAN_PORT_CONFIG,
				    htons(ti->port),
				    OCTNET_CMD_VXLAN_PORT_DEL);
}

static int __liquidio_set_vf_mac(struct net_device *netdev, int vfidx,
				 u8 *mac, bool is_admin_assigned)
{
	struct lio *lio = GET_LIO(netdev);
	struct octeon_device *oct = lio->oct_dev;
	struct octnic_ctrl_pkt nctrl;

	if (!is_valid_ether_addr(mac))
		return -EINVAL;

	if (vfidx < 0 || vfidx >= oct->sriov_info.max_vfs)
		return -EINVAL;

	memset(&nctrl, 0, sizeof(struct octnic_ctrl_pkt));

	nctrl.ncmd.u64 = 0;
	nctrl.ncmd.s.cmd = OCTNET_CMD_CHANGE_MACADDR;
	/* vfidx is 0 based, but vf_num (param1) is 1 based */
	nctrl.ncmd.s.param1 = vfidx + 1;
	nctrl.ncmd.s.param2 = (is_admin_assigned ? 1 : 0);
	nctrl.ncmd.s.more = 1;
	nctrl.iq_no = lio->linfo.txpciq[0].s.q_no;
	nctrl.netpndev = (u64)netdev;
	nctrl.cb_fn = liquidio_link_ctrl_cmd_completion;
	nctrl.wait_time = LIO_CMD_WAIT_TM;

	nctrl.udd[0] = 0;
	/* The MAC Address is presented in network byte order. */
	ether_addr_copy((u8 *)&nctrl.udd[0] + 2, mac);

	oct->sriov_info.vf_macaddr[vfidx] = nctrl.udd[0];

	octnet_send_nic_ctrl_pkt(oct, &nctrl);

	return 0;
}

static int liquidio_set_vf_mac(struct net_device *netdev, int vfidx, u8 *mac)
{
	struct lio *lio = GET_LIO(netdev);
	struct octeon_device *oct = lio->oct_dev;
	int retval;

	if (vfidx < 0 || vfidx >= oct->sriov_info.num_vfs_alloced)
		return -EINVAL;

	retval = __liquidio_set_vf_mac(netdev, vfidx, mac, true);
	if (!retval)
		cn23xx_tell_vf_its_macaddr_changed(oct, vfidx, mac);

	return retval;
}

static int liquidio_set_vf_vlan(struct net_device *netdev, int vfidx,
				u16 vlan, u8 qos, __be16 vlan_proto)
{
	struct lio *lio = GET_LIO(netdev);
	struct octeon_device *oct = lio->oct_dev;
	struct octnic_ctrl_pkt nctrl;
	u16 vlantci;

	if (vfidx < 0 || vfidx >= oct->sriov_info.num_vfs_alloced)
		return -EINVAL;

	if (vlan_proto != htons(ETH_P_8021Q))
		return -EPROTONOSUPPORT;

	if (vlan >= VLAN_N_VID || qos > 7)
		return -EINVAL;

	if (vlan)
		vlantci = vlan | (u16)qos << VLAN_PRIO_SHIFT;
	else
		vlantci = 0;

	if (oct->sriov_info.vf_vlantci[vfidx] == vlantci)
		return 0;

	memset(&nctrl, 0, sizeof(struct octnic_ctrl_pkt));

	if (vlan)
		nctrl.ncmd.s.cmd = OCTNET_CMD_ADD_VLAN_FILTER;
	else
		nctrl.ncmd.s.cmd = OCTNET_CMD_DEL_VLAN_FILTER;

	nctrl.ncmd.s.param1 = vlantci;
	nctrl.ncmd.s.param2 =
	    vfidx + 1; /* vfidx is 0 based, but vf_num (param2) is 1 based */
	nctrl.ncmd.s.more = 0;
	nctrl.iq_no = lio->linfo.txpciq[0].s.q_no;
	nctrl.cb_fn = 0;
	nctrl.wait_time = LIO_CMD_WAIT_TM;

	octnet_send_nic_ctrl_pkt(oct, &nctrl);

	oct->sriov_info.vf_vlantci[vfidx] = vlantci;

	return 0;
}

static int liquidio_get_vf_config(struct net_device *netdev, int vfidx,
				  struct ifla_vf_info *ivi)
{
	struct lio *lio = GET_LIO(netdev);
	struct octeon_device *oct = lio->oct_dev;
	u8 *macaddr;

	if (vfidx < 0 || vfidx >= oct->sriov_info.num_vfs_alloced)
		return -EINVAL;

	ivi->vf = vfidx;
	macaddr = 2 + (u8 *)&oct->sriov_info.vf_macaddr[vfidx];
	ether_addr_copy(&ivi->mac[0], macaddr);
	ivi->vlan = oct->sriov_info.vf_vlantci[vfidx] & VLAN_VID_MASK;
	ivi->qos = oct->sriov_info.vf_vlantci[vfidx] >> VLAN_PRIO_SHIFT;
	ivi->linkstate = oct->sriov_info.vf_linkstate[vfidx];
	return 0;
}

static int liquidio_set_vf_link_state(struct net_device *netdev, int vfidx,
				      int linkstate)
{
	struct lio *lio = GET_LIO(netdev);
	struct octeon_device *oct = lio->oct_dev;
	struct octnic_ctrl_pkt nctrl;

	if (vfidx < 0 || vfidx >= oct->sriov_info.num_vfs_alloced)
		return -EINVAL;

	if (oct->sriov_info.vf_linkstate[vfidx] == linkstate)
		return 0;

	memset(&nctrl, 0, sizeof(struct octnic_ctrl_pkt));
	nctrl.ncmd.s.cmd = OCTNET_CMD_SET_VF_LINKSTATE;
	nctrl.ncmd.s.param1 =
	    vfidx + 1; /* vfidx is 0 based, but vf_num (param1) is 1 based */
	nctrl.ncmd.s.param2 = linkstate;
	nctrl.ncmd.s.more = 0;
	nctrl.iq_no = lio->linfo.txpciq[0].s.q_no;
	nctrl.cb_fn = 0;
	nctrl.wait_time = LIO_CMD_WAIT_TM;

	octnet_send_nic_ctrl_pkt(oct, &nctrl);

	oct->sriov_info.vf_linkstate[vfidx] = linkstate;

	return 0;
}

static const struct net_device_ops lionetdevops = {
	.ndo_open		= liquidio_open,
	.ndo_stop		= liquidio_stop,
	.ndo_start_xmit		= liquidio_xmit,
	.ndo_get_stats		= liquidio_get_stats,
	.ndo_set_mac_address	= liquidio_set_mac,
	.ndo_set_rx_mode	= liquidio_set_mcast_list,
	.ndo_tx_timeout		= liquidio_tx_timeout,

	.ndo_vlan_rx_add_vid    = liquidio_vlan_rx_add_vid,
	.ndo_vlan_rx_kill_vid   = liquidio_vlan_rx_kill_vid,
	.ndo_change_mtu		= liquidio_change_mtu,
	.ndo_do_ioctl		= liquidio_ioctl,
	.ndo_fix_features	= liquidio_fix_features,
	.ndo_set_features	= liquidio_set_features,
	.ndo_udp_tunnel_add	= liquidio_add_vxlan_port,
	.ndo_udp_tunnel_del	= liquidio_del_vxlan_port,
	.ndo_set_vf_mac		= liquidio_set_vf_mac,
	.ndo_set_vf_vlan	= liquidio_set_vf_vlan,
	.ndo_get_vf_config	= liquidio_get_vf_config,
	.ndo_set_vf_link_state  = liquidio_set_vf_link_state,
};

/** \brief Entry point for the liquidio module
 */
static int __init liquidio_init(void)
{
	int i;
	struct handshake *hs;

	init_completion(&first_stage);

	octeon_init_device_list(OCTEON_CONFIG_TYPE_DEFAULT);

	if (liquidio_init_pci())
		return -EINVAL;

	wait_for_completion_timeout(&first_stage, msecs_to_jiffies(1000));

	for (i = 0; i < MAX_OCTEON_DEVICES; i++) {
		hs = &handshake[i];
		if (hs->pci_dev) {
			wait_for_completion(&hs->init);
			if (!hs->init_ok) {
				/* init handshake failed */
				dev_err(&hs->pci_dev->dev,
					"Failed to init device\n");
				liquidio_deinit_pci();
				return -EIO;
			}
		}
	}

	for (i = 0; i < MAX_OCTEON_DEVICES; i++) {
		hs = &handshake[i];
		if (hs->pci_dev) {
			wait_for_completion_timeout(&hs->started,
						    msecs_to_jiffies(30000));
			if (!hs->started_ok) {
				/* starter handshake failed */
				dev_err(&hs->pci_dev->dev,
					"Firmware failed to start\n");
				liquidio_deinit_pci();
				return -EIO;
			}
		}
	}

	return 0;
}

static int lio_nic_info(struct octeon_recv_info *recv_info, void *buf)
{
	struct octeon_device *oct = (struct octeon_device *)buf;
	struct octeon_recv_pkt *recv_pkt = recv_info->recv_pkt;
	int gmxport = 0;
	union oct_link_status *ls;
	int i;

	if (recv_pkt->buffer_size[0] != (sizeof(*ls) + OCT_DROQ_INFO_SIZE)) {
		dev_err(&oct->pci_dev->dev, "Malformed NIC_INFO, len=%d, ifidx=%d\n",
			recv_pkt->buffer_size[0],
			recv_pkt->rh.r_nic_info.gmxport);
		goto nic_info_err;
	}

	gmxport = recv_pkt->rh.r_nic_info.gmxport;
	ls = (union oct_link_status *)(get_rbd(recv_pkt->buffer_ptr[0]) +
		OCT_DROQ_INFO_SIZE);

	octeon_swap_8B_data((u64 *)ls, (sizeof(union oct_link_status)) >> 3);
	for (i = 0; i < oct->ifcount; i++) {
		if (oct->props[i].gmxport == gmxport) {
			update_link_status(oct->props[i].netdev, ls);
			break;
		}
	}

nic_info_err:
	for (i = 0; i < recv_pkt->buffer_count; i++)
		recv_buffer_free(recv_pkt->buffer_ptr[i]);
	octeon_free_recv_info(recv_info);
	return 0;
}

/**
 * \brief Setup network interfaces
 * @param octeon_dev  octeon device
 *
 * Called during init time for each device. It assumes the NIC
 * is already up and running.  The link information for each
 * interface is passed in link_info.
 */
static int setup_nic_devices(struct octeon_device *octeon_dev)
{
	struct lio *lio = NULL;
	struct net_device *netdev;
	u8 mac[6], i, j;
	struct octeon_soft_command *sc;
	struct liquidio_if_cfg_context *ctx;
	struct liquidio_if_cfg_resp *resp;
	struct octdev_props *props;
	int retval, num_iqueues, num_oqueues;
	union oct_nic_if_cfg if_cfg;
	unsigned int base_queue;
	unsigned int gmx_port_id;
	u32 resp_size, ctx_size, data_size;
	u32 ifidx_or_pfnum;
	struct lio_version *vdata;

	/* This is to handle link status changes */
	octeon_register_dispatch_fn(octeon_dev, OPCODE_NIC,
				    OPCODE_NIC_INFO,
				    lio_nic_info, octeon_dev);

	/* REQTYPE_RESP_NET and REQTYPE_SOFT_COMMAND do not have free functions.
	 * They are handled directly.
	 */
	octeon_register_reqtype_free_fn(octeon_dev, REQTYPE_NORESP_NET,
					free_netbuf);

	octeon_register_reqtype_free_fn(octeon_dev, REQTYPE_NORESP_NET_SG,
					free_netsgbuf);

	octeon_register_reqtype_free_fn(octeon_dev, REQTYPE_RESP_NET_SG,
					free_netsgbuf_with_resp);

	for (i = 0; i < octeon_dev->ifcount; i++) {
		resp_size = sizeof(struct liquidio_if_cfg_resp);
		ctx_size = sizeof(struct liquidio_if_cfg_context);
		data_size = sizeof(struct lio_version);
		sc = (struct octeon_soft_command *)
			octeon_alloc_soft_command(octeon_dev, data_size,
						  resp_size, ctx_size);
		resp = (struct liquidio_if_cfg_resp *)sc->virtrptr;
		ctx  = (struct liquidio_if_cfg_context *)sc->ctxptr;
		vdata = (struct lio_version *)sc->virtdptr;

		*((u64 *)vdata) = 0;
		vdata->major = cpu_to_be16(LIQUIDIO_BASE_MAJOR_VERSION);
		vdata->minor = cpu_to_be16(LIQUIDIO_BASE_MINOR_VERSION);
		vdata->micro = cpu_to_be16(LIQUIDIO_BASE_MICRO_VERSION);

		if (OCTEON_CN23XX_PF(octeon_dev)) {
			num_iqueues = octeon_dev->sriov_info.num_pf_rings;
			num_oqueues = octeon_dev->sriov_info.num_pf_rings;
			base_queue = octeon_dev->sriov_info.pf_srn;

			gmx_port_id = octeon_dev->pf_num;
			ifidx_or_pfnum = octeon_dev->pf_num;
		} else {
			num_iqueues = CFG_GET_NUM_TXQS_NIC_IF(
						octeon_get_conf(octeon_dev), i);
			num_oqueues = CFG_GET_NUM_RXQS_NIC_IF(
						octeon_get_conf(octeon_dev), i);
			base_queue = CFG_GET_BASE_QUE_NIC_IF(
						octeon_get_conf(octeon_dev), i);
			gmx_port_id = CFG_GET_GMXID_NIC_IF(
						octeon_get_conf(octeon_dev), i);
			ifidx_or_pfnum = i;
		}

		dev_dbg(&octeon_dev->pci_dev->dev,
			"requesting config for interface %d, iqs %d, oqs %d\n",
			ifidx_or_pfnum, num_iqueues, num_oqueues);
		WRITE_ONCE(ctx->cond, 0);
		ctx->octeon_id = lio_get_device_id(octeon_dev);
		init_waitqueue_head(&ctx->wc);

		if_cfg.u64 = 0;
		if_cfg.s.num_iqueues = num_iqueues;
		if_cfg.s.num_oqueues = num_oqueues;
		if_cfg.s.base_queue = base_queue;
		if_cfg.s.gmx_port_id = gmx_port_id;

		sc->iq_no = 0;

		octeon_prepare_soft_command(octeon_dev, sc, OPCODE_NIC,
					    OPCODE_NIC_IF_CFG, 0,
					    if_cfg.u64, 0);

		sc->callback = if_cfg_callback;
		sc->callback_arg = sc;
		sc->wait_time = 3000;

		retval = octeon_send_soft_command(octeon_dev, sc);
		if (retval == IQ_SEND_FAILED) {
			dev_err(&octeon_dev->pci_dev->dev,
				"iq/oq config failed status: %x\n",
				retval);
			/* Soft instr is freed by driver in case of failure. */
			goto setup_nic_dev_fail;
		}

		/* Sleep on a wait queue till the cond flag indicates that the
		 * response arrived or timed-out.
		 */
		if (sleep_cond(&ctx->wc, &ctx->cond) == -EINTR) {
			dev_err(&octeon_dev->pci_dev->dev, "Wait interrupted\n");
			goto setup_nic_wait_intr;
		}

		retval = resp->status;
		if (retval) {
			dev_err(&octeon_dev->pci_dev->dev, "iq/oq config failed\n");
			goto setup_nic_dev_fail;
		}

		octeon_swap_8B_data((u64 *)(&resp->cfg_info),
				    (sizeof(struct liquidio_if_cfg_info)) >> 3);

		num_iqueues = hweight64(resp->cfg_info.iqmask);
		num_oqueues = hweight64(resp->cfg_info.oqmask);

		if (!(num_iqueues) || !(num_oqueues)) {
			dev_err(&octeon_dev->pci_dev->dev,
				"Got bad iqueues (%016llx) or oqueues (%016llx) from firmware.\n",
				resp->cfg_info.iqmask,
				resp->cfg_info.oqmask);
			goto setup_nic_dev_fail;
		}
		dev_dbg(&octeon_dev->pci_dev->dev,
			"interface %d, iqmask %016llx, oqmask %016llx, numiqueues %d, numoqueues %d\n",
			i, resp->cfg_info.iqmask, resp->cfg_info.oqmask,
			num_iqueues, num_oqueues);
		netdev = alloc_etherdev_mq(LIO_SIZE, num_iqueues);

		if (!netdev) {
			dev_err(&octeon_dev->pci_dev->dev, "Device allocation failed\n");
			goto setup_nic_dev_fail;
		}

		SET_NETDEV_DEV(netdev, &octeon_dev->pci_dev->dev);

		/* Associate the routines that will handle different
		 * netdev tasks.
		 */
		netdev->netdev_ops = &lionetdevops;

		lio = GET_LIO(netdev);

		memset(lio, 0, sizeof(struct lio));

		lio->ifidx = ifidx_or_pfnum;

		props = &octeon_dev->props[i];
		props->gmxport = resp->cfg_info.linfo.gmxport;
		props->netdev = netdev;

		lio->linfo.num_rxpciq = num_oqueues;
		lio->linfo.num_txpciq = num_iqueues;
		for (j = 0; j < num_oqueues; j++) {
			lio->linfo.rxpciq[j].u64 =
				resp->cfg_info.linfo.rxpciq[j].u64;
		}
		for (j = 0; j < num_iqueues; j++) {
			lio->linfo.txpciq[j].u64 =
				resp->cfg_info.linfo.txpciq[j].u64;
		}
		lio->linfo.hw_addr = resp->cfg_info.linfo.hw_addr;
		lio->linfo.gmxport = resp->cfg_info.linfo.gmxport;
		lio->linfo.link.u64 = resp->cfg_info.linfo.link.u64;

		lio->msg_enable = netif_msg_init(debug, DEFAULT_MSG_ENABLE);

		if (OCTEON_CN23XX_PF(octeon_dev) ||
		    OCTEON_CN6XXX(octeon_dev)) {
			lio->dev_capability = NETIF_F_HIGHDMA
					      | NETIF_F_IP_CSUM
					      | NETIF_F_IPV6_CSUM
					      | NETIF_F_SG | NETIF_F_RXCSUM
					      | NETIF_F_GRO
					      | NETIF_F_TSO | NETIF_F_TSO6
					      | NETIF_F_LRO;
		}
		netif_set_gso_max_size(netdev, OCTNIC_GSO_MAX_SIZE);

		/*  Copy of transmit encapsulation capabilities:
		 *  TSO, TSO6, Checksums for this device
		 */
		lio->enc_dev_capability = NETIF_F_IP_CSUM
					  | NETIF_F_IPV6_CSUM
					  | NETIF_F_GSO_UDP_TUNNEL
					  | NETIF_F_HW_CSUM | NETIF_F_SG
					  | NETIF_F_RXCSUM
					  | NETIF_F_TSO | NETIF_F_TSO6
					  | NETIF_F_LRO;

		netdev->hw_enc_features = (lio->enc_dev_capability &
					   ~NETIF_F_LRO);

		lio->dev_capability |= NETIF_F_GSO_UDP_TUNNEL;

		netdev->vlan_features = lio->dev_capability;
		/* Add any unchangeable hw features */
		lio->dev_capability |=  NETIF_F_HW_VLAN_CTAG_FILTER |
					NETIF_F_HW_VLAN_CTAG_RX |
					NETIF_F_HW_VLAN_CTAG_TX;

		netdev->features = (lio->dev_capability & ~NETIF_F_LRO);

		netdev->hw_features = lio->dev_capability;
		/*HW_VLAN_RX and HW_VLAN_FILTER is always on*/
		netdev->hw_features = netdev->hw_features &
			~NETIF_F_HW_VLAN_CTAG_RX;

		/* MTU range: 68 - 16000 */
		netdev->min_mtu = LIO_MIN_MTU_SIZE;
		netdev->max_mtu = LIO_MAX_MTU_SIZE;

		/* Point to the  properties for octeon device to which this
		 * interface belongs.
		 */
		lio->oct_dev = octeon_dev;
		lio->octprops = props;
		lio->netdev = netdev;

		dev_dbg(&octeon_dev->pci_dev->dev,
			"if%d gmx: %d hw_addr: 0x%llx\n", i,
			lio->linfo.gmxport, CVM_CAST64(lio->linfo.hw_addr));

		for (j = 0; j < octeon_dev->sriov_info.max_vfs; j++) {
			u8 vfmac[ETH_ALEN];

			random_ether_addr(&vfmac[0]);
			if (__liquidio_set_vf_mac(netdev, j,
						  &vfmac[0], false)) {
				dev_err(&octeon_dev->pci_dev->dev,
					"Error setting VF%d MAC address\n",
					j);
				goto setup_nic_dev_fail;
			}
		}

		/* 64-bit swap required on LE machines */
		octeon_swap_8B_data(&lio->linfo.hw_addr, 1);
		for (j = 0; j < 6; j++)
			mac[j] = *((u8 *)(((u8 *)&lio->linfo.hw_addr) + 2 + j));

		/* Copy MAC Address to OS network device structure */

		ether_addr_copy(netdev->dev_addr, mac);

		/* By default all interfaces on a single Octeon uses the same
		 * tx and rx queues
		 */
		lio->txq = lio->linfo.txpciq[0].s.q_no;
		lio->rxq = lio->linfo.rxpciq[0].s.q_no;
		if (liquidio_setup_io_queues(octeon_dev, i,
					     lio->linfo.num_txpciq,
					     lio->linfo.num_rxpciq)) {
			dev_err(&octeon_dev->pci_dev->dev, "I/O queues creation failed\n");
			goto setup_nic_dev_fail;
		}

		ifstate_set(lio, LIO_IFSTATE_DROQ_OPS);

		lio->tx_qsize = octeon_get_tx_qsize(octeon_dev, lio->txq);
		lio->rx_qsize = octeon_get_rx_qsize(octeon_dev, lio->rxq);

		if (setup_glists(octeon_dev, lio, num_iqueues)) {
			dev_err(&octeon_dev->pci_dev->dev,
				"Gather list allocation failed\n");
			goto setup_nic_dev_fail;
		}

		/* Register ethtool support */
		liquidio_set_ethtool_ops(netdev);
		if (lio->oct_dev->chip_id == OCTEON_CN23XX_PF_VID)
			octeon_dev->priv_flags = OCT_PRIV_FLAG_DEFAULT;
		else
			octeon_dev->priv_flags = 0x0;

		if (netdev->features & NETIF_F_LRO)
			liquidio_set_feature(netdev, OCTNET_CMD_LRO_ENABLE,
					     OCTNIC_LROIPV4 | OCTNIC_LROIPV6);

		liquidio_set_feature(netdev, OCTNET_CMD_VLAN_FILTER_CTL,
				     OCTNET_CMD_VLAN_FILTER_ENABLE);

		if ((debug != -1) && (debug & NETIF_MSG_HW))
			liquidio_set_feature(netdev,
					     OCTNET_CMD_VERBOSE_ENABLE, 0);

		if (setup_link_status_change_wq(netdev))
			goto setup_nic_dev_fail;

		if (setup_rx_oom_poll_fn(netdev))
			goto setup_nic_dev_fail;

		/* Register the network device with the OS */
		if (register_netdev(netdev)) {
			dev_err(&octeon_dev->pci_dev->dev, "Device registration failed\n");
			goto setup_nic_dev_fail;
		}

		dev_dbg(&octeon_dev->pci_dev->dev,
			"Setup NIC ifidx:%d mac:%02x%02x%02x%02x%02x%02x\n",
			i, mac[0], mac[1], mac[2], mac[3], mac[4], mac[5]);
		netif_carrier_off(netdev);
		lio->link_changes++;

		ifstate_set(lio, LIO_IFSTATE_REGISTERED);

		/* Sending command to firmware to enable Rx checksum offload
		 * by default at the time of setup of Liquidio driver for
		 * this device
		 */
		liquidio_set_rxcsum_command(netdev, OCTNET_CMD_TNL_RX_CSUM_CTL,
					    OCTNET_CMD_RXCSUM_ENABLE);
		liquidio_set_feature(netdev, OCTNET_CMD_TNL_TX_CSUM_CTL,
				     OCTNET_CMD_TXCSUM_ENABLE);

		dev_dbg(&octeon_dev->pci_dev->dev,
			"NIC ifidx:%d Setup successful\n", i);

		octeon_free_soft_command(octeon_dev, sc);
	}

	return 0;

setup_nic_dev_fail:

	octeon_free_soft_command(octeon_dev, sc);

setup_nic_wait_intr:

	while (i--) {
		dev_err(&octeon_dev->pci_dev->dev,
			"NIC ifidx:%d Setup failed\n", i);
		liquidio_destroy_nic_device(octeon_dev, i);
	}
	return -ENODEV;
}

#ifdef CONFIG_PCI_IOV
static int octeon_enable_sriov(struct octeon_device *oct)
{
	unsigned int num_vfs_alloced = oct->sriov_info.num_vfs_alloced;
	struct pci_dev *vfdev;
	int err;
	u32 u;

	if (OCTEON_CN23XX_PF(oct) && num_vfs_alloced) {
		err = pci_enable_sriov(oct->pci_dev,
				       oct->sriov_info.num_vfs_alloced);
		if (err) {
			dev_err(&oct->pci_dev->dev,
				"OCTEON: Failed to enable PCI sriov: %d\n",
				err);
			oct->sriov_info.num_vfs_alloced = 0;
			return err;
		}
		oct->sriov_info.sriov_enabled = 1;

		/* init lookup table that maps DPI ring number to VF pci_dev
		 * struct pointer
		 */
		u = 0;
		vfdev = pci_get_device(PCI_VENDOR_ID_CAVIUM,
				       OCTEON_CN23XX_VF_VID, NULL);
		while (vfdev) {
			if (vfdev->is_virtfn &&
			    (vfdev->physfn == oct->pci_dev)) {
				oct->sriov_info.dpiring_to_vfpcidev_lut[u] =
					vfdev;
				u += oct->sriov_info.rings_per_vf;
			}
			vfdev = pci_get_device(PCI_VENDOR_ID_CAVIUM,
					       OCTEON_CN23XX_VF_VID, vfdev);
		}
	}

	return num_vfs_alloced;
}

static int lio_pci_sriov_disable(struct octeon_device *oct)
{
	int u;

	if (pci_vfs_assigned(oct->pci_dev)) {
		dev_err(&oct->pci_dev->dev, "VFs are still assigned to VMs.\n");
		return -EPERM;
	}

	pci_disable_sriov(oct->pci_dev);

	u = 0;
	while (u < MAX_POSSIBLE_VFS) {
		oct->sriov_info.dpiring_to_vfpcidev_lut[u] = NULL;
		u += oct->sriov_info.rings_per_vf;
	}

	oct->sriov_info.num_vfs_alloced = 0;
	dev_info(&oct->pci_dev->dev, "oct->pf_num:%d disabled VFs\n",
		 oct->pf_num);

	return 0;
}

static int liquidio_enable_sriov(struct pci_dev *dev, int num_vfs)
{
	struct octeon_device *oct = pci_get_drvdata(dev);
	int ret = 0;

	if ((num_vfs == oct->sriov_info.num_vfs_alloced) &&
	    (oct->sriov_info.sriov_enabled)) {
		dev_info(&oct->pci_dev->dev, "oct->pf_num:%d already enabled num_vfs:%d\n",
			 oct->pf_num, num_vfs);
		return 0;
	}

	if (!num_vfs) {
		ret = lio_pci_sriov_disable(oct);
	} else if (num_vfs > oct->sriov_info.max_vfs) {
		dev_err(&oct->pci_dev->dev,
			"OCTEON: Max allowed VFs:%d user requested:%d",
			oct->sriov_info.max_vfs, num_vfs);
		ret = -EPERM;
	} else {
		oct->sriov_info.num_vfs_alloced = num_vfs;
		ret = octeon_enable_sriov(oct);
		dev_info(&oct->pci_dev->dev, "oct->pf_num:%d num_vfs:%d\n",
			 oct->pf_num, num_vfs);
	}

	return ret;
}
#endif

/**
 * \brief initialize the NIC
 * @param oct octeon device
 *
 * This initialization routine is called once the Octeon device application is
 * up and running
 */
static int liquidio_init_nic_module(struct octeon_device *oct)
{
	int i, retval = 0;
	int num_nic_ports = CFG_GET_NUM_NIC_PORTS(octeon_get_conf(oct));

	dev_dbg(&oct->pci_dev->dev, "Initializing network interfaces\n");

	/* only default iq and oq were initialized
	 * initialize the rest as well
	 */
	/* run port_config command for each port */
	oct->ifcount = num_nic_ports;

	memset(oct->props, 0, sizeof(struct octdev_props) * num_nic_ports);

	for (i = 0; i < MAX_OCTEON_LINKS; i++)
		oct->props[i].gmxport = -1;

	retval = setup_nic_devices(oct);
	if (retval) {
		dev_err(&oct->pci_dev->dev, "Setup NIC devices failed\n");
		goto octnet_init_failure;
	}

	liquidio_ptp_init(oct);

	dev_dbg(&oct->pci_dev->dev, "Network interfaces ready\n");

	return retval;

octnet_init_failure:

	oct->ifcount = 0;

	return retval;
}

/**
 * \brief starter callback that invokes the remaining initialization work after
 * the NIC is up and running.
 * @param octptr  work struct work_struct
 */
static void nic_starter(struct work_struct *work)
{
	struct octeon_device *oct;
	struct cavium_wk *wk = (struct cavium_wk *)work;

	oct = (struct octeon_device *)wk->ctxptr;

	if (atomic_read(&oct->status) == OCT_DEV_RUNNING)
		return;

	/* If the status of the device is CORE_OK, the core
	 * application has reported its application type. Call
	 * any registered handlers now and move to the RUNNING
	 * state.
	 */
	if (atomic_read(&oct->status) != OCT_DEV_CORE_OK) {
		schedule_delayed_work(&oct->nic_poll_work.work,
				      LIQUIDIO_STARTER_POLL_INTERVAL_MS);
		return;
	}

	atomic_set(&oct->status, OCT_DEV_RUNNING);

	if (oct->app_mode && oct->app_mode == CVM_DRV_NIC_APP) {
		dev_dbg(&oct->pci_dev->dev, "Starting NIC module\n");

		if (liquidio_init_nic_module(oct))
			dev_err(&oct->pci_dev->dev, "NIC initialization failed\n");
		else
			handshake[oct->octeon_id].started_ok = 1;
	} else {
		dev_err(&oct->pci_dev->dev,
			"Unexpected application running on NIC (%d). Check firmware.\n",
			oct->app_mode);
	}

	complete(&handshake[oct->octeon_id].started);
}

static int
octeon_recv_vf_drv_notice(struct octeon_recv_info *recv_info, void *buf)
{
	struct octeon_device *oct = (struct octeon_device *)buf;
	struct octeon_recv_pkt *recv_pkt = recv_info->recv_pkt;
	int i, notice, vf_idx;
	bool cores_crashed;
	u64 *data, vf_num;

	notice = recv_pkt->rh.r.ossp;
	data = (u64 *)(get_rbd(recv_pkt->buffer_ptr[0]) + OCT_DROQ_INFO_SIZE);

	/* the first 64-bit word of data is the vf_num */
	vf_num = data[0];
	octeon_swap_8B_data(&vf_num, 1);
	vf_idx = (int)vf_num - 1;

	cores_crashed = READ_ONCE(oct->cores_crashed);

	if (notice == VF_DRV_LOADED) {
		if (!(oct->sriov_info.vf_drv_loaded_mask & BIT_ULL(vf_idx))) {
			oct->sriov_info.vf_drv_loaded_mask |= BIT_ULL(vf_idx);
			dev_info(&oct->pci_dev->dev,
				 "driver for VF%d was loaded\n", vf_idx);
			if (!cores_crashed)
				try_module_get(THIS_MODULE);
		}
	} else if (notice == VF_DRV_REMOVED) {
		if (oct->sriov_info.vf_drv_loaded_mask & BIT_ULL(vf_idx)) {
			oct->sriov_info.vf_drv_loaded_mask &= ~BIT_ULL(vf_idx);
			dev_info(&oct->pci_dev->dev,
				 "driver for VF%d was removed\n", vf_idx);
			if (!cores_crashed)
				module_put(THIS_MODULE);
		}
	} else if (notice == VF_DRV_MACADDR_CHANGED) {
		u8 *b = (u8 *)&data[1];

		oct->sriov_info.vf_macaddr[vf_idx] = data[1];
		dev_info(&oct->pci_dev->dev,
			 "VF driver changed VF%d's MAC address to %pM\n",
			 vf_idx, b + 2);
	}

	for (i = 0; i < recv_pkt->buffer_count; i++)
		recv_buffer_free(recv_pkt->buffer_ptr[i]);
	octeon_free_recv_info(recv_info);

	return 0;
}

/**
 * \brief Device initialization for each Octeon device that is probed
 * @param octeon_dev  octeon device
 */
static int octeon_device_init(struct octeon_device *octeon_dev)
{
	int j, ret;
	int fw_loaded = 0;
	char bootcmd[] = "\n";
	char *dbg_enb = NULL;
	struct octeon_device_priv *oct_priv =
		(struct octeon_device_priv *)octeon_dev->priv;
	atomic_set(&octeon_dev->status, OCT_DEV_BEGIN_STATE);

	/* Enable access to the octeon device and make its DMA capability
	 * known to the OS.
	 */
	if (octeon_pci_os_setup(octeon_dev))
		return 1;

	atomic_set(&octeon_dev->status, OCT_DEV_PCI_ENABLE_DONE);

	/* Identify the Octeon type and map the BAR address space. */
	if (octeon_chip_specific_setup(octeon_dev)) {
		dev_err(&octeon_dev->pci_dev->dev, "Chip specific setup failed\n");
		return 1;
	}

	atomic_set(&octeon_dev->status, OCT_DEV_PCI_MAP_DONE);

	/* Only add a reference after setting status 'OCT_DEV_PCI_MAP_DONE',
	 * since that is what is required for the reference to be removed
	 * during de-initialization (see 'octeon_destroy_resources').
	 */
	octeon_register_device(octeon_dev, octeon_dev->pci_dev->bus->number,
			       PCI_SLOT(octeon_dev->pci_dev->devfn),
			       PCI_FUNC(octeon_dev->pci_dev->devfn),
			       true);

	octeon_dev->app_mode = CVM_DRV_INVALID_APP;

	if (OCTEON_CN23XX_PF(octeon_dev)) {
		if (!cn23xx_fw_loaded(octeon_dev) && !fw_type_is_none()) {
			fw_loaded = 0;
			/* Do a soft reset of the Octeon device. */
			if (octeon_dev->fn_list.soft_reset(octeon_dev))
				return 1;
			/* things might have changed */
			if (!cn23xx_fw_loaded(octeon_dev))
				fw_loaded = 0;
			else
				fw_loaded = 1;
		} else {
			fw_loaded = 1;
		}
	} else if (octeon_dev->fn_list.soft_reset(octeon_dev)) {
		return 1;
	}

	/* Initialize the dispatch mechanism used to push packets arriving on
	 * Octeon Output queues.
	 */
	if (octeon_init_dispatch_list(octeon_dev))
		return 1;

	octeon_register_dispatch_fn(octeon_dev, OPCODE_NIC,
				    OPCODE_NIC_CORE_DRV_ACTIVE,
				    octeon_core_drv_init,
				    octeon_dev);

	octeon_register_dispatch_fn(octeon_dev, OPCODE_NIC,
				    OPCODE_NIC_VF_DRV_NOTICE,
				    octeon_recv_vf_drv_notice, octeon_dev);
	INIT_DELAYED_WORK(&octeon_dev->nic_poll_work.work, nic_starter);
	octeon_dev->nic_poll_work.ctxptr = (void *)octeon_dev;
	schedule_delayed_work(&octeon_dev->nic_poll_work.work,
			      LIQUIDIO_STARTER_POLL_INTERVAL_MS);

	atomic_set(&octeon_dev->status, OCT_DEV_DISPATCH_INIT_DONE);

	if (octeon_set_io_queues_off(octeon_dev)) {
		dev_err(&octeon_dev->pci_dev->dev, "setting io queues off failed\n");
		return 1;
	}

	if (OCTEON_CN23XX_PF(octeon_dev)) {
		ret = octeon_dev->fn_list.setup_device_regs(octeon_dev);
		if (ret) {
			dev_err(&octeon_dev->pci_dev->dev, "OCTEON: Failed to configure device registers\n");
			return ret;
		}
	}

	/* Initialize soft command buffer pool
	 */
	if (octeon_setup_sc_buffer_pool(octeon_dev)) {
		dev_err(&octeon_dev->pci_dev->dev, "sc buffer pool allocation failed\n");
		return 1;
	}
	atomic_set(&octeon_dev->status, OCT_DEV_SC_BUFF_POOL_INIT_DONE);

	/*  Setup the data structures that manage this Octeon's Input queues. */
	if (octeon_setup_instr_queues(octeon_dev)) {
		dev_err(&octeon_dev->pci_dev->dev,
			"instruction queue initialization failed\n");
		return 1;
	}
	atomic_set(&octeon_dev->status, OCT_DEV_INSTR_QUEUE_INIT_DONE);

	/* Initialize lists to manage the requests of different types that
	 * arrive from user & kernel applications for this octeon device.
	 */
	if (octeon_setup_response_list(octeon_dev)) {
		dev_err(&octeon_dev->pci_dev->dev, "Response list allocation failed\n");
		return 1;
	}
	atomic_set(&octeon_dev->status, OCT_DEV_RESP_LIST_INIT_DONE);

	if (octeon_setup_output_queues(octeon_dev)) {
		dev_err(&octeon_dev->pci_dev->dev, "Output queue initialization failed\n");
		return 1;
	}

	atomic_set(&octeon_dev->status, OCT_DEV_DROQ_INIT_DONE);

	if (OCTEON_CN23XX_PF(octeon_dev)) {
		if (octeon_dev->fn_list.setup_mbox(octeon_dev)) {
			dev_err(&octeon_dev->pci_dev->dev, "OCTEON: Mailbox setup failed\n");
			return 1;
		}
		atomic_set(&octeon_dev->status, OCT_DEV_MBOX_SETUP_DONE);

		if (octeon_allocate_ioq_vector(octeon_dev)) {
			dev_err(&octeon_dev->pci_dev->dev, "OCTEON: ioq vector allocation failed\n");
			return 1;
		}
		atomic_set(&octeon_dev->status, OCT_DEV_MSIX_ALLOC_VECTOR_DONE);

	} else {
		/* The input and output queue registers were setup earlier (the
		 * queues were not enabled). Any additional registers
		 * that need to be programmed should be done now.
		 */
		ret = octeon_dev->fn_list.setup_device_regs(octeon_dev);
		if (ret) {
			dev_err(&octeon_dev->pci_dev->dev,
				"Failed to configure device registers\n");
			return ret;
		}
	}

	/* Initialize the tasklet that handles output queue packet processing.*/
	dev_dbg(&octeon_dev->pci_dev->dev, "Initializing droq tasklet\n");
	tasklet_init(&oct_priv->droq_tasklet, octeon_droq_bh,
		     (unsigned long)octeon_dev);

	/* Setup the interrupt handler and record the INT SUM register address
	 */
	if (octeon_setup_interrupt(octeon_dev,
				   octeon_dev->sriov_info.num_pf_rings))
		return 1;

	/* Enable Octeon device interrupts */
	octeon_dev->fn_list.enable_interrupt(octeon_dev, OCTEON_ALL_INTR);

	atomic_set(&octeon_dev->status, OCT_DEV_INTR_SET_DONE);

	/* Send Credit for Octeon Output queues. Credits are always sent BEFORE
	 * the output queue is enabled.
	 * This ensures that we'll receive the f/w CORE DRV_ACTIVE message in
	 * case we've configured CN23XX_SLI_GBL_CONTROL[NOPTR_D] = 0.
	 * Otherwise, it is possible that the DRV_ACTIVE message will be sent
	 * before any credits have been issued, causing the ring to be reset
	 * (and the f/w appear to never have started).
	 */
	for (j = 0; j < octeon_dev->num_oqs; j++)
		writel(octeon_dev->droq[j]->max_count,
		       octeon_dev->droq[j]->pkts_credit_reg);

	/* Enable the input and output queues for this Octeon device */
	ret = octeon_dev->fn_list.enable_io_queues(octeon_dev);
	if (ret) {
		dev_err(&octeon_dev->pci_dev->dev, "Failed to enable input/output queues");
		return ret;
	}

	atomic_set(&octeon_dev->status, OCT_DEV_IO_QUEUES_DONE);

	if ((!OCTEON_CN23XX_PF(octeon_dev)) || !fw_loaded) {
		dev_dbg(&octeon_dev->pci_dev->dev, "Waiting for DDR initialization...\n");
		if (!ddr_timeout) {
			dev_info(&octeon_dev->pci_dev->dev,
				 "WAITING. Set ddr_timeout to non-zero value to proceed with initialization.\n");
		}

		schedule_timeout_uninterruptible(HZ * LIO_RESET_SECS);

		/* Wait for the octeon to initialize DDR after the soft-reset.*/
		while (!ddr_timeout) {
			set_current_state(TASK_INTERRUPTIBLE);
			if (schedule_timeout(HZ / 10)) {
				/* user probably pressed Control-C */
				return 1;
			}
		}
		ret = octeon_wait_for_ddr_init(octeon_dev, &ddr_timeout);
		if (ret) {
			dev_err(&octeon_dev->pci_dev->dev,
				"DDR not initialized. Please confirm that board is configured to boot from Flash, ret: %d\n",
				ret);
			return 1;
		}

		if (octeon_wait_for_bootloader(octeon_dev, 1000)) {
			dev_err(&octeon_dev->pci_dev->dev, "Board not responding\n");
			return 1;
		}

		/* Divert uboot to take commands from host instead. */
		ret = octeon_console_send_cmd(octeon_dev, bootcmd, 50);

		dev_dbg(&octeon_dev->pci_dev->dev, "Initializing consoles\n");
		ret = octeon_init_consoles(octeon_dev);
		if (ret) {
			dev_err(&octeon_dev->pci_dev->dev, "Could not access board consoles\n");
			return 1;
		}
		/* If console debug enabled, specify empty string to use default
		 * enablement ELSE specify NULL string for 'disabled'.
		 */
		dbg_enb = octeon_console_debug_enabled(0) ? "" : NULL;
		ret = octeon_add_console(octeon_dev, 0, dbg_enb);
		if (ret) {
			dev_err(&octeon_dev->pci_dev->dev, "Could not access board console\n");
			return 1;
		} else if (octeon_console_debug_enabled(0)) {
			/* If console was added AND we're logging console output
			 * then set our console print function.
			 */
			octeon_dev->console[0].print = octeon_dbg_console_print;
		}

		atomic_set(&octeon_dev->status, OCT_DEV_CONSOLE_INIT_DONE);

		dev_dbg(&octeon_dev->pci_dev->dev, "Loading firmware\n");
		ret = load_firmware(octeon_dev);
		if (ret) {
			dev_err(&octeon_dev->pci_dev->dev, "Could not load firmware to board\n");
			return 1;
		}
	}

	handshake[octeon_dev->octeon_id].init_ok = 1;
	complete(&handshake[octeon_dev->octeon_id].init);

	atomic_set(&octeon_dev->status, OCT_DEV_HOST_OK);

	return 0;
}

/**
 * \brief Debug console print function
 * @param octeon_dev  octeon device
 * @param console_num console number
 * @param prefix      first portion of line to display
 * @param suffix      second portion of line to display
 *
 * The OCTEON debug console outputs entire lines (excluding '\n').
 * Normally, the line will be passed in the 'prefix' parameter.
 * However, due to buffering, it is possible for a line to be split into two
 * parts, in which case they will be passed as the 'prefix' parameter and
 * 'suffix' parameter.
 */
static int octeon_dbg_console_print(struct octeon_device *oct, u32 console_num,
				    char *prefix, char *suffix)
{
	if (prefix && suffix)
		dev_info(&oct->pci_dev->dev, "%u: %s%s\n", console_num, prefix,
			 suffix);
	else if (prefix)
		dev_info(&oct->pci_dev->dev, "%u: %s\n", console_num, prefix);
	else if (suffix)
		dev_info(&oct->pci_dev->dev, "%u: %s\n", console_num, suffix);

	return 0;
}

/**
 * \brief Exits the module
 */
static void __exit liquidio_exit(void)
{
	liquidio_deinit_pci();

	pr_info("LiquidIO network module is now unloaded\n");
}

module_init(liquidio_init);
module_exit(liquidio_exit);<|MERGE_RESOLUTION|>--- conflicted
+++ resolved
@@ -1296,16 +1296,6 @@
 	case OCT_DEV_PCI_MAP_DONE:
 		refcount = octeon_deregister_device(oct);
 
-<<<<<<< HEAD
-		if (!fw_type_is_none()) {
-			/* Soft reset the octeon device before exiting.
-			 * Implementation note: here, we reset the device
-			 * if it is a CN6XXX OR the last CN23XX device.
-			 */
-			if (OCTEON_CN6XXX(oct) || !refcount)
-				oct->fn_list.soft_reset(oct);
-		}
-=======
 		/* Soft reset the octeon device before exiting.
 		 * However, if fw was loaded from card (i.e. autoboot),
 		 * perform an FLR instead.
@@ -1316,7 +1306,6 @@
 			octeon_pci_flr(oct);
 		else if (OCTEON_CN6XXX(oct) || !refcount)
 			oct->fn_list.soft_reset(oct);
->>>>>>> bb176f67
 
 		octeon_unmap_pci_barx(oct, 0);
 		octeon_unmap_pci_barx(oct, 1);
