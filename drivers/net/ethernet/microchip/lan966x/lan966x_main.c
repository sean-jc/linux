--- conflicted
+++ resolved
@@ -474,25 +474,14 @@
 	    cfg->source != HWTSTAMP_SOURCE_PHYLIB)
 		return -EOPNOTSUPP;
 
-<<<<<<< HEAD
+	if (cfg->source == HWTSTAMP_SOURCE_NETDEV && !port->lan966x->ptp)
+		return -EOPNOTSUPP;
+
 	err = lan966x_ptp_setup_traps(port, cfg);
 	if (err)
 		return err;
 
 	if (cfg->source == HWTSTAMP_SOURCE_NETDEV) {
-		if (!port->lan966x->ptp)
-			return -EOPNOTSUPP;
-
-=======
-	if (cfg->source == HWTSTAMP_SOURCE_NETDEV && !port->lan966x->ptp)
-		return -EOPNOTSUPP;
-
-	err = lan966x_ptp_setup_traps(port, cfg);
-	if (err)
-		return err;
-
-	if (cfg->source == HWTSTAMP_SOURCE_NETDEV) {
->>>>>>> 0c383648
 		err = lan966x_ptp_hwtstamp_set(port, cfg, extack);
 		if (err) {
 			lan966x_ptp_del_traps(port);
