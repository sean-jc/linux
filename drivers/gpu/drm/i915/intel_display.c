/*
 * Copyright © 2006-2007 Intel Corporation
 *
 * Permission is hereby granted, free of charge, to any person obtaining a
 * copy of this software and associated documentation files (the "Software"),
 * to deal in the Software without restriction, including without limitation
 * the rights to use, copy, modify, merge, publish, distribute, sublicense,
 * and/or sell copies of the Software, and to permit persons to whom the
 * Software is furnished to do so, subject to the following conditions:
 *
 * The above copyright notice and this permission notice (including the next
 * paragraph) shall be included in all copies or substantial portions of the
 * Software.
 *
 * THE SOFTWARE IS PROVIDED "AS IS", WITHOUT WARRANTY OF ANY KIND, EXPRESS OR
 * IMPLIED, INCLUDING BUT NOT LIMITED TO THE WARRANTIES OF MERCHANTABILITY,
 * FITNESS FOR A PARTICULAR PURPOSE AND NONINFRINGEMENT.  IN NO EVENT SHALL
 * THE AUTHORS OR COPYRIGHT HOLDERS BE LIABLE FOR ANY CLAIM, DAMAGES OR OTHER
 * LIABILITY, WHETHER IN AN ACTION OF CONTRACT, TORT OR OTHERWISE, ARISING
 * FROM, OUT OF OR IN CONNECTION WITH THE SOFTWARE OR THE USE OR OTHER
 * DEALINGS IN THE SOFTWARE.
 *
 * Authors:
 *	Eric Anholt <eric@anholt.net>
 */

#include <linux/cpufreq.h>
#include <linux/module.h>
#include <linux/input.h>
#include <linux/i2c.h>
#include <linux/kernel.h>
#include <linux/slab.h>
#include <linux/vgaarb.h>
#include "drmP.h"
#include "intel_drv.h"
#include "i915_drm.h"
#include "i915_drv.h"
#include "i915_trace.h"
#include "drm_dp_helper.h"

#include "drm_crtc_helper.h"

#define HAS_eDP (intel_pipe_has_type(crtc, INTEL_OUTPUT_EDP))

bool intel_pipe_has_type (struct drm_crtc *crtc, int type);
static void intel_update_watermarks(struct drm_device *dev);
static void intel_increase_pllclock(struct drm_crtc *crtc);
static void intel_crtc_update_cursor(struct drm_crtc *crtc, bool on);

typedef struct {
    /* given values */
    int n;
    int m1, m2;
    int p1, p2;
    /* derived values */
    int	dot;
    int	vco;
    int	m;
    int	p;
} intel_clock_t;

typedef struct {
    int	min, max;
} intel_range_t;

typedef struct {
    int	dot_limit;
    int	p2_slow, p2_fast;
} intel_p2_t;

#define INTEL_P2_NUM		      2
typedef struct intel_limit intel_limit_t;
struct intel_limit {
    intel_range_t   dot, vco, n, m, m1, m2, p, p1;
    intel_p2_t	    p2;
    bool (* find_pll)(const intel_limit_t *, struct drm_crtc *,
		      int, int, intel_clock_t *);
};

/* FDI */
#define IRONLAKE_FDI_FREQ		2700000 /* in kHz for mode->clock */

static bool
intel_find_best_PLL(const intel_limit_t *limit, struct drm_crtc *crtc,
		    int target, int refclk, intel_clock_t *best_clock);
static bool
intel_g4x_find_best_PLL(const intel_limit_t *limit, struct drm_crtc *crtc,
			int target, int refclk, intel_clock_t *best_clock);

static bool
intel_find_pll_g4x_dp(const intel_limit_t *, struct drm_crtc *crtc,
		      int target, int refclk, intel_clock_t *best_clock);
static bool
intel_find_pll_ironlake_dp(const intel_limit_t *, struct drm_crtc *crtc,
			   int target, int refclk, intel_clock_t *best_clock);

static inline u32 /* units of 100MHz */
intel_fdi_link_freq(struct drm_device *dev)
{
	if (IS_GEN5(dev)) {
		struct drm_i915_private *dev_priv = dev->dev_private;
		return (I915_READ(FDI_PLL_BIOS_0) & FDI_PLL_FB_CLOCK_MASK) + 2;
	} else
		return 27;
}

static const intel_limit_t intel_limits_i8xx_dvo = {
        .dot = { .min = 25000, .max = 350000 },
        .vco = { .min = 930000, .max = 1400000 },
        .n = { .min = 3, .max = 16 },
        .m = { .min = 96, .max = 140 },
        .m1 = { .min = 18, .max = 26 },
        .m2 = { .min = 6, .max = 16 },
        .p = { .min = 4, .max = 128 },
        .p1 = { .min = 2, .max = 33 },
	.p2 = { .dot_limit = 165000,
		.p2_slow = 4, .p2_fast = 2 },
	.find_pll = intel_find_best_PLL,
};

static const intel_limit_t intel_limits_i8xx_lvds = {
        .dot = { .min = 25000, .max = 350000 },
        .vco = { .min = 930000, .max = 1400000 },
        .n = { .min = 3, .max = 16 },
        .m = { .min = 96, .max = 140 },
        .m1 = { .min = 18, .max = 26 },
        .m2 = { .min = 6, .max = 16 },
        .p = { .min = 4, .max = 128 },
        .p1 = { .min = 1, .max = 6 },
	.p2 = { .dot_limit = 165000,
		.p2_slow = 14, .p2_fast = 7 },
	.find_pll = intel_find_best_PLL,
};

static const intel_limit_t intel_limits_i9xx_sdvo = {
        .dot = { .min = 20000, .max = 400000 },
        .vco = { .min = 1400000, .max = 2800000 },
        .n = { .min = 1, .max = 6 },
        .m = { .min = 70, .max = 120 },
        .m1 = { .min = 10, .max = 22 },
        .m2 = { .min = 5, .max = 9 },
        .p = { .min = 5, .max = 80 },
        .p1 = { .min = 1, .max = 8 },
	.p2 = { .dot_limit = 200000,
		.p2_slow = 10, .p2_fast = 5 },
	.find_pll = intel_find_best_PLL,
};

static const intel_limit_t intel_limits_i9xx_lvds = {
        .dot = { .min = 20000, .max = 400000 },
        .vco = { .min = 1400000, .max = 2800000 },
        .n = { .min = 1, .max = 6 },
        .m = { .min = 70, .max = 120 },
        .m1 = { .min = 10, .max = 22 },
        .m2 = { .min = 5, .max = 9 },
        .p = { .min = 7, .max = 98 },
        .p1 = { .min = 1, .max = 8 },
	.p2 = { .dot_limit = 112000,
		.p2_slow = 14, .p2_fast = 7 },
	.find_pll = intel_find_best_PLL,
};


static const intel_limit_t intel_limits_g4x_sdvo = {
	.dot = { .min = 25000, .max = 270000 },
	.vco = { .min = 1750000, .max = 3500000},
	.n = { .min = 1, .max = 4 },
	.m = { .min = 104, .max = 138 },
	.m1 = { .min = 17, .max = 23 },
	.m2 = { .min = 5, .max = 11 },
	.p = { .min = 10, .max = 30 },
	.p1 = { .min = 1, .max = 3},
	.p2 = { .dot_limit = 270000,
		.p2_slow = 10,
		.p2_fast = 10
	},
	.find_pll = intel_g4x_find_best_PLL,
};

static const intel_limit_t intel_limits_g4x_hdmi = {
	.dot = { .min = 22000, .max = 400000 },
	.vco = { .min = 1750000, .max = 3500000},
	.n = { .min = 1, .max = 4 },
	.m = { .min = 104, .max = 138 },
	.m1 = { .min = 16, .max = 23 },
	.m2 = { .min = 5, .max = 11 },
	.p = { .min = 5, .max = 80 },
	.p1 = { .min = 1, .max = 8},
	.p2 = { .dot_limit = 165000,
		.p2_slow = 10, .p2_fast = 5 },
	.find_pll = intel_g4x_find_best_PLL,
};

static const intel_limit_t intel_limits_g4x_single_channel_lvds = {
	.dot = { .min = 20000, .max = 115000 },
	.vco = { .min = 1750000, .max = 3500000 },
	.n = { .min = 1, .max = 3 },
	.m = { .min = 104, .max = 138 },
	.m1 = { .min = 17, .max = 23 },
	.m2 = { .min = 5, .max = 11 },
	.p = { .min = 28, .max = 112 },
	.p1 = { .min = 2, .max = 8 },
	.p2 = { .dot_limit = 0,
		.p2_slow = 14, .p2_fast = 14
	},
	.find_pll = intel_g4x_find_best_PLL,
};

static const intel_limit_t intel_limits_g4x_dual_channel_lvds = {
	.dot = { .min = 80000, .max = 224000 },
	.vco = { .min = 1750000, .max = 3500000 },
	.n = { .min = 1, .max = 3 },
	.m = { .min = 104, .max = 138 },
	.m1 = { .min = 17, .max = 23 },
	.m2 = { .min = 5, .max = 11 },
	.p = { .min = 14, .max = 42 },
	.p1 = { .min = 2, .max = 6 },
	.p2 = { .dot_limit = 0,
		.p2_slow = 7, .p2_fast = 7
	},
	.find_pll = intel_g4x_find_best_PLL,
};

static const intel_limit_t intel_limits_g4x_display_port = {
        .dot = { .min = 161670, .max = 227000 },
        .vco = { .min = 1750000, .max = 3500000},
        .n = { .min = 1, .max = 2 },
        .m = { .min = 97, .max = 108 },
        .m1 = { .min = 0x10, .max = 0x12 },
        .m2 = { .min = 0x05, .max = 0x06 },
        .p = { .min = 10, .max = 20 },
        .p1 = { .min = 1, .max = 2},
        .p2 = { .dot_limit = 0,
		.p2_slow = 10, .p2_fast = 10 },
        .find_pll = intel_find_pll_g4x_dp,
};

static const intel_limit_t intel_limits_pineview_sdvo = {
        .dot = { .min = 20000, .max = 400000},
        .vco = { .min = 1700000, .max = 3500000 },
	/* Pineview's Ncounter is a ring counter */
        .n = { .min = 3, .max = 6 },
        .m = { .min = 2, .max = 256 },
	/* Pineview only has one combined m divider, which we treat as m2. */
        .m1 = { .min = 0, .max = 0 },
        .m2 = { .min = 0, .max = 254 },
        .p = { .min = 5, .max = 80 },
        .p1 = { .min = 1, .max = 8 },
	.p2 = { .dot_limit = 200000,
		.p2_slow = 10, .p2_fast = 5 },
	.find_pll = intel_find_best_PLL,
};

static const intel_limit_t intel_limits_pineview_lvds = {
        .dot = { .min = 20000, .max = 400000 },
        .vco = { .min = 1700000, .max = 3500000 },
        .n = { .min = 3, .max = 6 },
        .m = { .min = 2, .max = 256 },
        .m1 = { .min = 0, .max = 0 },
        .m2 = { .min = 0, .max = 254 },
        .p = { .min = 7, .max = 112 },
        .p1 = { .min = 1, .max = 8 },
	.p2 = { .dot_limit = 112000,
		.p2_slow = 14, .p2_fast = 14 },
	.find_pll = intel_find_best_PLL,
};

/* Ironlake / Sandybridge
 *
 * We calculate clock using (register_value + 2) for N/M1/M2, so here
 * the range value for them is (actual_value - 2).
 */
static const intel_limit_t intel_limits_ironlake_dac = {
	.dot = { .min = 25000, .max = 350000 },
	.vco = { .min = 1760000, .max = 3510000 },
	.n = { .min = 1, .max = 5 },
	.m = { .min = 79, .max = 127 },
	.m1 = { .min = 12, .max = 22 },
	.m2 = { .min = 5, .max = 9 },
	.p = { .min = 5, .max = 80 },
	.p1 = { .min = 1, .max = 8 },
	.p2 = { .dot_limit = 225000,
		.p2_slow = 10, .p2_fast = 5 },
	.find_pll = intel_g4x_find_best_PLL,
};

static const intel_limit_t intel_limits_ironlake_single_lvds = {
	.dot = { .min = 25000, .max = 350000 },
	.vco = { .min = 1760000, .max = 3510000 },
	.n = { .min = 1, .max = 3 },
	.m = { .min = 79, .max = 118 },
	.m1 = { .min = 12, .max = 22 },
	.m2 = { .min = 5, .max = 9 },
	.p = { .min = 28, .max = 112 },
	.p1 = { .min = 2, .max = 8 },
	.p2 = { .dot_limit = 225000,
		.p2_slow = 14, .p2_fast = 14 },
	.find_pll = intel_g4x_find_best_PLL,
};

static const intel_limit_t intel_limits_ironlake_dual_lvds = {
	.dot = { .min = 25000, .max = 350000 },
	.vco = { .min = 1760000, .max = 3510000 },
	.n = { .min = 1, .max = 3 },
	.m = { .min = 79, .max = 127 },
	.m1 = { .min = 12, .max = 22 },
	.m2 = { .min = 5, .max = 9 },
	.p = { .min = 14, .max = 56 },
	.p1 = { .min = 2, .max = 8 },
	.p2 = { .dot_limit = 225000,
		.p2_slow = 7, .p2_fast = 7 },
	.find_pll = intel_g4x_find_best_PLL,
};

/* LVDS 100mhz refclk limits. */
static const intel_limit_t intel_limits_ironlake_single_lvds_100m = {
	.dot = { .min = 25000, .max = 350000 },
	.vco = { .min = 1760000, .max = 3510000 },
	.n = { .min = 1, .max = 2 },
	.m = { .min = 79, .max = 126 },
	.m1 = { .min = 12, .max = 22 },
	.m2 = { .min = 5, .max = 9 },
	.p = { .min = 28, .max = 112 },
	.p1 = { .min = 2,.max = 8 },
	.p2 = { .dot_limit = 225000,
		.p2_slow = 14, .p2_fast = 14 },
	.find_pll = intel_g4x_find_best_PLL,
};

static const intel_limit_t intel_limits_ironlake_dual_lvds_100m = {
	.dot = { .min = 25000, .max = 350000 },
	.vco = { .min = 1760000, .max = 3510000 },
	.n = { .min = 1, .max = 3 },
	.m = { .min = 79, .max = 126 },
	.m1 = { .min = 12, .max = 22 },
	.m2 = { .min = 5, .max = 9 },
	.p = { .min = 14, .max = 42 },
	.p1 = { .min = 2,.max = 6 },
	.p2 = { .dot_limit = 225000,
		.p2_slow = 7, .p2_fast = 7 },
	.find_pll = intel_g4x_find_best_PLL,
};

static const intel_limit_t intel_limits_ironlake_display_port = {
        .dot = { .min = 25000, .max = 350000 },
        .vco = { .min = 1760000, .max = 3510000},
        .n = { .min = 1, .max = 2 },
        .m = { .min = 81, .max = 90 },
        .m1 = { .min = 12, .max = 22 },
        .m2 = { .min = 5, .max = 9 },
        .p = { .min = 10, .max = 20 },
        .p1 = { .min = 1, .max = 2},
        .p2 = { .dot_limit = 0,
		.p2_slow = 10, .p2_fast = 10 },
        .find_pll = intel_find_pll_ironlake_dp,
};

static const intel_limit_t *intel_ironlake_limit(struct drm_crtc *crtc,
						int refclk)
{
	struct drm_device *dev = crtc->dev;
	struct drm_i915_private *dev_priv = dev->dev_private;
	const intel_limit_t *limit;

	if (intel_pipe_has_type(crtc, INTEL_OUTPUT_LVDS)) {
		if ((I915_READ(PCH_LVDS) & LVDS_CLKB_POWER_MASK) ==
		    LVDS_CLKB_POWER_UP) {
			/* LVDS dual channel */
			if (refclk == 100000)
				limit = &intel_limits_ironlake_dual_lvds_100m;
			else
				limit = &intel_limits_ironlake_dual_lvds;
		} else {
			if (refclk == 100000)
				limit = &intel_limits_ironlake_single_lvds_100m;
			else
				limit = &intel_limits_ironlake_single_lvds;
		}
	} else if (intel_pipe_has_type(crtc, INTEL_OUTPUT_DISPLAYPORT) ||
			HAS_eDP)
		limit = &intel_limits_ironlake_display_port;
	else
		limit = &intel_limits_ironlake_dac;

	return limit;
}

static const intel_limit_t *intel_g4x_limit(struct drm_crtc *crtc)
{
	struct drm_device *dev = crtc->dev;
	struct drm_i915_private *dev_priv = dev->dev_private;
	const intel_limit_t *limit;

	if (intel_pipe_has_type(crtc, INTEL_OUTPUT_LVDS)) {
		if ((I915_READ(LVDS) & LVDS_CLKB_POWER_MASK) ==
		    LVDS_CLKB_POWER_UP)
			/* LVDS with dual channel */
			limit = &intel_limits_g4x_dual_channel_lvds;
		else
			/* LVDS with dual channel */
			limit = &intel_limits_g4x_single_channel_lvds;
	} else if (intel_pipe_has_type(crtc, INTEL_OUTPUT_HDMI) ||
		   intel_pipe_has_type(crtc, INTEL_OUTPUT_ANALOG)) {
		limit = &intel_limits_g4x_hdmi;
	} else if (intel_pipe_has_type(crtc, INTEL_OUTPUT_SDVO)) {
		limit = &intel_limits_g4x_sdvo;
	} else if (intel_pipe_has_type (crtc, INTEL_OUTPUT_DISPLAYPORT)) {
		limit = &intel_limits_g4x_display_port;
	} else /* The option is for other outputs */
		limit = &intel_limits_i9xx_sdvo;

	return limit;
}

static const intel_limit_t *intel_limit(struct drm_crtc *crtc, int refclk)
{
	struct drm_device *dev = crtc->dev;
	const intel_limit_t *limit;

	if (HAS_PCH_SPLIT(dev))
		limit = intel_ironlake_limit(crtc, refclk);
	else if (IS_G4X(dev)) {
		limit = intel_g4x_limit(crtc);
	} else if (IS_PINEVIEW(dev)) {
		if (intel_pipe_has_type(crtc, INTEL_OUTPUT_LVDS))
			limit = &intel_limits_pineview_lvds;
		else
			limit = &intel_limits_pineview_sdvo;
	} else if (!IS_GEN2(dev)) {
		if (intel_pipe_has_type(crtc, INTEL_OUTPUT_LVDS))
			limit = &intel_limits_i9xx_lvds;
		else
			limit = &intel_limits_i9xx_sdvo;
	} else {
		if (intel_pipe_has_type(crtc, INTEL_OUTPUT_LVDS))
			limit = &intel_limits_i8xx_lvds;
		else
			limit = &intel_limits_i8xx_dvo;
	}
	return limit;
}

/* m1 is reserved as 0 in Pineview, n is a ring counter */
static void pineview_clock(int refclk, intel_clock_t *clock)
{
	clock->m = clock->m2 + 2;
	clock->p = clock->p1 * clock->p2;
	clock->vco = refclk * clock->m / clock->n;
	clock->dot = clock->vco / clock->p;
}

static void intel_clock(struct drm_device *dev, int refclk, intel_clock_t *clock)
{
	if (IS_PINEVIEW(dev)) {
		pineview_clock(refclk, clock);
		return;
	}
	clock->m = 5 * (clock->m1 + 2) + (clock->m2 + 2);
	clock->p = clock->p1 * clock->p2;
	clock->vco = refclk * clock->m / (clock->n + 2);
	clock->dot = clock->vco / clock->p;
}

/**
 * Returns whether any output on the specified pipe is of the specified type
 */
bool intel_pipe_has_type(struct drm_crtc *crtc, int type)
{
	struct drm_device *dev = crtc->dev;
	struct drm_mode_config *mode_config = &dev->mode_config;
	struct intel_encoder *encoder;

	list_for_each_entry(encoder, &mode_config->encoder_list, base.head)
		if (encoder->base.crtc == crtc && encoder->type == type)
			return true;

	return false;
}

#define INTELPllInvalid(s)   do { /* DRM_DEBUG(s); */ return false; } while (0)
/**
 * Returns whether the given set of divisors are valid for a given refclk with
 * the given connectors.
 */

static bool intel_PLL_is_valid(struct drm_device *dev,
			       const intel_limit_t *limit,
			       const intel_clock_t *clock)
{
	if (clock->p1  < limit->p1.min  || limit->p1.max  < clock->p1)
		INTELPllInvalid ("p1 out of range\n");
	if (clock->p   < limit->p.min   || limit->p.max   < clock->p)
		INTELPllInvalid ("p out of range\n");
	if (clock->m2  < limit->m2.min  || limit->m2.max  < clock->m2)
		INTELPllInvalid ("m2 out of range\n");
	if (clock->m1  < limit->m1.min  || limit->m1.max  < clock->m1)
		INTELPllInvalid ("m1 out of range\n");
	if (clock->m1 <= clock->m2 && !IS_PINEVIEW(dev))
		INTELPllInvalid ("m1 <= m2\n");
	if (clock->m   < limit->m.min   || limit->m.max   < clock->m)
		INTELPllInvalid ("m out of range\n");
	if (clock->n   < limit->n.min   || limit->n.max   < clock->n)
		INTELPllInvalid ("n out of range\n");
	if (clock->vco < limit->vco.min || limit->vco.max < clock->vco)
		INTELPllInvalid ("vco out of range\n");
	/* XXX: We may need to be checking "Dot clock" depending on the multiplier,
	 * connector, etc., rather than just a single range.
	 */
	if (clock->dot < limit->dot.min || limit->dot.max < clock->dot)
		INTELPllInvalid ("dot out of range\n");

	return true;
}

static bool
intel_find_best_PLL(const intel_limit_t *limit, struct drm_crtc *crtc,
		    int target, int refclk, intel_clock_t *best_clock)

{
	struct drm_device *dev = crtc->dev;
	struct drm_i915_private *dev_priv = dev->dev_private;
	intel_clock_t clock;
	int err = target;

	if (intel_pipe_has_type(crtc, INTEL_OUTPUT_LVDS) &&
	    (I915_READ(LVDS)) != 0) {
		/*
		 * For LVDS, if the panel is on, just rely on its current
		 * settings for dual-channel.  We haven't figured out how to
		 * reliably set up different single/dual channel state, if we
		 * even can.
		 */
		if ((I915_READ(LVDS) & LVDS_CLKB_POWER_MASK) ==
		    LVDS_CLKB_POWER_UP)
			clock.p2 = limit->p2.p2_fast;
		else
			clock.p2 = limit->p2.p2_slow;
	} else {
		if (target < limit->p2.dot_limit)
			clock.p2 = limit->p2.p2_slow;
		else
			clock.p2 = limit->p2.p2_fast;
	}

	memset (best_clock, 0, sizeof (*best_clock));

	for (clock.m1 = limit->m1.min; clock.m1 <= limit->m1.max;
	     clock.m1++) {
		for (clock.m2 = limit->m2.min;
		     clock.m2 <= limit->m2.max; clock.m2++) {
			/* m1 is always 0 in Pineview */
			if (clock.m2 >= clock.m1 && !IS_PINEVIEW(dev))
				break;
			for (clock.n = limit->n.min;
			     clock.n <= limit->n.max; clock.n++) {
				for (clock.p1 = limit->p1.min;
					clock.p1 <= limit->p1.max; clock.p1++) {
					int this_err;

					intel_clock(dev, refclk, &clock);
					if (!intel_PLL_is_valid(dev, limit,
								&clock))
						continue;

					this_err = abs(clock.dot - target);
					if (this_err < err) {
						*best_clock = clock;
						err = this_err;
					}
				}
			}
		}
	}

	return (err != target);
}

static bool
intel_g4x_find_best_PLL(const intel_limit_t *limit, struct drm_crtc *crtc,
			int target, int refclk, intel_clock_t *best_clock)
{
	struct drm_device *dev = crtc->dev;
	struct drm_i915_private *dev_priv = dev->dev_private;
	intel_clock_t clock;
	int max_n;
	bool found;
	/* approximately equals target * 0.00585 */
	int err_most = (target >> 8) + (target >> 9);
	found = false;

	if (intel_pipe_has_type(crtc, INTEL_OUTPUT_LVDS)) {
		int lvds_reg;

		if (HAS_PCH_SPLIT(dev))
			lvds_reg = PCH_LVDS;
		else
			lvds_reg = LVDS;
		if ((I915_READ(lvds_reg) & LVDS_CLKB_POWER_MASK) ==
		    LVDS_CLKB_POWER_UP)
			clock.p2 = limit->p2.p2_fast;
		else
			clock.p2 = limit->p2.p2_slow;
	} else {
		if (target < limit->p2.dot_limit)
			clock.p2 = limit->p2.p2_slow;
		else
			clock.p2 = limit->p2.p2_fast;
	}

	memset(best_clock, 0, sizeof(*best_clock));
	max_n = limit->n.max;
	/* based on hardware requirement, prefer smaller n to precision */
	for (clock.n = limit->n.min; clock.n <= max_n; clock.n++) {
		/* based on hardware requirement, prefere larger m1,m2 */
		for (clock.m1 = limit->m1.max;
		     clock.m1 >= limit->m1.min; clock.m1--) {
			for (clock.m2 = limit->m2.max;
			     clock.m2 >= limit->m2.min; clock.m2--) {
				for (clock.p1 = limit->p1.max;
				     clock.p1 >= limit->p1.min; clock.p1--) {
					int this_err;

					intel_clock(dev, refclk, &clock);
					if (!intel_PLL_is_valid(dev, limit,
								&clock))
						continue;

					this_err = abs(clock.dot - target);
					if (this_err < err_most) {
						*best_clock = clock;
						err_most = this_err;
						max_n = clock.n;
						found = true;
					}
				}
			}
		}
	}
	return found;
}

static bool
intel_find_pll_ironlake_dp(const intel_limit_t *limit, struct drm_crtc *crtc,
			   int target, int refclk, intel_clock_t *best_clock)
{
	struct drm_device *dev = crtc->dev;
	intel_clock_t clock;

	if (target < 200000) {
		clock.n = 1;
		clock.p1 = 2;
		clock.p2 = 10;
		clock.m1 = 12;
		clock.m2 = 9;
	} else {
		clock.n = 2;
		clock.p1 = 1;
		clock.p2 = 10;
		clock.m1 = 14;
		clock.m2 = 8;
	}
	intel_clock(dev, refclk, &clock);
	memcpy(best_clock, &clock, sizeof(intel_clock_t));
	return true;
}

/* DisplayPort has only two frequencies, 162MHz and 270MHz */
static bool
intel_find_pll_g4x_dp(const intel_limit_t *limit, struct drm_crtc *crtc,
		      int target, int refclk, intel_clock_t *best_clock)
{
	intel_clock_t clock;
	if (target < 200000) {
		clock.p1 = 2;
		clock.p2 = 10;
		clock.n = 2;
		clock.m1 = 23;
		clock.m2 = 8;
	} else {
		clock.p1 = 1;
		clock.p2 = 10;
		clock.n = 1;
		clock.m1 = 14;
		clock.m2 = 2;
	}
	clock.m = 5 * (clock.m1 + 2) + (clock.m2 + 2);
	clock.p = (clock.p1 * clock.p2);
	clock.dot = 96000 * clock.m / (clock.n + 2) / clock.p;
	clock.vco = 0;
	memcpy(best_clock, &clock, sizeof(intel_clock_t));
	return true;
}

/**
 * intel_wait_for_vblank - wait for vblank on a given pipe
 * @dev: drm device
 * @pipe: pipe to wait for
 *
 * Wait for vblank to occur on a given pipe.  Needed for various bits of
 * mode setting code.
 */
void intel_wait_for_vblank(struct drm_device *dev, int pipe)
{
	struct drm_i915_private *dev_priv = dev->dev_private;
	int pipestat_reg = PIPESTAT(pipe);

	/* Clear existing vblank status. Note this will clear any other
	 * sticky status fields as well.
	 *
	 * This races with i915_driver_irq_handler() with the result
	 * that either function could miss a vblank event.  Here it is not
	 * fatal, as we will either wait upon the next vblank interrupt or
	 * timeout.  Generally speaking intel_wait_for_vblank() is only
	 * called during modeset at which time the GPU should be idle and
	 * should *not* be performing page flips and thus not waiting on
	 * vblanks...
	 * Currently, the result of us stealing a vblank from the irq
	 * handler is that a single frame will be skipped during swapbuffers.
	 */
	I915_WRITE(pipestat_reg,
		   I915_READ(pipestat_reg) | PIPE_VBLANK_INTERRUPT_STATUS);

	/* Wait for vblank interrupt bit to set */
	if (wait_for(I915_READ(pipestat_reg) &
		     PIPE_VBLANK_INTERRUPT_STATUS,
		     50))
		DRM_DEBUG_KMS("vblank wait timed out\n");
}

/*
 * intel_wait_for_pipe_off - wait for pipe to turn off
 * @dev: drm device
 * @pipe: pipe to wait for
 *
 * After disabling a pipe, we can't wait for vblank in the usual way,
 * spinning on the vblank interrupt status bit, since we won't actually
 * see an interrupt when the pipe is disabled.
 *
 * On Gen4 and above:
 *   wait for the pipe register state bit to turn off
 *
 * Otherwise:
 *   wait for the display line value to settle (it usually
 *   ends up stopping at the start of the next frame).
 *
 */
void intel_wait_for_pipe_off(struct drm_device *dev, int pipe)
{
	struct drm_i915_private *dev_priv = dev->dev_private;

	if (INTEL_INFO(dev)->gen >= 4) {
		int reg = PIPECONF(pipe);

		/* Wait for the Pipe State to go off */
		if (wait_for((I915_READ(reg) & I965_PIPECONF_ACTIVE) == 0,
			     100))
			DRM_DEBUG_KMS("pipe_off wait timed out\n");
	} else {
		u32 last_line;
		int reg = PIPEDSL(pipe);
		unsigned long timeout = jiffies + msecs_to_jiffies(100);

		/* Wait for the display line to settle */
		do {
			last_line = I915_READ(reg) & DSL_LINEMASK;
			mdelay(5);
		} while (((I915_READ(reg) & DSL_LINEMASK) != last_line) &&
			 time_after(timeout, jiffies));
		if (time_after(jiffies, timeout))
			DRM_DEBUG_KMS("pipe_off wait timed out\n");
	}
}

static const char *state_string(bool enabled)
{
	return enabled ? "on" : "off";
}

/* Only for pre-ILK configs */
static void assert_pll(struct drm_i915_private *dev_priv,
		       enum pipe pipe, bool state)
{
	int reg;
	u32 val;
	bool cur_state;

	reg = DPLL(pipe);
	val = I915_READ(reg);
	cur_state = !!(val & DPLL_VCO_ENABLE);
	WARN(cur_state != state,
	     "PLL state assertion failure (expected %s, current %s)\n",
	     state_string(state), state_string(cur_state));
}
#define assert_pll_enabled(d, p) assert_pll(d, p, true)
#define assert_pll_disabled(d, p) assert_pll(d, p, false)

/* For ILK+ */
static void assert_pch_pll(struct drm_i915_private *dev_priv,
			   enum pipe pipe, bool state)
{
	int reg;
	u32 val;
	bool cur_state;

	reg = PCH_DPLL(pipe);
	val = I915_READ(reg);
	cur_state = !!(val & DPLL_VCO_ENABLE);
	WARN(cur_state != state,
	     "PCH PLL state assertion failure (expected %s, current %s)\n",
	     state_string(state), state_string(cur_state));
}
#define assert_pch_pll_enabled(d, p) assert_pch_pll(d, p, true)
#define assert_pch_pll_disabled(d, p) assert_pch_pll(d, p, false)

static void assert_fdi_tx(struct drm_i915_private *dev_priv,
			  enum pipe pipe, bool state)
{
	int reg;
	u32 val;
	bool cur_state;

	reg = FDI_TX_CTL(pipe);
	val = I915_READ(reg);
	cur_state = !!(val & FDI_TX_ENABLE);
	WARN(cur_state != state,
	     "FDI TX state assertion failure (expected %s, current %s)\n",
	     state_string(state), state_string(cur_state));
}
#define assert_fdi_tx_enabled(d, p) assert_fdi_tx(d, p, true)
#define assert_fdi_tx_disabled(d, p) assert_fdi_tx(d, p, false)

static void assert_fdi_rx(struct drm_i915_private *dev_priv,
			  enum pipe pipe, bool state)
{
	int reg;
	u32 val;
	bool cur_state;

	reg = FDI_RX_CTL(pipe);
	val = I915_READ(reg);
	cur_state = !!(val & FDI_RX_ENABLE);
	WARN(cur_state != state,
	     "FDI RX state assertion failure (expected %s, current %s)\n",
	     state_string(state), state_string(cur_state));
}
#define assert_fdi_rx_enabled(d, p) assert_fdi_rx(d, p, true)
#define assert_fdi_rx_disabled(d, p) assert_fdi_rx(d, p, false)

static void assert_fdi_tx_pll_enabled(struct drm_i915_private *dev_priv,
				      enum pipe pipe)
{
	int reg;
	u32 val;

	/* ILK FDI PLL is always enabled */
	if (dev_priv->info->gen == 5)
		return;

	reg = FDI_TX_CTL(pipe);
	val = I915_READ(reg);
	WARN(!(val & FDI_TX_PLL_ENABLE), "FDI TX PLL assertion failure, should be active but is disabled\n");
}

static void assert_fdi_rx_pll_enabled(struct drm_i915_private *dev_priv,
				      enum pipe pipe)
{
	int reg;
	u32 val;

	reg = FDI_RX_CTL(pipe);
	val = I915_READ(reg);
	WARN(!(val & FDI_RX_PLL_ENABLE), "FDI RX PLL assertion failure, should be active but is disabled\n");
}

static void assert_panel_unlocked(struct drm_i915_private *dev_priv,
				  enum pipe pipe)
{
	int pp_reg, lvds_reg;
	u32 val;
	enum pipe panel_pipe = PIPE_A;
	bool locked = locked;

	if (HAS_PCH_SPLIT(dev_priv->dev)) {
		pp_reg = PCH_PP_CONTROL;
		lvds_reg = PCH_LVDS;
	} else {
		pp_reg = PP_CONTROL;
		lvds_reg = LVDS;
	}

	val = I915_READ(pp_reg);
	if (!(val & PANEL_POWER_ON) ||
	    ((val & PANEL_UNLOCK_REGS) == PANEL_UNLOCK_REGS))
		locked = false;

	if (I915_READ(lvds_reg) & LVDS_PIPEB_SELECT)
		panel_pipe = PIPE_B;

	WARN(panel_pipe == pipe && locked,
	     "panel assertion failure, pipe %c regs locked\n",
	     pipe_name(pipe));
}

static void assert_pipe(struct drm_i915_private *dev_priv,
			enum pipe pipe, bool state)
{
	int reg;
	u32 val;
	bool cur_state;

	reg = PIPECONF(pipe);
	val = I915_READ(reg);
	cur_state = !!(val & PIPECONF_ENABLE);
	WARN(cur_state != state,
	     "pipe %c assertion failure (expected %s, current %s)\n",
	     pipe_name(pipe), state_string(state), state_string(cur_state));
}
#define assert_pipe_enabled(d, p) assert_pipe(d, p, true)
#define assert_pipe_disabled(d, p) assert_pipe(d, p, false)

static void assert_plane_enabled(struct drm_i915_private *dev_priv,
				 enum plane plane)
{
	int reg;
	u32 val;

	reg = DSPCNTR(plane);
	val = I915_READ(reg);
	WARN(!(val & DISPLAY_PLANE_ENABLE),
	     "plane %c assertion failure, should be active but is disabled\n",
	     plane_name(plane));
}

static void assert_planes_disabled(struct drm_i915_private *dev_priv,
				   enum pipe pipe)
{
	int reg, i;
	u32 val;
	int cur_pipe;

	/* Planes are fixed to pipes on ILK+ */
	if (HAS_PCH_SPLIT(dev_priv->dev))
		return;

	/* Need to check both planes against the pipe */
	for (i = 0; i < 2; i++) {
		reg = DSPCNTR(i);
		val = I915_READ(reg);
		cur_pipe = (val & DISPPLANE_SEL_PIPE_MASK) >>
			DISPPLANE_SEL_PIPE_SHIFT;
		WARN((val & DISPLAY_PLANE_ENABLE) && pipe == cur_pipe,
		     "plane %c assertion failure, should be off on pipe %c but is still active\n",
		     plane_name(i), pipe_name(pipe));
	}
}

static void assert_pch_refclk_enabled(struct drm_i915_private *dev_priv)
{
	u32 val;
	bool enabled;

	val = I915_READ(PCH_DREF_CONTROL);
	enabled = !!(val & (DREF_SSC_SOURCE_MASK | DREF_NONSPREAD_SOURCE_MASK |
			    DREF_SUPERSPREAD_SOURCE_MASK));
	WARN(!enabled, "PCH refclk assertion failure, should be active but is disabled\n");
}

static void assert_transcoder_disabled(struct drm_i915_private *dev_priv,
				       enum pipe pipe)
{
	int reg;
	u32 val;
	bool enabled;

	reg = TRANSCONF(pipe);
	val = I915_READ(reg);
	enabled = !!(val & TRANS_ENABLE);
	WARN(enabled,
	     "transcoder assertion failed, should be off on pipe %c but is still active\n",
	     pipe_name(pipe));
}

static bool dp_pipe_enabled(struct drm_i915_private *dev_priv, enum pipe pipe,
			    int reg, u32 port_sel, u32 val)
{
	if ((val & DP_PORT_EN) == 0)
		return false;

	if (HAS_PCH_CPT(dev_priv->dev)) {
		u32	trans_dp_ctl_reg = TRANS_DP_CTL(pipe);
		u32	trans_dp_ctl = I915_READ(trans_dp_ctl_reg);
		if ((trans_dp_ctl & TRANS_DP_PORT_SEL_MASK) != port_sel)
			return false;
	} else {
		if ((val & DP_PIPE_MASK) != (pipe << 30))
			return false;
	}
	return true;
}

static void assert_pch_dp_disabled(struct drm_i915_private *dev_priv,
				   enum pipe pipe, int reg, u32 port_sel)
{
	u32 val = I915_READ(reg);
	WARN(dp_pipe_enabled(dev_priv, pipe, reg, port_sel, val),
	     "PCH DP (0x%08x) enabled on transcoder %c, should be disabled\n",
	     reg, pipe_name(pipe));
}

static void assert_pch_hdmi_disabled(struct drm_i915_private *dev_priv,
				     enum pipe pipe, int reg)
{
	u32 val = I915_READ(reg);
	WARN(HDMI_PIPE_ENABLED(val, pipe),
	     "PCH DP (0x%08x) enabled on transcoder %c, should be disabled\n",
	     reg, pipe_name(pipe));
}

static void assert_pch_ports_disabled(struct drm_i915_private *dev_priv,
				      enum pipe pipe)
{
	int reg;
	u32 val;

	assert_pch_dp_disabled(dev_priv, pipe, PCH_DP_B, TRANS_DP_PORT_SEL_B);
	assert_pch_dp_disabled(dev_priv, pipe, PCH_DP_C, TRANS_DP_PORT_SEL_C);
	assert_pch_dp_disabled(dev_priv, pipe, PCH_DP_D, TRANS_DP_PORT_SEL_D);

	reg = PCH_ADPA;
	val = I915_READ(reg);
	WARN(ADPA_PIPE_ENABLED(val, pipe),
	     "PCH VGA enabled on transcoder %c, should be disabled\n",
	     pipe_name(pipe));

	reg = PCH_LVDS;
	val = I915_READ(reg);
	WARN(LVDS_PIPE_ENABLED(val, pipe),
	     "PCH LVDS enabled on transcoder %c, should be disabled\n",
	     pipe_name(pipe));

	assert_pch_hdmi_disabled(dev_priv, pipe, HDMIB);
	assert_pch_hdmi_disabled(dev_priv, pipe, HDMIC);
	assert_pch_hdmi_disabled(dev_priv, pipe, HDMID);
}

/**
 * intel_enable_pll - enable a PLL
 * @dev_priv: i915 private structure
 * @pipe: pipe PLL to enable
 *
 * Enable @pipe's PLL so we can start pumping pixels from a plane.  Check to
 * make sure the PLL reg is writable first though, since the panel write
 * protect mechanism may be enabled.
 *
 * Note!  This is for pre-ILK only.
 */
static void intel_enable_pll(struct drm_i915_private *dev_priv, enum pipe pipe)
{
	int reg;
	u32 val;

	/* No really, not for ILK+ */
	BUG_ON(dev_priv->info->gen >= 5);

	/* PLL is protected by panel, make sure we can write it */
	if (IS_MOBILE(dev_priv->dev) && !IS_I830(dev_priv->dev))
		assert_panel_unlocked(dev_priv, pipe);

	reg = DPLL(pipe);
	val = I915_READ(reg);
	val |= DPLL_VCO_ENABLE;

	/* We do this three times for luck */
	I915_WRITE(reg, val);
	POSTING_READ(reg);
	udelay(150); /* wait for warmup */
	I915_WRITE(reg, val);
	POSTING_READ(reg);
	udelay(150); /* wait for warmup */
	I915_WRITE(reg, val);
	POSTING_READ(reg);
	udelay(150); /* wait for warmup */
}

/**
 * intel_disable_pll - disable a PLL
 * @dev_priv: i915 private structure
 * @pipe: pipe PLL to disable
 *
 * Disable the PLL for @pipe, making sure the pipe is off first.
 *
 * Note!  This is for pre-ILK only.
 */
static void intel_disable_pll(struct drm_i915_private *dev_priv, enum pipe pipe)
{
	int reg;
	u32 val;

	/* Don't disable pipe A or pipe A PLLs if needed */
	if (pipe == PIPE_A && (dev_priv->quirks & QUIRK_PIPEA_FORCE))
		return;

	/* Make sure the pipe isn't still relying on us */
	assert_pipe_disabled(dev_priv, pipe);

	reg = DPLL(pipe);
	val = I915_READ(reg);
	val &= ~DPLL_VCO_ENABLE;
	I915_WRITE(reg, val);
	POSTING_READ(reg);
}

/**
 * intel_enable_pch_pll - enable PCH PLL
 * @dev_priv: i915 private structure
 * @pipe: pipe PLL to enable
 *
 * The PCH PLL needs to be enabled before the PCH transcoder, since it
 * drives the transcoder clock.
 */
static void intel_enable_pch_pll(struct drm_i915_private *dev_priv,
				 enum pipe pipe)
{
	int reg;
	u32 val;

	/* PCH only available on ILK+ */
	BUG_ON(dev_priv->info->gen < 5);

	/* PCH refclock must be enabled first */
	assert_pch_refclk_enabled(dev_priv);

	reg = PCH_DPLL(pipe);
	val = I915_READ(reg);
	val |= DPLL_VCO_ENABLE;
	I915_WRITE(reg, val);
	POSTING_READ(reg);
	udelay(200);
}

static void intel_disable_pch_pll(struct drm_i915_private *dev_priv,
				  enum pipe pipe)
{
	int reg;
	u32 val;

	/* PCH only available on ILK+ */
	BUG_ON(dev_priv->info->gen < 5);

	/* Make sure transcoder isn't still depending on us */
	assert_transcoder_disabled(dev_priv, pipe);

	reg = PCH_DPLL(pipe);
	val = I915_READ(reg);
	val &= ~DPLL_VCO_ENABLE;
	I915_WRITE(reg, val);
	POSTING_READ(reg);
	udelay(200);
}

static void intel_enable_transcoder(struct drm_i915_private *dev_priv,
				    enum pipe pipe)
{
	int reg;
	u32 val;

	/* PCH only available on ILK+ */
	BUG_ON(dev_priv->info->gen < 5);

	/* Make sure PCH DPLL is enabled */
	assert_pch_pll_enabled(dev_priv, pipe);

	/* FDI must be feeding us bits for PCH ports */
	assert_fdi_tx_enabled(dev_priv, pipe);
	assert_fdi_rx_enabled(dev_priv, pipe);

	reg = TRANSCONF(pipe);
	val = I915_READ(reg);

	if (HAS_PCH_IBX(dev_priv->dev)) {
		/*
		 * make the BPC in transcoder be consistent with
		 * that in pipeconf reg.
		 */
		val &= ~PIPE_BPC_MASK;
		val |= I915_READ(PIPECONF(pipe)) & PIPE_BPC_MASK;
	}
	I915_WRITE(reg, val | TRANS_ENABLE);
	if (wait_for(I915_READ(reg) & TRANS_STATE_ENABLE, 100))
		DRM_ERROR("failed to enable transcoder %d\n", pipe);
}

static void intel_disable_transcoder(struct drm_i915_private *dev_priv,
				     enum pipe pipe)
{
	int reg;
	u32 val;

	/* FDI relies on the transcoder */
	assert_fdi_tx_disabled(dev_priv, pipe);
	assert_fdi_rx_disabled(dev_priv, pipe);

	/* Ports must be off as well */
	assert_pch_ports_disabled(dev_priv, pipe);

	reg = TRANSCONF(pipe);
	val = I915_READ(reg);
	val &= ~TRANS_ENABLE;
	I915_WRITE(reg, val);
	/* wait for PCH transcoder off, transcoder state */
	if (wait_for((I915_READ(reg) & TRANS_STATE_ENABLE) == 0, 50))
		DRM_ERROR("failed to disable transcoder\n");
}

/**
 * intel_enable_pipe - enable a pipe, asserting requirements
 * @dev_priv: i915 private structure
 * @pipe: pipe to enable
 * @pch_port: on ILK+, is this pipe driving a PCH port or not
 *
 * Enable @pipe, making sure that various hardware specific requirements
 * are met, if applicable, e.g. PLL enabled, LVDS pairs enabled, etc.
 *
 * @pipe should be %PIPE_A or %PIPE_B.
 *
 * Will wait until the pipe is actually running (i.e. first vblank) before
 * returning.
 */
static void intel_enable_pipe(struct drm_i915_private *dev_priv, enum pipe pipe,
			      bool pch_port)
{
	int reg;
	u32 val;

	/*
	 * A pipe without a PLL won't actually be able to drive bits from
	 * a plane.  On ILK+ the pipe PLLs are integrated, so we don't
	 * need the check.
	 */
	if (!HAS_PCH_SPLIT(dev_priv->dev))
		assert_pll_enabled(dev_priv, pipe);
	else {
		if (pch_port) {
			/* if driving the PCH, we need FDI enabled */
			assert_fdi_rx_pll_enabled(dev_priv, pipe);
			assert_fdi_tx_pll_enabled(dev_priv, pipe);
		}
		/* FIXME: assert CPU port conditions for SNB+ */
	}

	reg = PIPECONF(pipe);
	val = I915_READ(reg);
	if (val & PIPECONF_ENABLE)
		return;

	I915_WRITE(reg, val | PIPECONF_ENABLE);
	intel_wait_for_vblank(dev_priv->dev, pipe);
}

/**
 * intel_disable_pipe - disable a pipe, asserting requirements
 * @dev_priv: i915 private structure
 * @pipe: pipe to disable
 *
 * Disable @pipe, making sure that various hardware specific requirements
 * are met, if applicable, e.g. plane disabled, panel fitter off, etc.
 *
 * @pipe should be %PIPE_A or %PIPE_B.
 *
 * Will wait until the pipe has shut down before returning.
 */
static void intel_disable_pipe(struct drm_i915_private *dev_priv,
			       enum pipe pipe)
{
	int reg;
	u32 val;

	/*
	 * Make sure planes won't keep trying to pump pixels to us,
	 * or we might hang the display.
	 */
	assert_planes_disabled(dev_priv, pipe);

	/* Don't disable pipe A or pipe A PLLs if needed */
	if (pipe == PIPE_A && (dev_priv->quirks & QUIRK_PIPEA_FORCE))
		return;

	reg = PIPECONF(pipe);
	val = I915_READ(reg);
	if ((val & PIPECONF_ENABLE) == 0)
		return;

	I915_WRITE(reg, val & ~PIPECONF_ENABLE);
	intel_wait_for_pipe_off(dev_priv->dev, pipe);
}

/*
 * Plane regs are double buffered, going from enabled->disabled needs a
 * trigger in order to latch.  The display address reg provides this.
 */
static void intel_flush_display_plane(struct drm_i915_private *dev_priv,
				      enum plane plane)
{
	I915_WRITE(DSPADDR(plane), I915_READ(DSPADDR(plane)));
	I915_WRITE(DSPSURF(plane), I915_READ(DSPSURF(plane)));
}

/**
 * intel_enable_plane - enable a display plane on a given pipe
 * @dev_priv: i915 private structure
 * @plane: plane to enable
 * @pipe: pipe being fed
 *
 * Enable @plane on @pipe, making sure that @pipe is running first.
 */
static void intel_enable_plane(struct drm_i915_private *dev_priv,
			       enum plane plane, enum pipe pipe)
{
	int reg;
	u32 val;

	/* If the pipe isn't enabled, we can't pump pixels and may hang */
	assert_pipe_enabled(dev_priv, pipe);

	reg = DSPCNTR(plane);
	val = I915_READ(reg);
	if (val & DISPLAY_PLANE_ENABLE)
		return;

	I915_WRITE(reg, val | DISPLAY_PLANE_ENABLE);
	intel_flush_display_plane(dev_priv, plane);
	intel_wait_for_vblank(dev_priv->dev, pipe);
}

/**
 * intel_disable_plane - disable a display plane
 * @dev_priv: i915 private structure
 * @plane: plane to disable
 * @pipe: pipe consuming the data
 *
 * Disable @plane; should be an independent operation.
 */
static void intel_disable_plane(struct drm_i915_private *dev_priv,
				enum plane plane, enum pipe pipe)
{
	int reg;
	u32 val;

	reg = DSPCNTR(plane);
	val = I915_READ(reg);
	if ((val & DISPLAY_PLANE_ENABLE) == 0)
		return;

	I915_WRITE(reg, val & ~DISPLAY_PLANE_ENABLE);
	intel_flush_display_plane(dev_priv, plane);
	intel_wait_for_vblank(dev_priv->dev, pipe);
}

static void disable_pch_dp(struct drm_i915_private *dev_priv,
			   enum pipe pipe, int reg, u32 port_sel)
{
	u32 val = I915_READ(reg);
	if (dp_pipe_enabled(dev_priv, pipe, reg, port_sel, val)) {
		DRM_DEBUG_KMS("Disabling pch dp %x on pipe %d\n", reg, pipe);
		I915_WRITE(reg, val & ~DP_PORT_EN);
	}
}

static void disable_pch_hdmi(struct drm_i915_private *dev_priv,
			     enum pipe pipe, int reg)
{
	u32 val = I915_READ(reg);
	if (HDMI_PIPE_ENABLED(val, pipe)) {
		DRM_DEBUG_KMS("Disabling pch HDMI %x on pipe %d\n",
			      reg, pipe);
		I915_WRITE(reg, val & ~PORT_ENABLE);
	}
}

/* Disable any ports connected to this transcoder */
static void intel_disable_pch_ports(struct drm_i915_private *dev_priv,
				    enum pipe pipe)
{
	u32 reg, val;

	val = I915_READ(PCH_PP_CONTROL);
	I915_WRITE(PCH_PP_CONTROL, val | PANEL_UNLOCK_REGS);

	disable_pch_dp(dev_priv, pipe, PCH_DP_B, TRANS_DP_PORT_SEL_B);
	disable_pch_dp(dev_priv, pipe, PCH_DP_C, TRANS_DP_PORT_SEL_C);
	disable_pch_dp(dev_priv, pipe, PCH_DP_D, TRANS_DP_PORT_SEL_D);

	reg = PCH_ADPA;
	val = I915_READ(reg);
	if (ADPA_PIPE_ENABLED(val, pipe))
		I915_WRITE(reg, val & ~ADPA_DAC_ENABLE);

	reg = PCH_LVDS;
	val = I915_READ(reg);
	if (LVDS_PIPE_ENABLED(val, pipe)) {
		I915_WRITE(reg, val & ~LVDS_PORT_EN);
		POSTING_READ(reg);
		udelay(100);
	}

	disable_pch_hdmi(dev_priv, pipe, HDMIB);
	disable_pch_hdmi(dev_priv, pipe, HDMIC);
	disable_pch_hdmi(dev_priv, pipe, HDMID);
}

static void i8xx_disable_fbc(struct drm_device *dev)
{
	struct drm_i915_private *dev_priv = dev->dev_private;
	u32 fbc_ctl;

	/* Disable compression */
	fbc_ctl = I915_READ(FBC_CONTROL);
	if ((fbc_ctl & FBC_CTL_EN) == 0)
		return;

	fbc_ctl &= ~FBC_CTL_EN;
	I915_WRITE(FBC_CONTROL, fbc_ctl);

	/* Wait for compressing bit to clear */
	if (wait_for((I915_READ(FBC_STATUS) & FBC_STAT_COMPRESSING) == 0, 10)) {
		DRM_DEBUG_KMS("FBC idle timed out\n");
		return;
	}

	DRM_DEBUG_KMS("disabled FBC\n");
}

static void i8xx_enable_fbc(struct drm_crtc *crtc, unsigned long interval)
{
	struct drm_device *dev = crtc->dev;
	struct drm_i915_private *dev_priv = dev->dev_private;
	struct drm_framebuffer *fb = crtc->fb;
	struct intel_framebuffer *intel_fb = to_intel_framebuffer(fb);
	struct drm_i915_gem_object *obj = intel_fb->obj;
	struct intel_crtc *intel_crtc = to_intel_crtc(crtc);
	int cfb_pitch;
	int plane, i;
	u32 fbc_ctl, fbc_ctl2;

	cfb_pitch = dev_priv->cfb_size / FBC_LL_SIZE;
	if (fb->pitch < cfb_pitch)
		cfb_pitch = fb->pitch;

	/* FBC_CTL wants 64B units */
	cfb_pitch = (cfb_pitch / 64) - 1;
	plane = intel_crtc->plane == 0 ? FBC_CTL_PLANEA : FBC_CTL_PLANEB;

	/* Clear old tags */
	for (i = 0; i < (FBC_LL_SIZE / 32) + 1; i++)
		I915_WRITE(FBC_TAG + (i * 4), 0);

	/* Set it up... */
	fbc_ctl2 = FBC_CTL_FENCE_DBL | FBC_CTL_IDLE_IMM | FBC_CTL_CPU_FENCE;
	fbc_ctl2 |= plane;
	I915_WRITE(FBC_CONTROL2, fbc_ctl2);
	I915_WRITE(FBC_FENCE_OFF, crtc->y);

	/* enable it... */
	fbc_ctl = FBC_CTL_EN | FBC_CTL_PERIODIC;
	if (IS_I945GM(dev))
		fbc_ctl |= FBC_CTL_C3_IDLE; /* 945 needs special SR handling */
	fbc_ctl |= (cfb_pitch & 0xff) << FBC_CTL_STRIDE_SHIFT;
	fbc_ctl |= (interval & 0x2fff) << FBC_CTL_INTERVAL_SHIFT;
	fbc_ctl |= obj->fence_reg;
	I915_WRITE(FBC_CONTROL, fbc_ctl);

	DRM_DEBUG_KMS("enabled FBC, pitch %d, yoff %d, plane %d, ",
		      cfb_pitch, crtc->y, intel_crtc->plane);
}

static bool i8xx_fbc_enabled(struct drm_device *dev)
{
	struct drm_i915_private *dev_priv = dev->dev_private;

	return I915_READ(FBC_CONTROL) & FBC_CTL_EN;
}

static void g4x_enable_fbc(struct drm_crtc *crtc, unsigned long interval)
{
	struct drm_device *dev = crtc->dev;
	struct drm_i915_private *dev_priv = dev->dev_private;
	struct drm_framebuffer *fb = crtc->fb;
	struct intel_framebuffer *intel_fb = to_intel_framebuffer(fb);
	struct drm_i915_gem_object *obj = intel_fb->obj;
	struct intel_crtc *intel_crtc = to_intel_crtc(crtc);
	int plane = intel_crtc->plane == 0 ? DPFC_CTL_PLANEA : DPFC_CTL_PLANEB;
	unsigned long stall_watermark = 200;
	u32 dpfc_ctl;

	dpfc_ctl = plane | DPFC_SR_EN | DPFC_CTL_LIMIT_1X;
	dpfc_ctl |= DPFC_CTL_FENCE_EN | obj->fence_reg;
	I915_WRITE(DPFC_CHICKEN, DPFC_HT_MODIFY);

	I915_WRITE(DPFC_RECOMP_CTL, DPFC_RECOMP_STALL_EN |
		   (stall_watermark << DPFC_RECOMP_STALL_WM_SHIFT) |
		   (interval << DPFC_RECOMP_TIMER_COUNT_SHIFT));
	I915_WRITE(DPFC_FENCE_YOFF, crtc->y);

	/* enable it... */
	I915_WRITE(DPFC_CONTROL, I915_READ(DPFC_CONTROL) | DPFC_CTL_EN);

	DRM_DEBUG_KMS("enabled fbc on plane %d\n", intel_crtc->plane);
}

static void g4x_disable_fbc(struct drm_device *dev)
{
	struct drm_i915_private *dev_priv = dev->dev_private;
	u32 dpfc_ctl;

	/* Disable compression */
	dpfc_ctl = I915_READ(DPFC_CONTROL);
	if (dpfc_ctl & DPFC_CTL_EN) {
		dpfc_ctl &= ~DPFC_CTL_EN;
		I915_WRITE(DPFC_CONTROL, dpfc_ctl);

		DRM_DEBUG_KMS("disabled FBC\n");
	}
}

static bool g4x_fbc_enabled(struct drm_device *dev)
{
	struct drm_i915_private *dev_priv = dev->dev_private;

	return I915_READ(DPFC_CONTROL) & DPFC_CTL_EN;
}

static void sandybridge_blit_fbc_update(struct drm_device *dev)
{
	struct drm_i915_private *dev_priv = dev->dev_private;
	u32 blt_ecoskpd;

	/* Make sure blitter notifies FBC of writes */
	gen6_gt_force_wake_get(dev_priv);
	blt_ecoskpd = I915_READ(GEN6_BLITTER_ECOSKPD);
	blt_ecoskpd |= GEN6_BLITTER_FBC_NOTIFY <<
		GEN6_BLITTER_LOCK_SHIFT;
	I915_WRITE(GEN6_BLITTER_ECOSKPD, blt_ecoskpd);
	blt_ecoskpd |= GEN6_BLITTER_FBC_NOTIFY;
	I915_WRITE(GEN6_BLITTER_ECOSKPD, blt_ecoskpd);
	blt_ecoskpd &= ~(GEN6_BLITTER_FBC_NOTIFY <<
			 GEN6_BLITTER_LOCK_SHIFT);
	I915_WRITE(GEN6_BLITTER_ECOSKPD, blt_ecoskpd);
	POSTING_READ(GEN6_BLITTER_ECOSKPD);
	gen6_gt_force_wake_put(dev_priv);
}

static void ironlake_enable_fbc(struct drm_crtc *crtc, unsigned long interval)
{
	struct drm_device *dev = crtc->dev;
	struct drm_i915_private *dev_priv = dev->dev_private;
	struct drm_framebuffer *fb = crtc->fb;
	struct intel_framebuffer *intel_fb = to_intel_framebuffer(fb);
	struct drm_i915_gem_object *obj = intel_fb->obj;
	struct intel_crtc *intel_crtc = to_intel_crtc(crtc);
	int plane = intel_crtc->plane == 0 ? DPFC_CTL_PLANEA : DPFC_CTL_PLANEB;
	unsigned long stall_watermark = 200;
	u32 dpfc_ctl;

	dpfc_ctl = I915_READ(ILK_DPFC_CONTROL);
	dpfc_ctl &= DPFC_RESERVED;
	dpfc_ctl |= (plane | DPFC_CTL_LIMIT_1X);
	/* Set persistent mode for front-buffer rendering, ala X. */
	dpfc_ctl |= DPFC_CTL_PERSISTENT_MODE;
	dpfc_ctl |= (DPFC_CTL_FENCE_EN | obj->fence_reg);
	I915_WRITE(ILK_DPFC_CHICKEN, DPFC_HT_MODIFY);

	I915_WRITE(ILK_DPFC_RECOMP_CTL, DPFC_RECOMP_STALL_EN |
		   (stall_watermark << DPFC_RECOMP_STALL_WM_SHIFT) |
		   (interval << DPFC_RECOMP_TIMER_COUNT_SHIFT));
	I915_WRITE(ILK_DPFC_FENCE_YOFF, crtc->y);
	I915_WRITE(ILK_FBC_RT_BASE, obj->gtt_offset | ILK_FBC_RT_VALID);
	/* enable it... */
	I915_WRITE(ILK_DPFC_CONTROL, dpfc_ctl | DPFC_CTL_EN);

	if (IS_GEN6(dev)) {
		I915_WRITE(SNB_DPFC_CTL_SA,
			   SNB_CPU_FENCE_ENABLE | obj->fence_reg);
		I915_WRITE(DPFC_CPU_FENCE_OFFSET, crtc->y);
		sandybridge_blit_fbc_update(dev);
	}

	DRM_DEBUG_KMS("enabled fbc on plane %d\n", intel_crtc->plane);
}

static void ironlake_disable_fbc(struct drm_device *dev)
{
	struct drm_i915_private *dev_priv = dev->dev_private;
	u32 dpfc_ctl;

	/* Disable compression */
	dpfc_ctl = I915_READ(ILK_DPFC_CONTROL);
	if (dpfc_ctl & DPFC_CTL_EN) {
		dpfc_ctl &= ~DPFC_CTL_EN;
		I915_WRITE(ILK_DPFC_CONTROL, dpfc_ctl);

		DRM_DEBUG_KMS("disabled FBC\n");
	}
}

static bool ironlake_fbc_enabled(struct drm_device *dev)
{
	struct drm_i915_private *dev_priv = dev->dev_private;

	return I915_READ(ILK_DPFC_CONTROL) & DPFC_CTL_EN;
}

bool intel_fbc_enabled(struct drm_device *dev)
{
	struct drm_i915_private *dev_priv = dev->dev_private;

	if (!dev_priv->display.fbc_enabled)
		return false;

	return dev_priv->display.fbc_enabled(dev);
}

static void intel_fbc_work_fn(struct work_struct *__work)
<<<<<<< HEAD
{
	struct intel_fbc_work *work =
		container_of(to_delayed_work(__work),
			     struct intel_fbc_work, work);
	struct drm_device *dev = work->crtc->dev;
	struct drm_i915_private *dev_priv = dev->dev_private;

	mutex_lock(&dev->struct_mutex);
	if (work == dev_priv->fbc_work) {
		/* Double check that we haven't switched fb without cancelling
		 * the prior work.
		 */
		if (work->crtc->fb == work->fb) {
			dev_priv->display.enable_fbc(work->crtc,
						     work->interval);

			dev_priv->cfb_plane = to_intel_crtc(work->crtc)->plane;
			dev_priv->cfb_fb = work->crtc->fb->base.id;
			dev_priv->cfb_y = work->crtc->y;
		}

		dev_priv->fbc_work = NULL;
	}
	mutex_unlock(&dev->struct_mutex);

	kfree(work);
}

static void intel_cancel_fbc_work(struct drm_i915_private *dev_priv)
{
=======
{
	struct intel_fbc_work *work =
		container_of(to_delayed_work(__work),
			     struct intel_fbc_work, work);
	struct drm_device *dev = work->crtc->dev;
	struct drm_i915_private *dev_priv = dev->dev_private;

	mutex_lock(&dev->struct_mutex);
	if (work == dev_priv->fbc_work) {
		/* Double check that we haven't switched fb without cancelling
		 * the prior work.
		 */
		if (work->crtc->fb == work->fb) {
			dev_priv->display.enable_fbc(work->crtc,
						     work->interval);

			dev_priv->cfb_plane = to_intel_crtc(work->crtc)->plane;
			dev_priv->cfb_fb = work->crtc->fb->base.id;
			dev_priv->cfb_y = work->crtc->y;
		}

		dev_priv->fbc_work = NULL;
	}
	mutex_unlock(&dev->struct_mutex);

	kfree(work);
}

static void intel_cancel_fbc_work(struct drm_i915_private *dev_priv)
{
>>>>>>> 07b7ddd9
	if (dev_priv->fbc_work == NULL)
		return;

	DRM_DEBUG_KMS("cancelling pending FBC enable\n");

	/* Synchronisation is provided by struct_mutex and checking of
	 * dev_priv->fbc_work, so we can perform the cancellation
	 * entirely asynchronously.
	 */
	if (cancel_delayed_work(&dev_priv->fbc_work->work))
		/* tasklet was killed before being run, clean up */
		kfree(dev_priv->fbc_work);

	/* Mark the work as no longer wanted so that if it does
	 * wake-up (because the work was already running and waiting
	 * for our mutex), it will discover that is no longer
	 * necessary to run.
	 */
	dev_priv->fbc_work = NULL;
}

static void intel_enable_fbc(struct drm_crtc *crtc, unsigned long interval)
{
	struct intel_fbc_work *work;
	struct drm_device *dev = crtc->dev;
	struct drm_i915_private *dev_priv = dev->dev_private;

	if (!dev_priv->display.enable_fbc)
		return;

	intel_cancel_fbc_work(dev_priv);

	work = kzalloc(sizeof *work, GFP_KERNEL);
	if (work == NULL) {
		dev_priv->display.enable_fbc(crtc, interval);
		return;
	}

	work->crtc = crtc;
	work->fb = crtc->fb;
	work->interval = interval;
	INIT_DELAYED_WORK(&work->work, intel_fbc_work_fn);

	dev_priv->fbc_work = work;

	DRM_DEBUG_KMS("scheduling delayed FBC enable\n");

	/* Delay the actual enabling to let pageflipping cease and the
	 * display to settle before starting the compression. Note that
	 * this delay also serves a second purpose: it allows for a
	 * vblank to pass after disabling the FBC before we attempt
	 * to modify the control registers.
	 *
	 * A more complicated solution would involve tracking vblanks
	 * following the termination of the page-flipping sequence
	 * and indeed performing the enable as a co-routine and not
	 * waiting synchronously upon the vblank.
	 */
	schedule_delayed_work(&work->work, msecs_to_jiffies(50));
}

void intel_disable_fbc(struct drm_device *dev)
{
	struct drm_i915_private *dev_priv = dev->dev_private;

	intel_cancel_fbc_work(dev_priv);

	if (!dev_priv->display.disable_fbc)
		return;

	dev_priv->display.disable_fbc(dev);
	dev_priv->cfb_plane = -1;
}

/**
 * intel_update_fbc - enable/disable FBC as needed
 * @dev: the drm_device
 *
 * Set up the framebuffer compression hardware at mode set time.  We
 * enable it if possible:
 *   - plane A only (on pre-965)
 *   - no pixel mulitply/line duplication
 *   - no alpha buffer discard
 *   - no dual wide
 *   - framebuffer <= 2048 in width, 1536 in height
 *
 * We can't assume that any compression will take place (worst case),
 * so the compressed buffer has to be the same size as the uncompressed
 * one.  It also must reside (along with the line length buffer) in
 * stolen memory.
 *
 * We need to enable/disable FBC on a global basis.
 */
static void intel_update_fbc(struct drm_device *dev)
{
	struct drm_i915_private *dev_priv = dev->dev_private;
	struct drm_crtc *crtc = NULL, *tmp_crtc;
	struct intel_crtc *intel_crtc;
	struct drm_framebuffer *fb;
	struct intel_framebuffer *intel_fb;
	struct drm_i915_gem_object *obj;

	DRM_DEBUG_KMS("\n");

	if (!i915_powersave)
		return;

	if (!I915_HAS_FBC(dev))
		return;

	/*
	 * If FBC is already on, we just have to verify that we can
	 * keep it that way...
	 * Need to disable if:
	 *   - more than one pipe is active
	 *   - changing FBC params (stride, fence, mode)
	 *   - new fb is too large to fit in compressed buffer
	 *   - going to an unsupported config (interlace, pixel multiply, etc.)
	 */
	list_for_each_entry(tmp_crtc, &dev->mode_config.crtc_list, head) {
		if (tmp_crtc->enabled && tmp_crtc->fb) {
			if (crtc) {
				DRM_DEBUG_KMS("more than one pipe active, disabling compression\n");
				dev_priv->no_fbc_reason = FBC_MULTIPLE_PIPES;
				goto out_disable;
			}
			crtc = tmp_crtc;
		}
	}

	if (!crtc || crtc->fb == NULL) {
		DRM_DEBUG_KMS("no output, disabling\n");
		dev_priv->no_fbc_reason = FBC_NO_OUTPUT;
		goto out_disable;
	}

	intel_crtc = to_intel_crtc(crtc);
	fb = crtc->fb;
	intel_fb = to_intel_framebuffer(fb);
	obj = intel_fb->obj;

	if (!i915_enable_fbc) {
		DRM_DEBUG_KMS("fbc disabled per module param (default off)\n");
		dev_priv->no_fbc_reason = FBC_MODULE_PARAM;
		goto out_disable;
	}
	if (intel_fb->obj->base.size > dev_priv->cfb_size) {
		DRM_DEBUG_KMS("framebuffer too large, disabling "
			      "compression\n");
		dev_priv->no_fbc_reason = FBC_STOLEN_TOO_SMALL;
		goto out_disable;
	}
	if ((crtc->mode.flags & DRM_MODE_FLAG_INTERLACE) ||
	    (crtc->mode.flags & DRM_MODE_FLAG_DBLSCAN)) {
		DRM_DEBUG_KMS("mode incompatible with compression, "
			      "disabling\n");
		dev_priv->no_fbc_reason = FBC_UNSUPPORTED_MODE;
		goto out_disable;
	}
	if ((crtc->mode.hdisplay > 2048) ||
	    (crtc->mode.vdisplay > 1536)) {
		DRM_DEBUG_KMS("mode too large for compression, disabling\n");
		dev_priv->no_fbc_reason = FBC_MODE_TOO_LARGE;
		goto out_disable;
	}
	if ((IS_I915GM(dev) || IS_I945GM(dev)) && intel_crtc->plane != 0) {
		DRM_DEBUG_KMS("plane not 0, disabling compression\n");
		dev_priv->no_fbc_reason = FBC_BAD_PLANE;
		goto out_disable;
	}

	/* The use of a CPU fence is mandatory in order to detect writes
	 * by the CPU to the scanout and trigger updates to the FBC.
	 */
	if (obj->tiling_mode != I915_TILING_X ||
	    obj->fence_reg == I915_FENCE_REG_NONE) {
		DRM_DEBUG_KMS("framebuffer not tiled or fenced, disabling compression\n");
		dev_priv->no_fbc_reason = FBC_NOT_TILED;
		goto out_disable;
	}

	/* If the kernel debugger is active, always disable compression */
	if (in_dbg_master())
		goto out_disable;

	/* If the scanout has not changed, don't modify the FBC settings.
	 * Note that we make the fundamental assumption that the fb->obj
	 * cannot be unpinned (and have its GTT offset and fence revoked)
	 * without first being decoupled from the scanout and FBC disabled.
	 */
	if (dev_priv->cfb_plane == intel_crtc->plane &&
	    dev_priv->cfb_fb == fb->base.id &&
	    dev_priv->cfb_y == crtc->y)
		return;

	if (intel_fbc_enabled(dev)) {
		/* We update FBC along two paths, after changing fb/crtc
		 * configuration (modeswitching) and after page-flipping
		 * finishes. For the latter, we know that not only did
		 * we disable the FBC at the start of the page-flip
		 * sequence, but also more than one vblank has passed.
		 *
		 * For the former case of modeswitching, it is possible
		 * to switch between two FBC valid configurations
		 * instantaneously so we do need to disable the FBC
		 * before we can modify its control registers. We also
		 * have to wait for the next vblank for that to take
		 * effect. However, since we delay enabling FBC we can
		 * assume that a vblank has passed since disabling and
		 * that we can safely alter the registers in the deferred
		 * callback.
		 *
		 * In the scenario that we go from a valid to invalid
		 * and then back to valid FBC configuration we have
		 * no strict enforcement that a vblank occurred since
		 * disabling the FBC. However, along all current pipe
		 * disabling paths we do need to wait for a vblank at
		 * some point. And we wait before enabling FBC anyway.
		 */
		DRM_DEBUG_KMS("disabling active FBC for update\n");
		intel_disable_fbc(dev);
	}

	intel_enable_fbc(crtc, 500);
	return;

out_disable:
	/* Multiple disables should be harmless */
	if (intel_fbc_enabled(dev)) {
		DRM_DEBUG_KMS("unsupported config, disabling FBC\n");
		intel_disable_fbc(dev);
	}
}

int
intel_pin_and_fence_fb_obj(struct drm_device *dev,
			   struct drm_i915_gem_object *obj,
			   struct intel_ring_buffer *pipelined)
{
	struct drm_i915_private *dev_priv = dev->dev_private;
	u32 alignment;
	int ret;

	switch (obj->tiling_mode) {
	case I915_TILING_NONE:
		if (IS_BROADWATER(dev) || IS_CRESTLINE(dev))
			alignment = 128 * 1024;
		else if (INTEL_INFO(dev)->gen >= 4)
			alignment = 4 * 1024;
		else
			alignment = 64 * 1024;
		break;
	case I915_TILING_X:
		/* pin() will align the object as required by fence */
		alignment = 0;
		break;
	case I915_TILING_Y:
		/* FIXME: Is this true? */
		DRM_ERROR("Y tiled not allowed for scan out buffers\n");
		return -EINVAL;
	default:
		BUG();
	}

	dev_priv->mm.interruptible = false;
	ret = i915_gem_object_pin_to_display_plane(obj, alignment, pipelined);
	if (ret)
		goto err_interruptible;

	/* Install a fence for tiled scan-out. Pre-i965 always needs a
	 * fence, whereas 965+ only requires a fence if using
	 * framebuffer compression.  For simplicity, we always install
	 * a fence as the cost is not that onerous.
	 */
	if (obj->tiling_mode != I915_TILING_NONE) {
		ret = i915_gem_object_get_fence(obj, pipelined);
		if (ret)
			goto err_unpin;
	}

	dev_priv->mm.interruptible = true;
	return 0;

err_unpin:
	i915_gem_object_unpin(obj);
err_interruptible:
	dev_priv->mm.interruptible = true;
	return ret;
}

static int i9xx_update_plane(struct drm_crtc *crtc, struct drm_framebuffer *fb,
			     int x, int y)
{
	struct drm_device *dev = crtc->dev;
	struct drm_i915_private *dev_priv = dev->dev_private;
	struct intel_crtc *intel_crtc = to_intel_crtc(crtc);
	struct intel_framebuffer *intel_fb;
	struct drm_i915_gem_object *obj;
	int plane = intel_crtc->plane;
	unsigned long Start, Offset;
	u32 dspcntr;
	u32 reg;

	switch (plane) {
	case 0:
	case 1:
		break;
	default:
		DRM_ERROR("Can't update plane %d in SAREA\n", plane);
		return -EINVAL;
	}

	intel_fb = to_intel_framebuffer(fb);
	obj = intel_fb->obj;

	reg = DSPCNTR(plane);
	dspcntr = I915_READ(reg);
	/* Mask out pixel format bits in case we change it */
	dspcntr &= ~DISPPLANE_PIXFORMAT_MASK;
	switch (fb->bits_per_pixel) {
	case 8:
		dspcntr |= DISPPLANE_8BPP;
		break;
	case 16:
		if (fb->depth == 15)
			dspcntr |= DISPPLANE_15_16BPP;
		else
			dspcntr |= DISPPLANE_16BPP;
		break;
	case 24:
	case 32:
		dspcntr |= DISPPLANE_32BPP_NO_ALPHA;
		break;
	default:
		DRM_ERROR("Unknown color depth %d\n", fb->bits_per_pixel);
		return -EINVAL;
	}
	if (INTEL_INFO(dev)->gen >= 4) {
		if (obj->tiling_mode != I915_TILING_NONE)
			dspcntr |= DISPPLANE_TILED;
		else
			dspcntr &= ~DISPPLANE_TILED;
	}

	I915_WRITE(reg, dspcntr);

	Start = obj->gtt_offset;
	Offset = y * fb->pitch + x * (fb->bits_per_pixel / 8);

	DRM_DEBUG_KMS("Writing base %08lX %08lX %d %d %d\n",
		      Start, Offset, x, y, fb->pitch);
	I915_WRITE(DSPSTRIDE(plane), fb->pitch);
	if (INTEL_INFO(dev)->gen >= 4) {
		I915_WRITE(DSPSURF(plane), Start);
		I915_WRITE(DSPTILEOFF(plane), (y << 16) | x);
		I915_WRITE(DSPADDR(plane), Offset);
	} else
		I915_WRITE(DSPADDR(plane), Start + Offset);
	POSTING_READ(reg);

	return 0;
}

static int ironlake_update_plane(struct drm_crtc *crtc,
				 struct drm_framebuffer *fb, int x, int y)
{
	struct drm_device *dev = crtc->dev;
	struct drm_i915_private *dev_priv = dev->dev_private;
	struct intel_crtc *intel_crtc = to_intel_crtc(crtc);
	struct intel_framebuffer *intel_fb;
	struct drm_i915_gem_object *obj;
	int plane = intel_crtc->plane;
	unsigned long Start, Offset;
	u32 dspcntr;
	u32 reg;

	switch (plane) {
	case 0:
	case 1:
		break;
	default:
		DRM_ERROR("Can't update plane %d in SAREA\n", plane);
		return -EINVAL;
	}

	intel_fb = to_intel_framebuffer(fb);
	obj = intel_fb->obj;

	reg = DSPCNTR(plane);
	dspcntr = I915_READ(reg);
	/* Mask out pixel format bits in case we change it */
	dspcntr &= ~DISPPLANE_PIXFORMAT_MASK;
	switch (fb->bits_per_pixel) {
	case 8:
		dspcntr |= DISPPLANE_8BPP;
		break;
	case 16:
		if (fb->depth != 16)
			return -EINVAL;

		dspcntr |= DISPPLANE_16BPP;
		break;
	case 24:
	case 32:
		if (fb->depth == 24)
			dspcntr |= DISPPLANE_32BPP_NO_ALPHA;
		else if (fb->depth == 30)
			dspcntr |= DISPPLANE_32BPP_30BIT_NO_ALPHA;
		else
			return -EINVAL;
		break;
	default:
		DRM_ERROR("Unknown color depth %d\n", fb->bits_per_pixel);
		return -EINVAL;
	}

	if (obj->tiling_mode != I915_TILING_NONE)
		dspcntr |= DISPPLANE_TILED;
	else
		dspcntr &= ~DISPPLANE_TILED;

	/* must disable */
	dspcntr |= DISPPLANE_TRICKLE_FEED_DISABLE;

	I915_WRITE(reg, dspcntr);

	Start = obj->gtt_offset;
	Offset = y * fb->pitch + x * (fb->bits_per_pixel / 8);

	DRM_DEBUG_KMS("Writing base %08lX %08lX %d %d %d\n",
		      Start, Offset, x, y, fb->pitch);
	I915_WRITE(DSPSTRIDE(plane), fb->pitch);
	I915_WRITE(DSPSURF(plane), Start);
	I915_WRITE(DSPTILEOFF(plane), (y << 16) | x);
	I915_WRITE(DSPADDR(plane), Offset);
	POSTING_READ(reg);

	return 0;
}

/* Assume fb object is pinned & idle & fenced and just update base pointers */
static int
intel_pipe_set_base_atomic(struct drm_crtc *crtc, struct drm_framebuffer *fb,
			   int x, int y, enum mode_set_atomic state)
{
	struct drm_device *dev = crtc->dev;
	struct drm_i915_private *dev_priv = dev->dev_private;
	int ret;

	ret = dev_priv->display.update_plane(crtc, fb, x, y);
	if (ret)
		return ret;

	intel_update_fbc(dev);
	intel_increase_pllclock(crtc);

	return 0;
}

static int
intel_pipe_set_base(struct drm_crtc *crtc, int x, int y,
		    struct drm_framebuffer *old_fb)
{
	struct drm_device *dev = crtc->dev;
	struct drm_i915_master_private *master_priv;
	struct intel_crtc *intel_crtc = to_intel_crtc(crtc);
	int ret;

	/* no fb bound */
	if (!crtc->fb) {
		DRM_ERROR("No FB bound\n");
		return 0;
	}

	switch (intel_crtc->plane) {
	case 0:
	case 1:
		break;
	default:
		DRM_ERROR("no plane for crtc\n");
		return -EINVAL;
	}

	mutex_lock(&dev->struct_mutex);
	ret = intel_pin_and_fence_fb_obj(dev,
					 to_intel_framebuffer(crtc->fb)->obj,
					 NULL);
	if (ret != 0) {
		mutex_unlock(&dev->struct_mutex);
		DRM_ERROR("pin & fence failed\n");
		return ret;
	}

	if (old_fb) {
		struct drm_i915_private *dev_priv = dev->dev_private;
		struct drm_i915_gem_object *obj = to_intel_framebuffer(old_fb)->obj;

		wait_event(dev_priv->pending_flip_queue,
			   atomic_read(&dev_priv->mm.wedged) ||
			   atomic_read(&obj->pending_flip) == 0);

		/* Big Hammer, we also need to ensure that any pending
		 * MI_WAIT_FOR_EVENT inside a user batch buffer on the
		 * current scanout is retired before unpinning the old
		 * framebuffer.
		 *
		 * This should only fail upon a hung GPU, in which case we
		 * can safely continue.
		 */
		ret = i915_gem_object_finish_gpu(obj);
		(void) ret;
	}

	ret = intel_pipe_set_base_atomic(crtc, crtc->fb, x, y,
					 LEAVE_ATOMIC_MODE_SET);
	if (ret) {
		i915_gem_object_unpin(to_intel_framebuffer(crtc->fb)->obj);
		mutex_unlock(&dev->struct_mutex);
		DRM_ERROR("failed to update base address\n");
		return ret;
	}

	if (old_fb) {
		intel_wait_for_vblank(dev, intel_crtc->pipe);
		i915_gem_object_unpin(to_intel_framebuffer(old_fb)->obj);
	}

	mutex_unlock(&dev->struct_mutex);

	if (!dev->primary->master)
		return 0;

	master_priv = dev->primary->master->driver_priv;
	if (!master_priv->sarea_priv)
		return 0;

	if (intel_crtc->pipe) {
		master_priv->sarea_priv->pipeB_x = x;
		master_priv->sarea_priv->pipeB_y = y;
	} else {
		master_priv->sarea_priv->pipeA_x = x;
		master_priv->sarea_priv->pipeA_y = y;
	}

	return 0;
}

static void ironlake_set_pll_edp(struct drm_crtc *crtc, int clock)
{
	struct drm_device *dev = crtc->dev;
	struct drm_i915_private *dev_priv = dev->dev_private;
	u32 dpa_ctl;

	DRM_DEBUG_KMS("eDP PLL enable for clock %d\n", clock);
	dpa_ctl = I915_READ(DP_A);
	dpa_ctl &= ~DP_PLL_FREQ_MASK;

	if (clock < 200000) {
		u32 temp;
		dpa_ctl |= DP_PLL_FREQ_160MHZ;
		/* workaround for 160Mhz:
		   1) program 0x4600c bits 15:0 = 0x8124
		   2) program 0x46010 bit 0 = 1
		   3) program 0x46034 bit 24 = 1
		   4) program 0x64000 bit 14 = 1
		   */
		temp = I915_READ(0x4600c);
		temp &= 0xffff0000;
		I915_WRITE(0x4600c, temp | 0x8124);

		temp = I915_READ(0x46010);
		I915_WRITE(0x46010, temp | 1);

		temp = I915_READ(0x46034);
		I915_WRITE(0x46034, temp | (1 << 24));
	} else {
		dpa_ctl |= DP_PLL_FREQ_270MHZ;
	}
	I915_WRITE(DP_A, dpa_ctl);

	POSTING_READ(DP_A);
	udelay(500);
}

static void intel_fdi_normal_train(struct drm_crtc *crtc)
{
	struct drm_device *dev = crtc->dev;
	struct drm_i915_private *dev_priv = dev->dev_private;
	struct intel_crtc *intel_crtc = to_intel_crtc(crtc);
	int pipe = intel_crtc->pipe;
	u32 reg, temp;

	/* enable normal train */
	reg = FDI_TX_CTL(pipe);
	temp = I915_READ(reg);
	if (IS_IVYBRIDGE(dev)) {
		temp &= ~FDI_LINK_TRAIN_NONE_IVB;
		temp |= FDI_LINK_TRAIN_NONE_IVB | FDI_TX_ENHANCE_FRAME_ENABLE;
	} else {
		temp &= ~FDI_LINK_TRAIN_NONE;
		temp |= FDI_LINK_TRAIN_NONE | FDI_TX_ENHANCE_FRAME_ENABLE;
	}
	I915_WRITE(reg, temp);

	reg = FDI_RX_CTL(pipe);
	temp = I915_READ(reg);
	if (HAS_PCH_CPT(dev)) {
		temp &= ~FDI_LINK_TRAIN_PATTERN_MASK_CPT;
		temp |= FDI_LINK_TRAIN_NORMAL_CPT;
	} else {
		temp &= ~FDI_LINK_TRAIN_NONE;
		temp |= FDI_LINK_TRAIN_NONE;
	}
	I915_WRITE(reg, temp | FDI_RX_ENHANCE_FRAME_ENABLE);

	/* wait one idle pattern time */
	POSTING_READ(reg);
	udelay(1000);

	/* IVB wants error correction enabled */
	if (IS_IVYBRIDGE(dev))
		I915_WRITE(reg, I915_READ(reg) | FDI_FS_ERRC_ENABLE |
			   FDI_FE_ERRC_ENABLE);
}

static void cpt_phase_pointer_enable(struct drm_device *dev, int pipe)
{
	struct drm_i915_private *dev_priv = dev->dev_private;
	u32 flags = I915_READ(SOUTH_CHICKEN1);

	flags |= FDI_PHASE_SYNC_OVR(pipe);
	I915_WRITE(SOUTH_CHICKEN1, flags); /* once to unlock... */
	flags |= FDI_PHASE_SYNC_EN(pipe);
	I915_WRITE(SOUTH_CHICKEN1, flags); /* then again to enable */
	POSTING_READ(SOUTH_CHICKEN1);
}

/* The FDI link training functions for ILK/Ibexpeak. */
static void ironlake_fdi_link_train(struct drm_crtc *crtc)
{
	struct drm_device *dev = crtc->dev;
	struct drm_i915_private *dev_priv = dev->dev_private;
	struct intel_crtc *intel_crtc = to_intel_crtc(crtc);
	int pipe = intel_crtc->pipe;
	int plane = intel_crtc->plane;
	u32 reg, temp, tries;

	/* FDI needs bits from pipe & plane first */
	assert_pipe_enabled(dev_priv, pipe);
	assert_plane_enabled(dev_priv, plane);

	/* Train 1: umask FDI RX Interrupt symbol_lock and bit_lock bit
	   for train result */
	reg = FDI_RX_IMR(pipe);
	temp = I915_READ(reg);
	temp &= ~FDI_RX_SYMBOL_LOCK;
	temp &= ~FDI_RX_BIT_LOCK;
	I915_WRITE(reg, temp);
	I915_READ(reg);
	udelay(150);

	/* enable CPU FDI TX and PCH FDI RX */
	reg = FDI_TX_CTL(pipe);
	temp = I915_READ(reg);
	temp &= ~(7 << 19);
	temp |= (intel_crtc->fdi_lanes - 1) << 19;
	temp &= ~FDI_LINK_TRAIN_NONE;
	temp |= FDI_LINK_TRAIN_PATTERN_1;
	I915_WRITE(reg, temp | FDI_TX_ENABLE);

	reg = FDI_RX_CTL(pipe);
	temp = I915_READ(reg);
	temp &= ~FDI_LINK_TRAIN_NONE;
	temp |= FDI_LINK_TRAIN_PATTERN_1;
	I915_WRITE(reg, temp | FDI_RX_ENABLE);

	POSTING_READ(reg);
	udelay(150);

	/* Ironlake workaround, enable clock pointer after FDI enable*/
	if (HAS_PCH_IBX(dev)) {
		I915_WRITE(FDI_RX_CHICKEN(pipe), FDI_RX_PHASE_SYNC_POINTER_OVR);
		I915_WRITE(FDI_RX_CHICKEN(pipe), FDI_RX_PHASE_SYNC_POINTER_OVR |
			   FDI_RX_PHASE_SYNC_POINTER_EN);
	}

	reg = FDI_RX_IIR(pipe);
	for (tries = 0; tries < 5; tries++) {
		temp = I915_READ(reg);
		DRM_DEBUG_KMS("FDI_RX_IIR 0x%x\n", temp);

		if ((temp & FDI_RX_BIT_LOCK)) {
			DRM_DEBUG_KMS("FDI train 1 done.\n");
			I915_WRITE(reg, temp | FDI_RX_BIT_LOCK);
			break;
		}
	}
	if (tries == 5)
		DRM_ERROR("FDI train 1 fail!\n");

	/* Train 2 */
	reg = FDI_TX_CTL(pipe);
	temp = I915_READ(reg);
	temp &= ~FDI_LINK_TRAIN_NONE;
	temp |= FDI_LINK_TRAIN_PATTERN_2;
	I915_WRITE(reg, temp);

	reg = FDI_RX_CTL(pipe);
	temp = I915_READ(reg);
	temp &= ~FDI_LINK_TRAIN_NONE;
	temp |= FDI_LINK_TRAIN_PATTERN_2;
	I915_WRITE(reg, temp);

	POSTING_READ(reg);
	udelay(150);

	reg = FDI_RX_IIR(pipe);
	for (tries = 0; tries < 5; tries++) {
		temp = I915_READ(reg);
		DRM_DEBUG_KMS("FDI_RX_IIR 0x%x\n", temp);

		if (temp & FDI_RX_SYMBOL_LOCK) {
			I915_WRITE(reg, temp | FDI_RX_SYMBOL_LOCK);
			DRM_DEBUG_KMS("FDI train 2 done.\n");
			break;
		}
	}
	if (tries == 5)
		DRM_ERROR("FDI train 2 fail!\n");

	DRM_DEBUG_KMS("FDI train done\n");

}

static const int snb_b_fdi_train_param [] = {
	FDI_LINK_TRAIN_400MV_0DB_SNB_B,
	FDI_LINK_TRAIN_400MV_6DB_SNB_B,
	FDI_LINK_TRAIN_600MV_3_5DB_SNB_B,
	FDI_LINK_TRAIN_800MV_0DB_SNB_B,
};

/* The FDI link training functions for SNB/Cougarpoint. */
static void gen6_fdi_link_train(struct drm_crtc *crtc)
{
	struct drm_device *dev = crtc->dev;
	struct drm_i915_private *dev_priv = dev->dev_private;
	struct intel_crtc *intel_crtc = to_intel_crtc(crtc);
	int pipe = intel_crtc->pipe;
	u32 reg, temp, i;

	/* Train 1: umask FDI RX Interrupt symbol_lock and bit_lock bit
	   for train result */
	reg = FDI_RX_IMR(pipe);
	temp = I915_READ(reg);
	temp &= ~FDI_RX_SYMBOL_LOCK;
	temp &= ~FDI_RX_BIT_LOCK;
	I915_WRITE(reg, temp);

	POSTING_READ(reg);
	udelay(150);

	/* enable CPU FDI TX and PCH FDI RX */
	reg = FDI_TX_CTL(pipe);
	temp = I915_READ(reg);
	temp &= ~(7 << 19);
	temp |= (intel_crtc->fdi_lanes - 1) << 19;
	temp &= ~FDI_LINK_TRAIN_NONE;
	temp |= FDI_LINK_TRAIN_PATTERN_1;
	temp &= ~FDI_LINK_TRAIN_VOL_EMP_MASK;
	/* SNB-B */
	temp |= FDI_LINK_TRAIN_400MV_0DB_SNB_B;
	I915_WRITE(reg, temp | FDI_TX_ENABLE);

	reg = FDI_RX_CTL(pipe);
	temp = I915_READ(reg);
	if (HAS_PCH_CPT(dev)) {
		temp &= ~FDI_LINK_TRAIN_PATTERN_MASK_CPT;
		temp |= FDI_LINK_TRAIN_PATTERN_1_CPT;
	} else {
		temp &= ~FDI_LINK_TRAIN_NONE;
		temp |= FDI_LINK_TRAIN_PATTERN_1;
	}
	I915_WRITE(reg, temp | FDI_RX_ENABLE);

	POSTING_READ(reg);
	udelay(150);

	if (HAS_PCH_CPT(dev))
		cpt_phase_pointer_enable(dev, pipe);

	for (i = 0; i < 4; i++ ) {
		reg = FDI_TX_CTL(pipe);
		temp = I915_READ(reg);
		temp &= ~FDI_LINK_TRAIN_VOL_EMP_MASK;
		temp |= snb_b_fdi_train_param[i];
		I915_WRITE(reg, temp);

		POSTING_READ(reg);
		udelay(500);

		reg = FDI_RX_IIR(pipe);
		temp = I915_READ(reg);
		DRM_DEBUG_KMS("FDI_RX_IIR 0x%x\n", temp);

		if (temp & FDI_RX_BIT_LOCK) {
			I915_WRITE(reg, temp | FDI_RX_BIT_LOCK);
			DRM_DEBUG_KMS("FDI train 1 done.\n");
			break;
		}
	}
	if (i == 4)
		DRM_ERROR("FDI train 1 fail!\n");

	/* Train 2 */
	reg = FDI_TX_CTL(pipe);
	temp = I915_READ(reg);
	temp &= ~FDI_LINK_TRAIN_NONE;
	temp |= FDI_LINK_TRAIN_PATTERN_2;
	if (IS_GEN6(dev)) {
		temp &= ~FDI_LINK_TRAIN_VOL_EMP_MASK;
		/* SNB-B */
		temp |= FDI_LINK_TRAIN_400MV_0DB_SNB_B;
	}
	I915_WRITE(reg, temp);

	reg = FDI_RX_CTL(pipe);
	temp = I915_READ(reg);
	if (HAS_PCH_CPT(dev)) {
		temp &= ~FDI_LINK_TRAIN_PATTERN_MASK_CPT;
		temp |= FDI_LINK_TRAIN_PATTERN_2_CPT;
	} else {
		temp &= ~FDI_LINK_TRAIN_NONE;
		temp |= FDI_LINK_TRAIN_PATTERN_2;
	}
	I915_WRITE(reg, temp);

	POSTING_READ(reg);
	udelay(150);

	for (i = 0; i < 4; i++ ) {
		reg = FDI_TX_CTL(pipe);
		temp = I915_READ(reg);
		temp &= ~FDI_LINK_TRAIN_VOL_EMP_MASK;
		temp |= snb_b_fdi_train_param[i];
		I915_WRITE(reg, temp);

		POSTING_READ(reg);
		udelay(500);

		reg = FDI_RX_IIR(pipe);
		temp = I915_READ(reg);
		DRM_DEBUG_KMS("FDI_RX_IIR 0x%x\n", temp);

		if (temp & FDI_RX_SYMBOL_LOCK) {
			I915_WRITE(reg, temp | FDI_RX_SYMBOL_LOCK);
			DRM_DEBUG_KMS("FDI train 2 done.\n");
			break;
		}
	}
	if (i == 4)
		DRM_ERROR("FDI train 2 fail!\n");

	DRM_DEBUG_KMS("FDI train done.\n");
}

/* Manual link training for Ivy Bridge A0 parts */
static void ivb_manual_fdi_link_train(struct drm_crtc *crtc)
{
	struct drm_device *dev = crtc->dev;
	struct drm_i915_private *dev_priv = dev->dev_private;
	struct intel_crtc *intel_crtc = to_intel_crtc(crtc);
	int pipe = intel_crtc->pipe;
	u32 reg, temp, i;

	/* Train 1: umask FDI RX Interrupt symbol_lock and bit_lock bit
	   for train result */
	reg = FDI_RX_IMR(pipe);
	temp = I915_READ(reg);
	temp &= ~FDI_RX_SYMBOL_LOCK;
	temp &= ~FDI_RX_BIT_LOCK;
	I915_WRITE(reg, temp);

	POSTING_READ(reg);
	udelay(150);

	/* enable CPU FDI TX and PCH FDI RX */
	reg = FDI_TX_CTL(pipe);
	temp = I915_READ(reg);
	temp &= ~(7 << 19);
	temp |= (intel_crtc->fdi_lanes - 1) << 19;
	temp &= ~(FDI_LINK_TRAIN_AUTO | FDI_LINK_TRAIN_NONE_IVB);
	temp |= FDI_LINK_TRAIN_PATTERN_1_IVB;
	temp &= ~FDI_LINK_TRAIN_VOL_EMP_MASK;
	temp |= FDI_LINK_TRAIN_400MV_0DB_SNB_B;
	I915_WRITE(reg, temp | FDI_TX_ENABLE);

	reg = FDI_RX_CTL(pipe);
	temp = I915_READ(reg);
	temp &= ~FDI_LINK_TRAIN_AUTO;
	temp &= ~FDI_LINK_TRAIN_PATTERN_MASK_CPT;
	temp |= FDI_LINK_TRAIN_PATTERN_1_CPT;
	I915_WRITE(reg, temp | FDI_RX_ENABLE);

	POSTING_READ(reg);
	udelay(150);

	if (HAS_PCH_CPT(dev))
		cpt_phase_pointer_enable(dev, pipe);

	for (i = 0; i < 4; i++ ) {
		reg = FDI_TX_CTL(pipe);
		temp = I915_READ(reg);
		temp &= ~FDI_LINK_TRAIN_VOL_EMP_MASK;
		temp |= snb_b_fdi_train_param[i];
		I915_WRITE(reg, temp);

		POSTING_READ(reg);
		udelay(500);

		reg = FDI_RX_IIR(pipe);
		temp = I915_READ(reg);
		DRM_DEBUG_KMS("FDI_RX_IIR 0x%x\n", temp);

		if (temp & FDI_RX_BIT_LOCK ||
		    (I915_READ(reg) & FDI_RX_BIT_LOCK)) {
			I915_WRITE(reg, temp | FDI_RX_BIT_LOCK);
			DRM_DEBUG_KMS("FDI train 1 done.\n");
			break;
		}
	}
	if (i == 4)
		DRM_ERROR("FDI train 1 fail!\n");

	/* Train 2 */
	reg = FDI_TX_CTL(pipe);
	temp = I915_READ(reg);
	temp &= ~FDI_LINK_TRAIN_NONE_IVB;
	temp |= FDI_LINK_TRAIN_PATTERN_2_IVB;
	temp &= ~FDI_LINK_TRAIN_VOL_EMP_MASK;
	temp |= FDI_LINK_TRAIN_400MV_0DB_SNB_B;
	I915_WRITE(reg, temp);

	reg = FDI_RX_CTL(pipe);
	temp = I915_READ(reg);
	temp &= ~FDI_LINK_TRAIN_PATTERN_MASK_CPT;
	temp |= FDI_LINK_TRAIN_PATTERN_2_CPT;
	I915_WRITE(reg, temp);

	POSTING_READ(reg);
	udelay(150);

	for (i = 0; i < 4; i++ ) {
		reg = FDI_TX_CTL(pipe);
		temp = I915_READ(reg);
		temp &= ~FDI_LINK_TRAIN_VOL_EMP_MASK;
		temp |= snb_b_fdi_train_param[i];
		I915_WRITE(reg, temp);

		POSTING_READ(reg);
		udelay(500);

		reg = FDI_RX_IIR(pipe);
		temp = I915_READ(reg);
		DRM_DEBUG_KMS("FDI_RX_IIR 0x%x\n", temp);

		if (temp & FDI_RX_SYMBOL_LOCK) {
			I915_WRITE(reg, temp | FDI_RX_SYMBOL_LOCK);
			DRM_DEBUG_KMS("FDI train 2 done.\n");
			break;
		}
	}
	if (i == 4)
		DRM_ERROR("FDI train 2 fail!\n");

	DRM_DEBUG_KMS("FDI train done.\n");
}

static void ironlake_fdi_pll_enable(struct drm_crtc *crtc)
{
	struct drm_device *dev = crtc->dev;
	struct drm_i915_private *dev_priv = dev->dev_private;
	struct intel_crtc *intel_crtc = to_intel_crtc(crtc);
	int pipe = intel_crtc->pipe;
	u32 reg, temp;

	/* Write the TU size bits so error detection works */
	I915_WRITE(FDI_RX_TUSIZE1(pipe),
		   I915_READ(PIPE_DATA_M1(pipe)) & TU_SIZE_MASK);

	/* enable PCH FDI RX PLL, wait warmup plus DMI latency */
	reg = FDI_RX_CTL(pipe);
	temp = I915_READ(reg);
	temp &= ~((0x7 << 19) | (0x7 << 16));
	temp |= (intel_crtc->fdi_lanes - 1) << 19;
	temp |= (I915_READ(PIPECONF(pipe)) & PIPE_BPC_MASK) << 11;
	I915_WRITE(reg, temp | FDI_RX_PLL_ENABLE);

	POSTING_READ(reg);
	udelay(200);

	/* Switch from Rawclk to PCDclk */
	temp = I915_READ(reg);
	I915_WRITE(reg, temp | FDI_PCDCLK);

	POSTING_READ(reg);
	udelay(200);

	/* Enable CPU FDI TX PLL, always on for Ironlake */
	reg = FDI_TX_CTL(pipe);
	temp = I915_READ(reg);
	if ((temp & FDI_TX_PLL_ENABLE) == 0) {
		I915_WRITE(reg, temp | FDI_TX_PLL_ENABLE);

		POSTING_READ(reg);
		udelay(100);
	}
}

static void cpt_phase_pointer_disable(struct drm_device *dev, int pipe)
{
	struct drm_i915_private *dev_priv = dev->dev_private;
	u32 flags = I915_READ(SOUTH_CHICKEN1);

	flags &= ~(FDI_PHASE_SYNC_EN(pipe));
	I915_WRITE(SOUTH_CHICKEN1, flags); /* once to disable... */
	flags &= ~(FDI_PHASE_SYNC_OVR(pipe));
	I915_WRITE(SOUTH_CHICKEN1, flags); /* then again to lock */
	POSTING_READ(SOUTH_CHICKEN1);
}
static void ironlake_fdi_disable(struct drm_crtc *crtc)
{
	struct drm_device *dev = crtc->dev;
	struct drm_i915_private *dev_priv = dev->dev_private;
	struct intel_crtc *intel_crtc = to_intel_crtc(crtc);
	int pipe = intel_crtc->pipe;
	u32 reg, temp;

	/* disable CPU FDI tx and PCH FDI rx */
	reg = FDI_TX_CTL(pipe);
	temp = I915_READ(reg);
	I915_WRITE(reg, temp & ~FDI_TX_ENABLE);
	POSTING_READ(reg);

	reg = FDI_RX_CTL(pipe);
	temp = I915_READ(reg);
	temp &= ~(0x7 << 16);
	temp |= (I915_READ(PIPECONF(pipe)) & PIPE_BPC_MASK) << 11;
	I915_WRITE(reg, temp & ~FDI_RX_ENABLE);

	POSTING_READ(reg);
	udelay(100);

	/* Ironlake workaround, disable clock pointer after downing FDI */
	if (HAS_PCH_IBX(dev)) {
		I915_WRITE(FDI_RX_CHICKEN(pipe), FDI_RX_PHASE_SYNC_POINTER_OVR);
		I915_WRITE(FDI_RX_CHICKEN(pipe),
			   I915_READ(FDI_RX_CHICKEN(pipe) &
				     ~FDI_RX_PHASE_SYNC_POINTER_EN));
	} else if (HAS_PCH_CPT(dev)) {
		cpt_phase_pointer_disable(dev, pipe);
	}

	/* still set train pattern 1 */
	reg = FDI_TX_CTL(pipe);
	temp = I915_READ(reg);
	temp &= ~FDI_LINK_TRAIN_NONE;
	temp |= FDI_LINK_TRAIN_PATTERN_1;
	I915_WRITE(reg, temp);

	reg = FDI_RX_CTL(pipe);
	temp = I915_READ(reg);
	if (HAS_PCH_CPT(dev)) {
		temp &= ~FDI_LINK_TRAIN_PATTERN_MASK_CPT;
		temp |= FDI_LINK_TRAIN_PATTERN_1_CPT;
	} else {
		temp &= ~FDI_LINK_TRAIN_NONE;
		temp |= FDI_LINK_TRAIN_PATTERN_1;
	}
	/* BPC in FDI rx is consistent with that in PIPECONF */
	temp &= ~(0x07 << 16);
	temp |= (I915_READ(PIPECONF(pipe)) & PIPE_BPC_MASK) << 11;
	I915_WRITE(reg, temp);

	POSTING_READ(reg);
	udelay(100);
}

/*
 * When we disable a pipe, we need to clear any pending scanline wait events
 * to avoid hanging the ring, which we assume we are waiting on.
 */
static void intel_clear_scanline_wait(struct drm_device *dev)
{
	struct drm_i915_private *dev_priv = dev->dev_private;
	struct intel_ring_buffer *ring;
	u32 tmp;

	if (IS_GEN2(dev))
		/* Can't break the hang on i8xx */
		return;

	ring = LP_RING(dev_priv);
	tmp = I915_READ_CTL(ring);
	if (tmp & RING_WAIT)
		I915_WRITE_CTL(ring, tmp);
}

static void intel_crtc_wait_for_pending_flips(struct drm_crtc *crtc)
{
	struct drm_i915_gem_object *obj;
	struct drm_i915_private *dev_priv;

	if (crtc->fb == NULL)
		return;

	obj = to_intel_framebuffer(crtc->fb)->obj;
	dev_priv = crtc->dev->dev_private;
	wait_event(dev_priv->pending_flip_queue,
		   atomic_read(&obj->pending_flip) == 0);
}

static bool intel_crtc_driving_pch(struct drm_crtc *crtc)
{
	struct drm_device *dev = crtc->dev;
	struct drm_mode_config *mode_config = &dev->mode_config;
	struct intel_encoder *encoder;

	/*
	 * If there's a non-PCH eDP on this crtc, it must be DP_A, and that
	 * must be driven by its own crtc; no sharing is possible.
	 */
	list_for_each_entry(encoder, &mode_config->encoder_list, base.head) {
		if (encoder->base.crtc != crtc)
			continue;

		switch (encoder->type) {
		case INTEL_OUTPUT_EDP:
			if (!intel_encoder_is_pch_edp(&encoder->base))
				return false;
			continue;
		}
	}

	return true;
}

/*
 * Enable PCH resources required for PCH ports:
 *   - PCH PLLs
 *   - FDI training & RX/TX
 *   - update transcoder timings
 *   - DP transcoding bits
 *   - transcoder
 */
static void ironlake_pch_enable(struct drm_crtc *crtc)
{
	struct drm_device *dev = crtc->dev;
	struct drm_i915_private *dev_priv = dev->dev_private;
	struct intel_crtc *intel_crtc = to_intel_crtc(crtc);
	int pipe = intel_crtc->pipe;
	u32 reg, temp;

	/* For PCH output, training FDI link */
	dev_priv->display.fdi_link_train(crtc);

	intel_enable_pch_pll(dev_priv, pipe);

	if (HAS_PCH_CPT(dev)) {
		/* Be sure PCH DPLL SEL is set */
		temp = I915_READ(PCH_DPLL_SEL);
		if (pipe == 0 && (temp & TRANSA_DPLL_ENABLE) == 0)
			temp |= (TRANSA_DPLL_ENABLE | TRANSA_DPLLA_SEL);
		else if (pipe == 1 && (temp & TRANSB_DPLL_ENABLE) == 0)
			temp |= (TRANSB_DPLL_ENABLE | TRANSB_DPLLB_SEL);
		I915_WRITE(PCH_DPLL_SEL, temp);
	}

	/* set transcoder timing, panel must allow it */
	assert_panel_unlocked(dev_priv, pipe);
	I915_WRITE(TRANS_HTOTAL(pipe), I915_READ(HTOTAL(pipe)));
	I915_WRITE(TRANS_HBLANK(pipe), I915_READ(HBLANK(pipe)));
	I915_WRITE(TRANS_HSYNC(pipe),  I915_READ(HSYNC(pipe)));

	I915_WRITE(TRANS_VTOTAL(pipe), I915_READ(VTOTAL(pipe)));
	I915_WRITE(TRANS_VBLANK(pipe), I915_READ(VBLANK(pipe)));
	I915_WRITE(TRANS_VSYNC(pipe),  I915_READ(VSYNC(pipe)));

	intel_fdi_normal_train(crtc);

	/* For PCH DP, enable TRANS_DP_CTL */
	if (HAS_PCH_CPT(dev) &&
	    intel_pipe_has_type(crtc, INTEL_OUTPUT_DISPLAYPORT)) {
		u32 bpc = (I915_READ(PIPECONF(pipe)) & PIPE_BPC_MASK) >> 5;
		reg = TRANS_DP_CTL(pipe);
		temp = I915_READ(reg);
		temp &= ~(TRANS_DP_PORT_SEL_MASK |
			  TRANS_DP_SYNC_MASK |
			  TRANS_DP_BPC_MASK);
		temp |= (TRANS_DP_OUTPUT_ENABLE |
			 TRANS_DP_ENH_FRAMING);
		temp |= bpc << 9; /* same format but at 11:9 */

		if (crtc->mode.flags & DRM_MODE_FLAG_PHSYNC)
			temp |= TRANS_DP_HSYNC_ACTIVE_HIGH;
		if (crtc->mode.flags & DRM_MODE_FLAG_PVSYNC)
			temp |= TRANS_DP_VSYNC_ACTIVE_HIGH;

		switch (intel_trans_dp_port_sel(crtc)) {
		case PCH_DP_B:
			temp |= TRANS_DP_PORT_SEL_B;
			break;
		case PCH_DP_C:
			temp |= TRANS_DP_PORT_SEL_C;
			break;
		case PCH_DP_D:
			temp |= TRANS_DP_PORT_SEL_D;
			break;
		default:
			DRM_DEBUG_KMS("Wrong PCH DP port return. Guess port B\n");
			temp |= TRANS_DP_PORT_SEL_B;
			break;
		}

		I915_WRITE(reg, temp);
	}

	intel_enable_transcoder(dev_priv, pipe);
}

static void ironlake_crtc_enable(struct drm_crtc *crtc)
{
	struct drm_device *dev = crtc->dev;
	struct drm_i915_private *dev_priv = dev->dev_private;
	struct intel_crtc *intel_crtc = to_intel_crtc(crtc);
	int pipe = intel_crtc->pipe;
	int plane = intel_crtc->plane;
	u32 temp;
	bool is_pch_port;

	if (intel_crtc->active)
		return;

	intel_crtc->active = true;
	intel_update_watermarks(dev);

	if (intel_pipe_has_type(crtc, INTEL_OUTPUT_LVDS)) {
		temp = I915_READ(PCH_LVDS);
		if ((temp & LVDS_PORT_EN) == 0)
			I915_WRITE(PCH_LVDS, temp | LVDS_PORT_EN);
	}

	is_pch_port = intel_crtc_driving_pch(crtc);

	if (is_pch_port)
		ironlake_fdi_pll_enable(crtc);
	else
		ironlake_fdi_disable(crtc);

	/* Enable panel fitting for LVDS */
	if (dev_priv->pch_pf_size &&
	    (intel_pipe_has_type(crtc, INTEL_OUTPUT_LVDS) || HAS_eDP)) {
		/* Force use of hard-coded filter coefficients
		 * as some pre-programmed values are broken,
		 * e.g. x201.
		 */
		I915_WRITE(PF_CTL(pipe), PF_ENABLE | PF_FILTER_MED_3x3);
		I915_WRITE(PF_WIN_POS(pipe), dev_priv->pch_pf_pos);
		I915_WRITE(PF_WIN_SZ(pipe), dev_priv->pch_pf_size);
	}

	/*
	 * On ILK+ LUT must be loaded before the pipe is running but with
	 * clocks enabled
	 */
	intel_crtc_load_lut(crtc);

	intel_enable_pipe(dev_priv, pipe, is_pch_port);
	intel_enable_plane(dev_priv, plane, pipe);

	if (is_pch_port)
		ironlake_pch_enable(crtc);

	mutex_lock(&dev->struct_mutex);
	intel_update_fbc(dev);
	mutex_unlock(&dev->struct_mutex);

	intel_crtc_update_cursor(crtc, true);
}

static void ironlake_crtc_disable(struct drm_crtc *crtc)
{
	struct drm_device *dev = crtc->dev;
	struct drm_i915_private *dev_priv = dev->dev_private;
	struct intel_crtc *intel_crtc = to_intel_crtc(crtc);
	int pipe = intel_crtc->pipe;
	int plane = intel_crtc->plane;
	u32 reg, temp;

	if (!intel_crtc->active)
		return;

	intel_crtc_wait_for_pending_flips(crtc);
	drm_vblank_off(dev, pipe);
	intel_crtc_update_cursor(crtc, false);

	intel_disable_plane(dev_priv, plane, pipe);

	if (dev_priv->cfb_plane == plane)
		intel_disable_fbc(dev);

	intel_disable_pipe(dev_priv, pipe);

	/* Disable PF */
	I915_WRITE(PF_CTL(pipe), 0);
	I915_WRITE(PF_WIN_SZ(pipe), 0);

	ironlake_fdi_disable(crtc);

	/* This is a horrible layering violation; we should be doing this in
	 * the connector/encoder ->prepare instead, but we don't always have
	 * enough information there about the config to know whether it will
	 * actually be necessary or just cause undesired flicker.
	 */
	intel_disable_pch_ports(dev_priv, pipe);

	intel_disable_transcoder(dev_priv, pipe);

	if (HAS_PCH_CPT(dev)) {
		/* disable TRANS_DP_CTL */
		reg = TRANS_DP_CTL(pipe);
		temp = I915_READ(reg);
		temp &= ~(TRANS_DP_OUTPUT_ENABLE | TRANS_DP_PORT_SEL_MASK);
		temp |= TRANS_DP_PORT_SEL_NONE;
		I915_WRITE(reg, temp);

		/* disable DPLL_SEL */
		temp = I915_READ(PCH_DPLL_SEL);
		switch (pipe) {
		case 0:
			temp &= ~(TRANSA_DPLL_ENABLE | TRANSA_DPLLA_SEL);
			break;
		case 1:
			temp &= ~(TRANSB_DPLL_ENABLE | TRANSB_DPLLB_SEL);
			break;
		case 2:
			/* FIXME: manage transcoder PLLs? */
			temp &= ~(TRANSC_DPLL_ENABLE | TRANSC_DPLLB_SEL);
			break;
		default:
			BUG(); /* wtf */
		}
		I915_WRITE(PCH_DPLL_SEL, temp);
	}

	/* disable PCH DPLL */
	intel_disable_pch_pll(dev_priv, pipe);

	/* Switch from PCDclk to Rawclk */
	reg = FDI_RX_CTL(pipe);
	temp = I915_READ(reg);
	I915_WRITE(reg, temp & ~FDI_PCDCLK);

	/* Disable CPU FDI TX PLL */
	reg = FDI_TX_CTL(pipe);
	temp = I915_READ(reg);
	I915_WRITE(reg, temp & ~FDI_TX_PLL_ENABLE);

	POSTING_READ(reg);
	udelay(100);

	reg = FDI_RX_CTL(pipe);
	temp = I915_READ(reg);
	I915_WRITE(reg, temp & ~FDI_RX_PLL_ENABLE);

	/* Wait for the clocks to turn off. */
	POSTING_READ(reg);
	udelay(100);

	intel_crtc->active = false;
	intel_update_watermarks(dev);

	mutex_lock(&dev->struct_mutex);
	intel_update_fbc(dev);
	intel_clear_scanline_wait(dev);
	mutex_unlock(&dev->struct_mutex);
}

static void ironlake_crtc_dpms(struct drm_crtc *crtc, int mode)
{
	struct intel_crtc *intel_crtc = to_intel_crtc(crtc);
	int pipe = intel_crtc->pipe;
	int plane = intel_crtc->plane;

	/* XXX: When our outputs are all unaware of DPMS modes other than off
	 * and on, we should map those modes to DRM_MODE_DPMS_OFF in the CRTC.
	 */
	switch (mode) {
	case DRM_MODE_DPMS_ON:
	case DRM_MODE_DPMS_STANDBY:
	case DRM_MODE_DPMS_SUSPEND:
		DRM_DEBUG_KMS("crtc %d/%d dpms on\n", pipe, plane);
		ironlake_crtc_enable(crtc);
		break;

	case DRM_MODE_DPMS_OFF:
		DRM_DEBUG_KMS("crtc %d/%d dpms off\n", pipe, plane);
		ironlake_crtc_disable(crtc);
		break;
	}
}

static void intel_crtc_dpms_overlay(struct intel_crtc *intel_crtc, bool enable)
{
	if (!enable && intel_crtc->overlay) {
		struct drm_device *dev = intel_crtc->base.dev;
		struct drm_i915_private *dev_priv = dev->dev_private;

		mutex_lock(&dev->struct_mutex);
		dev_priv->mm.interruptible = false;
		(void) intel_overlay_switch_off(intel_crtc->overlay);
		dev_priv->mm.interruptible = true;
		mutex_unlock(&dev->struct_mutex);
	}

	/* Let userspace switch the overlay on again. In most cases userspace
	 * has to recompute where to put it anyway.
	 */
}

static void i9xx_crtc_enable(struct drm_crtc *crtc)
{
	struct drm_device *dev = crtc->dev;
	struct drm_i915_private *dev_priv = dev->dev_private;
	struct intel_crtc *intel_crtc = to_intel_crtc(crtc);
	int pipe = intel_crtc->pipe;
	int plane = intel_crtc->plane;

	if (intel_crtc->active)
		return;

	intel_crtc->active = true;
	intel_update_watermarks(dev);

	intel_enable_pll(dev_priv, pipe);
	intel_enable_pipe(dev_priv, pipe, false);
	intel_enable_plane(dev_priv, plane, pipe);

	intel_crtc_load_lut(crtc);
	intel_update_fbc(dev);

	/* Give the overlay scaler a chance to enable if it's on this pipe */
	intel_crtc_dpms_overlay(intel_crtc, true);
	intel_crtc_update_cursor(crtc, true);
}

static void i9xx_crtc_disable(struct drm_crtc *crtc)
{
	struct drm_device *dev = crtc->dev;
	struct drm_i915_private *dev_priv = dev->dev_private;
	struct intel_crtc *intel_crtc = to_intel_crtc(crtc);
	int pipe = intel_crtc->pipe;
	int plane = intel_crtc->plane;

	if (!intel_crtc->active)
		return;

	/* Give the overlay scaler a chance to disable if it's on this pipe */
	intel_crtc_wait_for_pending_flips(crtc);
	drm_vblank_off(dev, pipe);
	intel_crtc_dpms_overlay(intel_crtc, false);
	intel_crtc_update_cursor(crtc, false);

	if (dev_priv->cfb_plane == plane)
		intel_disable_fbc(dev);

	intel_disable_plane(dev_priv, plane, pipe);
	intel_disable_pipe(dev_priv, pipe);
	intel_disable_pll(dev_priv, pipe);

	intel_crtc->active = false;
	intel_update_fbc(dev);
	intel_update_watermarks(dev);
	intel_clear_scanline_wait(dev);
}

static void i9xx_crtc_dpms(struct drm_crtc *crtc, int mode)
{
	/* XXX: When our outputs are all unaware of DPMS modes other than off
	 * and on, we should map those modes to DRM_MODE_DPMS_OFF in the CRTC.
	 */
	switch (mode) {
	case DRM_MODE_DPMS_ON:
	case DRM_MODE_DPMS_STANDBY:
	case DRM_MODE_DPMS_SUSPEND:
		i9xx_crtc_enable(crtc);
		break;
	case DRM_MODE_DPMS_OFF:
		i9xx_crtc_disable(crtc);
		break;
	}
}

/**
 * Sets the power management mode of the pipe and plane.
 */
static void intel_crtc_dpms(struct drm_crtc *crtc, int mode)
{
	struct drm_device *dev = crtc->dev;
	struct drm_i915_private *dev_priv = dev->dev_private;
	struct drm_i915_master_private *master_priv;
	struct intel_crtc *intel_crtc = to_intel_crtc(crtc);
	int pipe = intel_crtc->pipe;
	bool enabled;

	if (intel_crtc->dpms_mode == mode)
		return;

	intel_crtc->dpms_mode = mode;

	dev_priv->display.dpms(crtc, mode);

	if (!dev->primary->master)
		return;

	master_priv = dev->primary->master->driver_priv;
	if (!master_priv->sarea_priv)
		return;

	enabled = crtc->enabled && mode != DRM_MODE_DPMS_OFF;

	switch (pipe) {
	case 0:
		master_priv->sarea_priv->pipeA_w = enabled ? crtc->mode.hdisplay : 0;
		master_priv->sarea_priv->pipeA_h = enabled ? crtc->mode.vdisplay : 0;
		break;
	case 1:
		master_priv->sarea_priv->pipeB_w = enabled ? crtc->mode.hdisplay : 0;
		master_priv->sarea_priv->pipeB_h = enabled ? crtc->mode.vdisplay : 0;
		break;
	default:
		DRM_ERROR("Can't update pipe %c in SAREA\n", pipe_name(pipe));
		break;
	}
}

static void intel_crtc_disable(struct drm_crtc *crtc)
{
	struct drm_crtc_helper_funcs *crtc_funcs = crtc->helper_private;
	struct drm_device *dev = crtc->dev;

	crtc_funcs->dpms(crtc, DRM_MODE_DPMS_OFF);

	if (crtc->fb) {
		mutex_lock(&dev->struct_mutex);
		i915_gem_object_unpin(to_intel_framebuffer(crtc->fb)->obj);
		mutex_unlock(&dev->struct_mutex);
	}
}

/* Prepare for a mode set.
 *
 * Note we could be a lot smarter here.  We need to figure out which outputs
 * will be enabled, which disabled (in short, how the config will changes)
 * and perform the minimum necessary steps to accomplish that, e.g. updating
 * watermarks, FBC configuration, making sure PLLs are programmed correctly,
 * panel fitting is in the proper state, etc.
 */
static void i9xx_crtc_prepare(struct drm_crtc *crtc)
{
	i9xx_crtc_disable(crtc);
}

static void i9xx_crtc_commit(struct drm_crtc *crtc)
{
	i9xx_crtc_enable(crtc);
}

static void ironlake_crtc_prepare(struct drm_crtc *crtc)
{
	ironlake_crtc_disable(crtc);
}

static void ironlake_crtc_commit(struct drm_crtc *crtc)
{
	ironlake_crtc_enable(crtc);
}

void intel_encoder_prepare (struct drm_encoder *encoder)
{
	struct drm_encoder_helper_funcs *encoder_funcs = encoder->helper_private;
	/* lvds has its own version of prepare see intel_lvds_prepare */
	encoder_funcs->dpms(encoder, DRM_MODE_DPMS_OFF);
}

void intel_encoder_commit (struct drm_encoder *encoder)
{
	struct drm_encoder_helper_funcs *encoder_funcs = encoder->helper_private;
	/* lvds has its own version of commit see intel_lvds_commit */
	encoder_funcs->dpms(encoder, DRM_MODE_DPMS_ON);
}

void intel_encoder_destroy(struct drm_encoder *encoder)
{
	struct intel_encoder *intel_encoder = to_intel_encoder(encoder);

	drm_encoder_cleanup(encoder);
	kfree(intel_encoder);
}

static bool intel_crtc_mode_fixup(struct drm_crtc *crtc,
				  struct drm_display_mode *mode,
				  struct drm_display_mode *adjusted_mode)
{
	struct drm_device *dev = crtc->dev;

	if (HAS_PCH_SPLIT(dev)) {
		/* FDI link clock is fixed at 2.7G */
		if (mode->clock * 3 > IRONLAKE_FDI_FREQ * 4)
			return false;
	}

	/* XXX some encoders set the crtcinfo, others don't.
	 * Obviously we need some form of conflict resolution here...
	 */
	if (adjusted_mode->crtc_htotal == 0)
		drm_mode_set_crtcinfo(adjusted_mode, 0);

	return true;
}

static int i945_get_display_clock_speed(struct drm_device *dev)
{
	return 400000;
}

static int i915_get_display_clock_speed(struct drm_device *dev)
{
	return 333000;
}

static int i9xx_misc_get_display_clock_speed(struct drm_device *dev)
{
	return 200000;
}

static int i915gm_get_display_clock_speed(struct drm_device *dev)
{
	u16 gcfgc = 0;

	pci_read_config_word(dev->pdev, GCFGC, &gcfgc);

	if (gcfgc & GC_LOW_FREQUENCY_ENABLE)
		return 133000;
	else {
		switch (gcfgc & GC_DISPLAY_CLOCK_MASK) {
		case GC_DISPLAY_CLOCK_333_MHZ:
			return 333000;
		default:
		case GC_DISPLAY_CLOCK_190_200_MHZ:
			return 190000;
		}
	}
}

static int i865_get_display_clock_speed(struct drm_device *dev)
{
	return 266000;
}

static int i855_get_display_clock_speed(struct drm_device *dev)
{
	u16 hpllcc = 0;
	/* Assume that the hardware is in the high speed state.  This
	 * should be the default.
	 */
	switch (hpllcc & GC_CLOCK_CONTROL_MASK) {
	case GC_CLOCK_133_200:
	case GC_CLOCK_100_200:
		return 200000;
	case GC_CLOCK_166_250:
		return 250000;
	case GC_CLOCK_100_133:
		return 133000;
	}

	/* Shouldn't happen */
	return 0;
}

static int i830_get_display_clock_speed(struct drm_device *dev)
{
	return 133000;
}

struct fdi_m_n {
	u32        tu;
	u32        gmch_m;
	u32        gmch_n;
	u32        link_m;
	u32        link_n;
};

static void
fdi_reduce_ratio(u32 *num, u32 *den)
{
	while (*num > 0xffffff || *den > 0xffffff) {
		*num >>= 1;
		*den >>= 1;
	}
}

static void
ironlake_compute_m_n(int bits_per_pixel, int nlanes, int pixel_clock,
		     int link_clock, struct fdi_m_n *m_n)
{
	m_n->tu = 64; /* default size */

	/* BUG_ON(pixel_clock > INT_MAX / 36); */
	m_n->gmch_m = bits_per_pixel * pixel_clock;
	m_n->gmch_n = link_clock * nlanes * 8;
	fdi_reduce_ratio(&m_n->gmch_m, &m_n->gmch_n);

	m_n->link_m = pixel_clock;
	m_n->link_n = link_clock;
	fdi_reduce_ratio(&m_n->link_m, &m_n->link_n);
}


struct intel_watermark_params {
	unsigned long fifo_size;
	unsigned long max_wm;
	unsigned long default_wm;
	unsigned long guard_size;
	unsigned long cacheline_size;
};

/* Pineview has different values for various configs */
static const struct intel_watermark_params pineview_display_wm = {
	PINEVIEW_DISPLAY_FIFO,
	PINEVIEW_MAX_WM,
	PINEVIEW_DFT_WM,
	PINEVIEW_GUARD_WM,
	PINEVIEW_FIFO_LINE_SIZE
};
static const struct intel_watermark_params pineview_display_hplloff_wm = {
	PINEVIEW_DISPLAY_FIFO,
	PINEVIEW_MAX_WM,
	PINEVIEW_DFT_HPLLOFF_WM,
	PINEVIEW_GUARD_WM,
	PINEVIEW_FIFO_LINE_SIZE
};
static const struct intel_watermark_params pineview_cursor_wm = {
	PINEVIEW_CURSOR_FIFO,
	PINEVIEW_CURSOR_MAX_WM,
	PINEVIEW_CURSOR_DFT_WM,
	PINEVIEW_CURSOR_GUARD_WM,
	PINEVIEW_FIFO_LINE_SIZE,
};
static const struct intel_watermark_params pineview_cursor_hplloff_wm = {
	PINEVIEW_CURSOR_FIFO,
	PINEVIEW_CURSOR_MAX_WM,
	PINEVIEW_CURSOR_DFT_WM,
	PINEVIEW_CURSOR_GUARD_WM,
	PINEVIEW_FIFO_LINE_SIZE
};
static const struct intel_watermark_params g4x_wm_info = {
	G4X_FIFO_SIZE,
	G4X_MAX_WM,
	G4X_MAX_WM,
	2,
	G4X_FIFO_LINE_SIZE,
};
static const struct intel_watermark_params g4x_cursor_wm_info = {
	I965_CURSOR_FIFO,
	I965_CURSOR_MAX_WM,
	I965_CURSOR_DFT_WM,
	2,
	G4X_FIFO_LINE_SIZE,
};
static const struct intel_watermark_params i965_cursor_wm_info = {
	I965_CURSOR_FIFO,
	I965_CURSOR_MAX_WM,
	I965_CURSOR_DFT_WM,
	2,
	I915_FIFO_LINE_SIZE,
};
static const struct intel_watermark_params i945_wm_info = {
	I945_FIFO_SIZE,
	I915_MAX_WM,
	1,
	2,
	I915_FIFO_LINE_SIZE
};
static const struct intel_watermark_params i915_wm_info = {
	I915_FIFO_SIZE,
	I915_MAX_WM,
	1,
	2,
	I915_FIFO_LINE_SIZE
};
static const struct intel_watermark_params i855_wm_info = {
	I855GM_FIFO_SIZE,
	I915_MAX_WM,
	1,
	2,
	I830_FIFO_LINE_SIZE
};
static const struct intel_watermark_params i830_wm_info = {
	I830_FIFO_SIZE,
	I915_MAX_WM,
	1,
	2,
	I830_FIFO_LINE_SIZE
};

static const struct intel_watermark_params ironlake_display_wm_info = {
	ILK_DISPLAY_FIFO,
	ILK_DISPLAY_MAXWM,
	ILK_DISPLAY_DFTWM,
	2,
	ILK_FIFO_LINE_SIZE
};
static const struct intel_watermark_params ironlake_cursor_wm_info = {
	ILK_CURSOR_FIFO,
	ILK_CURSOR_MAXWM,
	ILK_CURSOR_DFTWM,
	2,
	ILK_FIFO_LINE_SIZE
};
static const struct intel_watermark_params ironlake_display_srwm_info = {
	ILK_DISPLAY_SR_FIFO,
	ILK_DISPLAY_MAX_SRWM,
	ILK_DISPLAY_DFT_SRWM,
	2,
	ILK_FIFO_LINE_SIZE
};
static const struct intel_watermark_params ironlake_cursor_srwm_info = {
	ILK_CURSOR_SR_FIFO,
	ILK_CURSOR_MAX_SRWM,
	ILK_CURSOR_DFT_SRWM,
	2,
	ILK_FIFO_LINE_SIZE
};

static const struct intel_watermark_params sandybridge_display_wm_info = {
	SNB_DISPLAY_FIFO,
	SNB_DISPLAY_MAXWM,
	SNB_DISPLAY_DFTWM,
	2,
	SNB_FIFO_LINE_SIZE
};
static const struct intel_watermark_params sandybridge_cursor_wm_info = {
	SNB_CURSOR_FIFO,
	SNB_CURSOR_MAXWM,
	SNB_CURSOR_DFTWM,
	2,
	SNB_FIFO_LINE_SIZE
};
static const struct intel_watermark_params sandybridge_display_srwm_info = {
	SNB_DISPLAY_SR_FIFO,
	SNB_DISPLAY_MAX_SRWM,
	SNB_DISPLAY_DFT_SRWM,
	2,
	SNB_FIFO_LINE_SIZE
};
static const struct intel_watermark_params sandybridge_cursor_srwm_info = {
	SNB_CURSOR_SR_FIFO,
	SNB_CURSOR_MAX_SRWM,
	SNB_CURSOR_DFT_SRWM,
	2,
	SNB_FIFO_LINE_SIZE
};


/**
 * intel_calculate_wm - calculate watermark level
 * @clock_in_khz: pixel clock
 * @wm: chip FIFO params
 * @pixel_size: display pixel size
 * @latency_ns: memory latency for the platform
 *
 * Calculate the watermark level (the level at which the display plane will
 * start fetching from memory again).  Each chip has a different display
 * FIFO size and allocation, so the caller needs to figure that out and pass
 * in the correct intel_watermark_params structure.
 *
 * As the pixel clock runs, the FIFO will be drained at a rate that depends
 * on the pixel size.  When it reaches the watermark level, it'll start
 * fetching FIFO line sized based chunks from memory until the FIFO fills
 * past the watermark point.  If the FIFO drains completely, a FIFO underrun
 * will occur, and a display engine hang could result.
 */
static unsigned long intel_calculate_wm(unsigned long clock_in_khz,
					const struct intel_watermark_params *wm,
					int fifo_size,
					int pixel_size,
					unsigned long latency_ns)
{
	long entries_required, wm_size;

	/*
	 * Note: we need to make sure we don't overflow for various clock &
	 * latency values.
	 * clocks go from a few thousand to several hundred thousand.
	 * latency is usually a few thousand
	 */
	entries_required = ((clock_in_khz / 1000) * pixel_size * latency_ns) /
		1000;
	entries_required = DIV_ROUND_UP(entries_required, wm->cacheline_size);

	DRM_DEBUG_KMS("FIFO entries required for mode: %ld\n", entries_required);

	wm_size = fifo_size - (entries_required + wm->guard_size);

	DRM_DEBUG_KMS("FIFO watermark level: %ld\n", wm_size);

	/* Don't promote wm_size to unsigned... */
	if (wm_size > (long)wm->max_wm)
		wm_size = wm->max_wm;
	if (wm_size <= 0)
		wm_size = wm->default_wm;
	return wm_size;
}

struct cxsr_latency {
	int is_desktop;
	int is_ddr3;
	unsigned long fsb_freq;
	unsigned long mem_freq;
	unsigned long display_sr;
	unsigned long display_hpll_disable;
	unsigned long cursor_sr;
	unsigned long cursor_hpll_disable;
};

static const struct cxsr_latency cxsr_latency_table[] = {
	{1, 0, 800, 400, 3382, 33382, 3983, 33983},    /* DDR2-400 SC */
	{1, 0, 800, 667, 3354, 33354, 3807, 33807},    /* DDR2-667 SC */
	{1, 0, 800, 800, 3347, 33347, 3763, 33763},    /* DDR2-800 SC */
	{1, 1, 800, 667, 6420, 36420, 6873, 36873},    /* DDR3-667 SC */
	{1, 1, 800, 800, 5902, 35902, 6318, 36318},    /* DDR3-800 SC */

	{1, 0, 667, 400, 3400, 33400, 4021, 34021},    /* DDR2-400 SC */
	{1, 0, 667, 667, 3372, 33372, 3845, 33845},    /* DDR2-667 SC */
	{1, 0, 667, 800, 3386, 33386, 3822, 33822},    /* DDR2-800 SC */
	{1, 1, 667, 667, 6438, 36438, 6911, 36911},    /* DDR3-667 SC */
	{1, 1, 667, 800, 5941, 35941, 6377, 36377},    /* DDR3-800 SC */

	{1, 0, 400, 400, 3472, 33472, 4173, 34173},    /* DDR2-400 SC */
	{1, 0, 400, 667, 3443, 33443, 3996, 33996},    /* DDR2-667 SC */
	{1, 0, 400, 800, 3430, 33430, 3946, 33946},    /* DDR2-800 SC */
	{1, 1, 400, 667, 6509, 36509, 7062, 37062},    /* DDR3-667 SC */
	{1, 1, 400, 800, 5985, 35985, 6501, 36501},    /* DDR3-800 SC */

	{0, 0, 800, 400, 3438, 33438, 4065, 34065},    /* DDR2-400 SC */
	{0, 0, 800, 667, 3410, 33410, 3889, 33889},    /* DDR2-667 SC */
	{0, 0, 800, 800, 3403, 33403, 3845, 33845},    /* DDR2-800 SC */
	{0, 1, 800, 667, 6476, 36476, 6955, 36955},    /* DDR3-667 SC */
	{0, 1, 800, 800, 5958, 35958, 6400, 36400},    /* DDR3-800 SC */

	{0, 0, 667, 400, 3456, 33456, 4103, 34106},    /* DDR2-400 SC */
	{0, 0, 667, 667, 3428, 33428, 3927, 33927},    /* DDR2-667 SC */
	{0, 0, 667, 800, 3443, 33443, 3905, 33905},    /* DDR2-800 SC */
	{0, 1, 667, 667, 6494, 36494, 6993, 36993},    /* DDR3-667 SC */
	{0, 1, 667, 800, 5998, 35998, 6460, 36460},    /* DDR3-800 SC */

	{0, 0, 400, 400, 3528, 33528, 4255, 34255},    /* DDR2-400 SC */
	{0, 0, 400, 667, 3500, 33500, 4079, 34079},    /* DDR2-667 SC */
	{0, 0, 400, 800, 3487, 33487, 4029, 34029},    /* DDR2-800 SC */
	{0, 1, 400, 667, 6566, 36566, 7145, 37145},    /* DDR3-667 SC */
	{0, 1, 400, 800, 6042, 36042, 6584, 36584},    /* DDR3-800 SC */
};

static const struct cxsr_latency *intel_get_cxsr_latency(int is_desktop,
							 int is_ddr3,
							 int fsb,
							 int mem)
{
	const struct cxsr_latency *latency;
	int i;

	if (fsb == 0 || mem == 0)
		return NULL;

	for (i = 0; i < ARRAY_SIZE(cxsr_latency_table); i++) {
		latency = &cxsr_latency_table[i];
		if (is_desktop == latency->is_desktop &&
		    is_ddr3 == latency->is_ddr3 &&
		    fsb == latency->fsb_freq && mem == latency->mem_freq)
			return latency;
	}

	DRM_DEBUG_KMS("Unknown FSB/MEM found, disable CxSR\n");

	return NULL;
}

static void pineview_disable_cxsr(struct drm_device *dev)
{
	struct drm_i915_private *dev_priv = dev->dev_private;

	/* deactivate cxsr */
	I915_WRITE(DSPFW3, I915_READ(DSPFW3) & ~PINEVIEW_SELF_REFRESH_EN);
}

/*
 * Latency for FIFO fetches is dependent on several factors:
 *   - memory configuration (speed, channels)
 *   - chipset
 *   - current MCH state
 * It can be fairly high in some situations, so here we assume a fairly
 * pessimal value.  It's a tradeoff between extra memory fetches (if we
 * set this value too high, the FIFO will fetch frequently to stay full)
 * and power consumption (set it too low to save power and we might see
 * FIFO underruns and display "flicker").
 *
 * A value of 5us seems to be a good balance; safe for very low end
 * platforms but not overly aggressive on lower latency configs.
 */
static const int latency_ns = 5000;

static int i9xx_get_fifo_size(struct drm_device *dev, int plane)
{
	struct drm_i915_private *dev_priv = dev->dev_private;
	uint32_t dsparb = I915_READ(DSPARB);
	int size;

	size = dsparb & 0x7f;
	if (plane)
		size = ((dsparb >> DSPARB_CSTART_SHIFT) & 0x7f) - size;

	DRM_DEBUG_KMS("FIFO size - (0x%08x) %s: %d\n", dsparb,
		      plane ? "B" : "A", size);

	return size;
}

static int i85x_get_fifo_size(struct drm_device *dev, int plane)
{
	struct drm_i915_private *dev_priv = dev->dev_private;
	uint32_t dsparb = I915_READ(DSPARB);
	int size;

	size = dsparb & 0x1ff;
	if (plane)
		size = ((dsparb >> DSPARB_BEND_SHIFT) & 0x1ff) - size;
	size >>= 1; /* Convert to cachelines */

	DRM_DEBUG_KMS("FIFO size - (0x%08x) %s: %d\n", dsparb,
		      plane ? "B" : "A", size);

	return size;
}

static int i845_get_fifo_size(struct drm_device *dev, int plane)
{
	struct drm_i915_private *dev_priv = dev->dev_private;
	uint32_t dsparb = I915_READ(DSPARB);
	int size;

	size = dsparb & 0x7f;
	size >>= 2; /* Convert to cachelines */

	DRM_DEBUG_KMS("FIFO size - (0x%08x) %s: %d\n", dsparb,
		      plane ? "B" : "A",
		      size);

	return size;
}

static int i830_get_fifo_size(struct drm_device *dev, int plane)
{
	struct drm_i915_private *dev_priv = dev->dev_private;
	uint32_t dsparb = I915_READ(DSPARB);
	int size;

	size = dsparb & 0x7f;
	size >>= 1; /* Convert to cachelines */

	DRM_DEBUG_KMS("FIFO size - (0x%08x) %s: %d\n", dsparb,
		      plane ? "B" : "A", size);

	return size;
}

static struct drm_crtc *single_enabled_crtc(struct drm_device *dev)
{
	struct drm_crtc *crtc, *enabled = NULL;

	list_for_each_entry(crtc, &dev->mode_config.crtc_list, head) {
		if (crtc->enabled && crtc->fb) {
			if (enabled)
				return NULL;
			enabled = crtc;
		}
	}

	return enabled;
}

static void pineview_update_wm(struct drm_device *dev)
{
	struct drm_i915_private *dev_priv = dev->dev_private;
	struct drm_crtc *crtc;
	const struct cxsr_latency *latency;
	u32 reg;
	unsigned long wm;

	latency = intel_get_cxsr_latency(IS_PINEVIEW_G(dev), dev_priv->is_ddr3,
					 dev_priv->fsb_freq, dev_priv->mem_freq);
	if (!latency) {
		DRM_DEBUG_KMS("Unknown FSB/MEM found, disable CxSR\n");
		pineview_disable_cxsr(dev);
		return;
	}

	crtc = single_enabled_crtc(dev);
	if (crtc) {
		int clock = crtc->mode.clock;
		int pixel_size = crtc->fb->bits_per_pixel / 8;

		/* Display SR */
		wm = intel_calculate_wm(clock, &pineview_display_wm,
					pineview_display_wm.fifo_size,
					pixel_size, latency->display_sr);
		reg = I915_READ(DSPFW1);
		reg &= ~DSPFW_SR_MASK;
		reg |= wm << DSPFW_SR_SHIFT;
		I915_WRITE(DSPFW1, reg);
		DRM_DEBUG_KMS("DSPFW1 register is %x\n", reg);

		/* cursor SR */
		wm = intel_calculate_wm(clock, &pineview_cursor_wm,
					pineview_display_wm.fifo_size,
					pixel_size, latency->cursor_sr);
		reg = I915_READ(DSPFW3);
		reg &= ~DSPFW_CURSOR_SR_MASK;
		reg |= (wm & 0x3f) << DSPFW_CURSOR_SR_SHIFT;
		I915_WRITE(DSPFW3, reg);

		/* Display HPLL off SR */
		wm = intel_calculate_wm(clock, &pineview_display_hplloff_wm,
					pineview_display_hplloff_wm.fifo_size,
					pixel_size, latency->display_hpll_disable);
		reg = I915_READ(DSPFW3);
		reg &= ~DSPFW_HPLL_SR_MASK;
		reg |= wm & DSPFW_HPLL_SR_MASK;
		I915_WRITE(DSPFW3, reg);

		/* cursor HPLL off SR */
		wm = intel_calculate_wm(clock, &pineview_cursor_hplloff_wm,
					pineview_display_hplloff_wm.fifo_size,
					pixel_size, latency->cursor_hpll_disable);
		reg = I915_READ(DSPFW3);
		reg &= ~DSPFW_HPLL_CURSOR_MASK;
		reg |= (wm & 0x3f) << DSPFW_HPLL_CURSOR_SHIFT;
		I915_WRITE(DSPFW3, reg);
		DRM_DEBUG_KMS("DSPFW3 register is %x\n", reg);

		/* activate cxsr */
		I915_WRITE(DSPFW3,
			   I915_READ(DSPFW3) | PINEVIEW_SELF_REFRESH_EN);
		DRM_DEBUG_KMS("Self-refresh is enabled\n");
	} else {
		pineview_disable_cxsr(dev);
		DRM_DEBUG_KMS("Self-refresh is disabled\n");
	}
}

static bool g4x_compute_wm0(struct drm_device *dev,
			    int plane,
			    const struct intel_watermark_params *display,
			    int display_latency_ns,
			    const struct intel_watermark_params *cursor,
			    int cursor_latency_ns,
			    int *plane_wm,
			    int *cursor_wm)
{
	struct drm_crtc *crtc;
	int htotal, hdisplay, clock, pixel_size;
	int line_time_us, line_count;
	int entries, tlb_miss;

	crtc = intel_get_crtc_for_plane(dev, plane);
	if (crtc->fb == NULL || !crtc->enabled) {
		*cursor_wm = cursor->guard_size;
		*plane_wm = display->guard_size;
		return false;
	}

	htotal = crtc->mode.htotal;
	hdisplay = crtc->mode.hdisplay;
	clock = crtc->mode.clock;
	pixel_size = crtc->fb->bits_per_pixel / 8;

	/* Use the small buffer method to calculate plane watermark */
	entries = ((clock * pixel_size / 1000) * display_latency_ns) / 1000;
	tlb_miss = display->fifo_size*display->cacheline_size - hdisplay * 8;
	if (tlb_miss > 0)
		entries += tlb_miss;
	entries = DIV_ROUND_UP(entries, display->cacheline_size);
	*plane_wm = entries + display->guard_size;
	if (*plane_wm > (int)display->max_wm)
		*plane_wm = display->max_wm;

	/* Use the large buffer method to calculate cursor watermark */
	line_time_us = ((htotal * 1000) / clock);
	line_count = (cursor_latency_ns / line_time_us + 1000) / 1000;
	entries = line_count * 64 * pixel_size;
	tlb_miss = cursor->fifo_size*cursor->cacheline_size - hdisplay * 8;
	if (tlb_miss > 0)
		entries += tlb_miss;
	entries = DIV_ROUND_UP(entries, cursor->cacheline_size);
	*cursor_wm = entries + cursor->guard_size;
	if (*cursor_wm > (int)cursor->max_wm)
		*cursor_wm = (int)cursor->max_wm;

	return true;
}

/*
 * Check the wm result.
 *
 * If any calculated watermark values is larger than the maximum value that
 * can be programmed into the associated watermark register, that watermark
 * must be disabled.
 */
static bool g4x_check_srwm(struct drm_device *dev,
			   int display_wm, int cursor_wm,
			   const struct intel_watermark_params *display,
			   const struct intel_watermark_params *cursor)
{
	DRM_DEBUG_KMS("SR watermark: display plane %d, cursor %d\n",
		      display_wm, cursor_wm);

	if (display_wm > display->max_wm) {
		DRM_DEBUG_KMS("display watermark is too large(%d/%ld), disabling\n",
			      display_wm, display->max_wm);
		return false;
	}

	if (cursor_wm > cursor->max_wm) {
		DRM_DEBUG_KMS("cursor watermark is too large(%d/%ld), disabling\n",
			      cursor_wm, cursor->max_wm);
		return false;
	}

	if (!(display_wm || cursor_wm)) {
		DRM_DEBUG_KMS("SR latency is 0, disabling\n");
		return false;
	}

	return true;
}

static bool g4x_compute_srwm(struct drm_device *dev,
			     int plane,
			     int latency_ns,
			     const struct intel_watermark_params *display,
			     const struct intel_watermark_params *cursor,
			     int *display_wm, int *cursor_wm)
{
	struct drm_crtc *crtc;
	int hdisplay, htotal, pixel_size, clock;
	unsigned long line_time_us;
	int line_count, line_size;
	int small, large;
	int entries;

	if (!latency_ns) {
		*display_wm = *cursor_wm = 0;
		return false;
	}

	crtc = intel_get_crtc_for_plane(dev, plane);
	hdisplay = crtc->mode.hdisplay;
	htotal = crtc->mode.htotal;
	clock = crtc->mode.clock;
	pixel_size = crtc->fb->bits_per_pixel / 8;

	line_time_us = (htotal * 1000) / clock;
	line_count = (latency_ns / line_time_us + 1000) / 1000;
	line_size = hdisplay * pixel_size;

	/* Use the minimum of the small and large buffer method for primary */
	small = ((clock * pixel_size / 1000) * latency_ns) / 1000;
	large = line_count * line_size;

	entries = DIV_ROUND_UP(min(small, large), display->cacheline_size);
	*display_wm = entries + display->guard_size;

	/* calculate the self-refresh watermark for display cursor */
	entries = line_count * pixel_size * 64;
	entries = DIV_ROUND_UP(entries, cursor->cacheline_size);
	*cursor_wm = entries + cursor->guard_size;

	return g4x_check_srwm(dev,
			      *display_wm, *cursor_wm,
			      display, cursor);
}

#define single_plane_enabled(mask) is_power_of_2(mask)

static void g4x_update_wm(struct drm_device *dev)
{
	static const int sr_latency_ns = 12000;
	struct drm_i915_private *dev_priv = dev->dev_private;
	int planea_wm, planeb_wm, cursora_wm, cursorb_wm;
	int plane_sr, cursor_sr;
	unsigned int enabled = 0;

	if (g4x_compute_wm0(dev, 0,
			    &g4x_wm_info, latency_ns,
			    &g4x_cursor_wm_info, latency_ns,
			    &planea_wm, &cursora_wm))
		enabled |= 1;

	if (g4x_compute_wm0(dev, 1,
			    &g4x_wm_info, latency_ns,
			    &g4x_cursor_wm_info, latency_ns,
			    &planeb_wm, &cursorb_wm))
		enabled |= 2;

	plane_sr = cursor_sr = 0;
	if (single_plane_enabled(enabled) &&
	    g4x_compute_srwm(dev, ffs(enabled) - 1,
			     sr_latency_ns,
			     &g4x_wm_info,
			     &g4x_cursor_wm_info,
			     &plane_sr, &cursor_sr))
		I915_WRITE(FW_BLC_SELF, FW_BLC_SELF_EN);
	else
		I915_WRITE(FW_BLC_SELF,
			   I915_READ(FW_BLC_SELF) & ~FW_BLC_SELF_EN);

	DRM_DEBUG_KMS("Setting FIFO watermarks - A: plane=%d, cursor=%d, B: plane=%d, cursor=%d, SR: plane=%d, cursor=%d\n",
		      planea_wm, cursora_wm,
		      planeb_wm, cursorb_wm,
		      plane_sr, cursor_sr);

	I915_WRITE(DSPFW1,
		   (plane_sr << DSPFW_SR_SHIFT) |
		   (cursorb_wm << DSPFW_CURSORB_SHIFT) |
		   (planeb_wm << DSPFW_PLANEB_SHIFT) |
		   planea_wm);
	I915_WRITE(DSPFW2,
		   (I915_READ(DSPFW2) & DSPFW_CURSORA_MASK) |
		   (cursora_wm << DSPFW_CURSORA_SHIFT));
	/* HPLL off in SR has some issues on G4x... disable it */
	I915_WRITE(DSPFW3,
		   (I915_READ(DSPFW3) & ~DSPFW_HPLL_SR_EN) |
		   (cursor_sr << DSPFW_CURSOR_SR_SHIFT));
}

static void i965_update_wm(struct drm_device *dev)
{
	struct drm_i915_private *dev_priv = dev->dev_private;
	struct drm_crtc *crtc;
	int srwm = 1;
	int cursor_sr = 16;

	/* Calc sr entries for one plane configs */
	crtc = single_enabled_crtc(dev);
	if (crtc) {
		/* self-refresh has much higher latency */
		static const int sr_latency_ns = 12000;
		int clock = crtc->mode.clock;
		int htotal = crtc->mode.htotal;
		int hdisplay = crtc->mode.hdisplay;
		int pixel_size = crtc->fb->bits_per_pixel / 8;
		unsigned long line_time_us;
		int entries;

		line_time_us = ((htotal * 1000) / clock);

		/* Use ns/us then divide to preserve precision */
		entries = (((sr_latency_ns / line_time_us) + 1000) / 1000) *
			pixel_size * hdisplay;
		entries = DIV_ROUND_UP(entries, I915_FIFO_LINE_SIZE);
		srwm = I965_FIFO_SIZE - entries;
		if (srwm < 0)
			srwm = 1;
		srwm &= 0x1ff;
		DRM_DEBUG_KMS("self-refresh entries: %d, wm: %d\n",
			      entries, srwm);

		entries = (((sr_latency_ns / line_time_us) + 1000) / 1000) *
			pixel_size * 64;
		entries = DIV_ROUND_UP(entries,
					  i965_cursor_wm_info.cacheline_size);
		cursor_sr = i965_cursor_wm_info.fifo_size -
			(entries + i965_cursor_wm_info.guard_size);

		if (cursor_sr > i965_cursor_wm_info.max_wm)
			cursor_sr = i965_cursor_wm_info.max_wm;

		DRM_DEBUG_KMS("self-refresh watermark: display plane %d "
			      "cursor %d\n", srwm, cursor_sr);

		if (IS_CRESTLINE(dev))
			I915_WRITE(FW_BLC_SELF, FW_BLC_SELF_EN);
	} else {
		/* Turn off self refresh if both pipes are enabled */
		if (IS_CRESTLINE(dev))
			I915_WRITE(FW_BLC_SELF, I915_READ(FW_BLC_SELF)
				   & ~FW_BLC_SELF_EN);
	}

	DRM_DEBUG_KMS("Setting FIFO watermarks - A: 8, B: 8, C: 8, SR %d\n",
		      srwm);

	/* 965 has limitations... */
	I915_WRITE(DSPFW1, (srwm << DSPFW_SR_SHIFT) |
		   (8 << 16) | (8 << 8) | (8 << 0));
	I915_WRITE(DSPFW2, (8 << 8) | (8 << 0));
	/* update cursor SR watermark */
	I915_WRITE(DSPFW3, (cursor_sr << DSPFW_CURSOR_SR_SHIFT));
}

static void i9xx_update_wm(struct drm_device *dev)
{
	struct drm_i915_private *dev_priv = dev->dev_private;
	const struct intel_watermark_params *wm_info;
	uint32_t fwater_lo;
	uint32_t fwater_hi;
	int cwm, srwm = 1;
	int fifo_size;
	int planea_wm, planeb_wm;
	struct drm_crtc *crtc, *enabled = NULL;

	if (IS_I945GM(dev))
		wm_info = &i945_wm_info;
	else if (!IS_GEN2(dev))
		wm_info = &i915_wm_info;
	else
		wm_info = &i855_wm_info;

	fifo_size = dev_priv->display.get_fifo_size(dev, 0);
	crtc = intel_get_crtc_for_plane(dev, 0);
	if (crtc->enabled && crtc->fb) {
		planea_wm = intel_calculate_wm(crtc->mode.clock,
					       wm_info, fifo_size,
					       crtc->fb->bits_per_pixel / 8,
					       latency_ns);
		enabled = crtc;
	} else
		planea_wm = fifo_size - wm_info->guard_size;

	fifo_size = dev_priv->display.get_fifo_size(dev, 1);
	crtc = intel_get_crtc_for_plane(dev, 1);
	if (crtc->enabled && crtc->fb) {
		planeb_wm = intel_calculate_wm(crtc->mode.clock,
					       wm_info, fifo_size,
					       crtc->fb->bits_per_pixel / 8,
					       latency_ns);
		if (enabled == NULL)
			enabled = crtc;
		else
			enabled = NULL;
	} else
		planeb_wm = fifo_size - wm_info->guard_size;

	DRM_DEBUG_KMS("FIFO watermarks - A: %d, B: %d\n", planea_wm, planeb_wm);

	/*
	 * Overlay gets an aggressive default since video jitter is bad.
	 */
	cwm = 2;

	/* Play safe and disable self-refresh before adjusting watermarks. */
	if (IS_I945G(dev) || IS_I945GM(dev))
		I915_WRITE(FW_BLC_SELF, FW_BLC_SELF_EN_MASK | 0);
	else if (IS_I915GM(dev))
		I915_WRITE(INSTPM, I915_READ(INSTPM) & ~INSTPM_SELF_EN);

	/* Calc sr entries for one plane configs */
	if (HAS_FW_BLC(dev) && enabled) {
		/* self-refresh has much higher latency */
		static const int sr_latency_ns = 6000;
		int clock = enabled->mode.clock;
		int htotal = enabled->mode.htotal;
		int hdisplay = enabled->mode.hdisplay;
		int pixel_size = enabled->fb->bits_per_pixel / 8;
		unsigned long line_time_us;
		int entries;

		line_time_us = (htotal * 1000) / clock;

		/* Use ns/us then divide to preserve precision */
		entries = (((sr_latency_ns / line_time_us) + 1000) / 1000) *
			pixel_size * hdisplay;
		entries = DIV_ROUND_UP(entries, wm_info->cacheline_size);
		DRM_DEBUG_KMS("self-refresh entries: %d\n", entries);
		srwm = wm_info->fifo_size - entries;
		if (srwm < 0)
			srwm = 1;

		if (IS_I945G(dev) || IS_I945GM(dev))
			I915_WRITE(FW_BLC_SELF,
				   FW_BLC_SELF_FIFO_MASK | (srwm & 0xff));
		else if (IS_I915GM(dev))
			I915_WRITE(FW_BLC_SELF, srwm & 0x3f);
	}

	DRM_DEBUG_KMS("Setting FIFO watermarks - A: %d, B: %d, C: %d, SR %d\n",
		      planea_wm, planeb_wm, cwm, srwm);

	fwater_lo = ((planeb_wm & 0x3f) << 16) | (planea_wm & 0x3f);
	fwater_hi = (cwm & 0x1f);

	/* Set request length to 8 cachelines per fetch */
	fwater_lo = fwater_lo | (1 << 24) | (1 << 8);
	fwater_hi = fwater_hi | (1 << 8);

	I915_WRITE(FW_BLC, fwater_lo);
	I915_WRITE(FW_BLC2, fwater_hi);

	if (HAS_FW_BLC(dev)) {
		if (enabled) {
			if (IS_I945G(dev) || IS_I945GM(dev))
				I915_WRITE(FW_BLC_SELF,
					   FW_BLC_SELF_EN_MASK | FW_BLC_SELF_EN);
			else if (IS_I915GM(dev))
				I915_WRITE(INSTPM, I915_READ(INSTPM) | INSTPM_SELF_EN);
			DRM_DEBUG_KMS("memory self refresh enabled\n");
		} else
			DRM_DEBUG_KMS("memory self refresh disabled\n");
	}
}

static void i830_update_wm(struct drm_device *dev)
{
	struct drm_i915_private *dev_priv = dev->dev_private;
	struct drm_crtc *crtc;
	uint32_t fwater_lo;
	int planea_wm;

	crtc = single_enabled_crtc(dev);
	if (crtc == NULL)
		return;

	planea_wm = intel_calculate_wm(crtc->mode.clock, &i830_wm_info,
				       dev_priv->display.get_fifo_size(dev, 0),
				       crtc->fb->bits_per_pixel / 8,
				       latency_ns);
	fwater_lo = I915_READ(FW_BLC) & ~0xfff;
	fwater_lo |= (3<<8) | planea_wm;

	DRM_DEBUG_KMS("Setting FIFO watermarks - A: %d\n", planea_wm);

	I915_WRITE(FW_BLC, fwater_lo);
}

#define ILK_LP0_PLANE_LATENCY		700
#define ILK_LP0_CURSOR_LATENCY		1300

/*
 * Check the wm result.
 *
 * If any calculated watermark values is larger than the maximum value that
 * can be programmed into the associated watermark register, that watermark
 * must be disabled.
 */
static bool ironlake_check_srwm(struct drm_device *dev, int level,
				int fbc_wm, int display_wm, int cursor_wm,
				const struct intel_watermark_params *display,
				const struct intel_watermark_params *cursor)
{
	struct drm_i915_private *dev_priv = dev->dev_private;

	DRM_DEBUG_KMS("watermark %d: display plane %d, fbc lines %d,"
		      " cursor %d\n", level, display_wm, fbc_wm, cursor_wm);

	if (fbc_wm > SNB_FBC_MAX_SRWM) {
		DRM_DEBUG_KMS("fbc watermark(%d) is too large(%d), disabling wm%d+\n",
			      fbc_wm, SNB_FBC_MAX_SRWM, level);

		/* fbc has it's own way to disable FBC WM */
		I915_WRITE(DISP_ARB_CTL,
			   I915_READ(DISP_ARB_CTL) | DISP_FBC_WM_DIS);
		return false;
	}

	if (display_wm > display->max_wm) {
		DRM_DEBUG_KMS("display watermark(%d) is too large(%d), disabling wm%d+\n",
			      display_wm, SNB_DISPLAY_MAX_SRWM, level);
		return false;
	}

	if (cursor_wm > cursor->max_wm) {
		DRM_DEBUG_KMS("cursor watermark(%d) is too large(%d), disabling wm%d+\n",
			      cursor_wm, SNB_CURSOR_MAX_SRWM, level);
		return false;
	}

	if (!(fbc_wm || display_wm || cursor_wm)) {
		DRM_DEBUG_KMS("latency %d is 0, disabling wm%d+\n", level, level);
		return false;
	}

	return true;
}

/*
 * Compute watermark values of WM[1-3],
 */
static bool ironlake_compute_srwm(struct drm_device *dev, int level, int plane,
				  int latency_ns,
				  const struct intel_watermark_params *display,
				  const struct intel_watermark_params *cursor,
				  int *fbc_wm, int *display_wm, int *cursor_wm)
{
	struct drm_crtc *crtc;
	unsigned long line_time_us;
	int hdisplay, htotal, pixel_size, clock;
	int line_count, line_size;
	int small, large;
	int entries;

	if (!latency_ns) {
		*fbc_wm = *display_wm = *cursor_wm = 0;
		return false;
	}

	crtc = intel_get_crtc_for_plane(dev, plane);
	hdisplay = crtc->mode.hdisplay;
	htotal = crtc->mode.htotal;
	clock = crtc->mode.clock;
	pixel_size = crtc->fb->bits_per_pixel / 8;

	line_time_us = (htotal * 1000) / clock;
	line_count = (latency_ns / line_time_us + 1000) / 1000;
	line_size = hdisplay * pixel_size;

	/* Use the minimum of the small and large buffer method for primary */
	small = ((clock * pixel_size / 1000) * latency_ns) / 1000;
	large = line_count * line_size;

	entries = DIV_ROUND_UP(min(small, large), display->cacheline_size);
	*display_wm = entries + display->guard_size;

	/*
	 * Spec says:
	 * FBC WM = ((Final Primary WM * 64) / number of bytes per line) + 2
	 */
	*fbc_wm = DIV_ROUND_UP(*display_wm * 64, line_size) + 2;

	/* calculate the self-refresh watermark for display cursor */
	entries = line_count * pixel_size * 64;
	entries = DIV_ROUND_UP(entries, cursor->cacheline_size);
	*cursor_wm = entries + cursor->guard_size;

	return ironlake_check_srwm(dev, level,
				   *fbc_wm, *display_wm, *cursor_wm,
				   display, cursor);
}

static void ironlake_update_wm(struct drm_device *dev)
{
	struct drm_i915_private *dev_priv = dev->dev_private;
	int fbc_wm, plane_wm, cursor_wm;
	unsigned int enabled;

	enabled = 0;
	if (g4x_compute_wm0(dev, 0,
			    &ironlake_display_wm_info,
			    ILK_LP0_PLANE_LATENCY,
			    &ironlake_cursor_wm_info,
			    ILK_LP0_CURSOR_LATENCY,
			    &plane_wm, &cursor_wm)) {
		I915_WRITE(WM0_PIPEA_ILK,
			   (plane_wm << WM0_PIPE_PLANE_SHIFT) | cursor_wm);
		DRM_DEBUG_KMS("FIFO watermarks For pipe A -"
			      " plane %d, " "cursor: %d\n",
			      plane_wm, cursor_wm);
		enabled |= 1;
	}

	if (g4x_compute_wm0(dev, 1,
			    &ironlake_display_wm_info,
			    ILK_LP0_PLANE_LATENCY,
			    &ironlake_cursor_wm_info,
			    ILK_LP0_CURSOR_LATENCY,
			    &plane_wm, &cursor_wm)) {
		I915_WRITE(WM0_PIPEB_ILK,
			   (plane_wm << WM0_PIPE_PLANE_SHIFT) | cursor_wm);
		DRM_DEBUG_KMS("FIFO watermarks For pipe B -"
			      " plane %d, cursor: %d\n",
			      plane_wm, cursor_wm);
		enabled |= 2;
	}

	/*
	 * Calculate and update the self-refresh watermark only when one
	 * display plane is used.
	 */
	I915_WRITE(WM3_LP_ILK, 0);
	I915_WRITE(WM2_LP_ILK, 0);
	I915_WRITE(WM1_LP_ILK, 0);

	if (!single_plane_enabled(enabled))
		return;
	enabled = ffs(enabled) - 1;

	/* WM1 */
	if (!ironlake_compute_srwm(dev, 1, enabled,
				   ILK_READ_WM1_LATENCY() * 500,
				   &ironlake_display_srwm_info,
				   &ironlake_cursor_srwm_info,
				   &fbc_wm, &plane_wm, &cursor_wm))
		return;

	I915_WRITE(WM1_LP_ILK,
		   WM1_LP_SR_EN |
		   (ILK_READ_WM1_LATENCY() << WM1_LP_LATENCY_SHIFT) |
		   (fbc_wm << WM1_LP_FBC_SHIFT) |
		   (plane_wm << WM1_LP_SR_SHIFT) |
		   cursor_wm);

	/* WM2 */
	if (!ironlake_compute_srwm(dev, 2, enabled,
				   ILK_READ_WM2_LATENCY() * 500,
				   &ironlake_display_srwm_info,
				   &ironlake_cursor_srwm_info,
				   &fbc_wm, &plane_wm, &cursor_wm))
		return;

	I915_WRITE(WM2_LP_ILK,
		   WM2_LP_EN |
		   (ILK_READ_WM2_LATENCY() << WM1_LP_LATENCY_SHIFT) |
		   (fbc_wm << WM1_LP_FBC_SHIFT) |
		   (plane_wm << WM1_LP_SR_SHIFT) |
		   cursor_wm);

	/*
	 * WM3 is unsupported on ILK, probably because we don't have latency
	 * data for that power state
	 */
}

static void sandybridge_update_wm(struct drm_device *dev)
{
	struct drm_i915_private *dev_priv = dev->dev_private;
	int latency = SNB_READ_WM0_LATENCY() * 100;	/* In unit 0.1us */
	int fbc_wm, plane_wm, cursor_wm;
	unsigned int enabled;

	enabled = 0;
	if (g4x_compute_wm0(dev, 0,
			    &sandybridge_display_wm_info, latency,
			    &sandybridge_cursor_wm_info, latency,
			    &plane_wm, &cursor_wm)) {
		I915_WRITE(WM0_PIPEA_ILK,
			   (plane_wm << WM0_PIPE_PLANE_SHIFT) | cursor_wm);
		DRM_DEBUG_KMS("FIFO watermarks For pipe A -"
			      " plane %d, " "cursor: %d\n",
			      plane_wm, cursor_wm);
		enabled |= 1;
	}

	if (g4x_compute_wm0(dev, 1,
			    &sandybridge_display_wm_info, latency,
			    &sandybridge_cursor_wm_info, latency,
			    &plane_wm, &cursor_wm)) {
		I915_WRITE(WM0_PIPEB_ILK,
			   (plane_wm << WM0_PIPE_PLANE_SHIFT) | cursor_wm);
		DRM_DEBUG_KMS("FIFO watermarks For pipe B -"
			      " plane %d, cursor: %d\n",
			      plane_wm, cursor_wm);
		enabled |= 2;
	}

	/*
	 * Calculate and update the self-refresh watermark only when one
	 * display plane is used.
	 *
	 * SNB support 3 levels of watermark.
	 *
	 * WM1/WM2/WM2 watermarks have to be enabled in the ascending order,
	 * and disabled in the descending order
	 *
	 */
	I915_WRITE(WM3_LP_ILK, 0);
	I915_WRITE(WM2_LP_ILK, 0);
	I915_WRITE(WM1_LP_ILK, 0);

	if (!single_plane_enabled(enabled))
		return;
	enabled = ffs(enabled) - 1;

	/* WM1 */
	if (!ironlake_compute_srwm(dev, 1, enabled,
				   SNB_READ_WM1_LATENCY() * 500,
				   &sandybridge_display_srwm_info,
				   &sandybridge_cursor_srwm_info,
				   &fbc_wm, &plane_wm, &cursor_wm))
		return;

	I915_WRITE(WM1_LP_ILK,
		   WM1_LP_SR_EN |
		   (SNB_READ_WM1_LATENCY() << WM1_LP_LATENCY_SHIFT) |
		   (fbc_wm << WM1_LP_FBC_SHIFT) |
		   (plane_wm << WM1_LP_SR_SHIFT) |
		   cursor_wm);

	/* WM2 */
	if (!ironlake_compute_srwm(dev, 2, enabled,
				   SNB_READ_WM2_LATENCY() * 500,
				   &sandybridge_display_srwm_info,
				   &sandybridge_cursor_srwm_info,
				   &fbc_wm, &plane_wm, &cursor_wm))
		return;

	I915_WRITE(WM2_LP_ILK,
		   WM2_LP_EN |
		   (SNB_READ_WM2_LATENCY() << WM1_LP_LATENCY_SHIFT) |
		   (fbc_wm << WM1_LP_FBC_SHIFT) |
		   (plane_wm << WM1_LP_SR_SHIFT) |
		   cursor_wm);

	/* WM3 */
	if (!ironlake_compute_srwm(dev, 3, enabled,
				   SNB_READ_WM3_LATENCY() * 500,
				   &sandybridge_display_srwm_info,
				   &sandybridge_cursor_srwm_info,
				   &fbc_wm, &plane_wm, &cursor_wm))
		return;

	I915_WRITE(WM3_LP_ILK,
		   WM3_LP_EN |
		   (SNB_READ_WM3_LATENCY() << WM1_LP_LATENCY_SHIFT) |
		   (fbc_wm << WM1_LP_FBC_SHIFT) |
		   (plane_wm << WM1_LP_SR_SHIFT) |
		   cursor_wm);
}

/**
 * intel_update_watermarks - update FIFO watermark values based on current modes
 *
 * Calculate watermark values for the various WM regs based on current mode
 * and plane configuration.
 *
 * There are several cases to deal with here:
 *   - normal (i.e. non-self-refresh)
 *   - self-refresh (SR) mode
 *   - lines are large relative to FIFO size (buffer can hold up to 2)
 *   - lines are small relative to FIFO size (buffer can hold more than 2
 *     lines), so need to account for TLB latency
 *
 *   The normal calculation is:
 *     watermark = dotclock * bytes per pixel * latency
 *   where latency is platform & configuration dependent (we assume pessimal
 *   values here).
 *
 *   The SR calculation is:
 *     watermark = (trunc(latency/line time)+1) * surface width *
 *       bytes per pixel
 *   where
 *     line time = htotal / dotclock
 *     surface width = hdisplay for normal plane and 64 for cursor
 *   and latency is assumed to be high, as above.
 *
 * The final value programmed to the register should always be rounded up,
 * and include an extra 2 entries to account for clock crossings.
 *
 * We don't use the sprite, so we can ignore that.  And on Crestline we have
 * to set the non-SR watermarks to 8.
 */
static void intel_update_watermarks(struct drm_device *dev)
{
	struct drm_i915_private *dev_priv = dev->dev_private;

	if (dev_priv->display.update_wm)
		dev_priv->display.update_wm(dev);
}

static inline bool intel_panel_use_ssc(struct drm_i915_private *dev_priv)
{
	return dev_priv->lvds_use_ssc && i915_panel_use_ssc
		&& !(dev_priv->quirks & QUIRK_LVDS_SSC_DISABLE);
}

/**
 * intel_choose_pipe_bpp_dither - figure out what color depth the pipe should send
 * @crtc: CRTC structure
 *
 * A pipe may be connected to one or more outputs.  Based on the depth of the
 * attached framebuffer, choose a good color depth to use on the pipe.
 *
 * If possible, match the pipe depth to the fb depth.  In some cases, this
 * isn't ideal, because the connected output supports a lesser or restricted
 * set of depths.  Resolve that here:
 *    LVDS typically supports only 6bpc, so clamp down in that case
 *    HDMI supports only 8bpc or 12bpc, so clamp to 8bpc with dither for 10bpc
 *    Displays may support a restricted set as well, check EDID and clamp as
 *      appropriate.
 *
 * RETURNS:
 * Dithering requirement (i.e. false if display bpc and pipe bpc match,
 * true if they don't match).
 */
static bool intel_choose_pipe_bpp_dither(struct drm_crtc *crtc,
					 unsigned int *pipe_bpp)
{
	struct drm_device *dev = crtc->dev;
	struct drm_i915_private *dev_priv = dev->dev_private;
	struct drm_encoder *encoder;
	struct drm_connector *connector;
	unsigned int display_bpc = UINT_MAX, bpc;

	/* Walk the encoders & connectors on this crtc, get min bpc */
	list_for_each_entry(encoder, &dev->mode_config.encoder_list, head) {
		struct intel_encoder *intel_encoder = to_intel_encoder(encoder);

		if (encoder->crtc != crtc)
			continue;

		if (intel_encoder->type == INTEL_OUTPUT_LVDS) {
			unsigned int lvds_bpc;

			if ((I915_READ(PCH_LVDS) & LVDS_A3_POWER_MASK) ==
			    LVDS_A3_POWER_UP)
				lvds_bpc = 8;
			else
				lvds_bpc = 6;

			if (lvds_bpc < display_bpc) {
				DRM_DEBUG_DRIVER("clamping display bpc (was %d) to LVDS (%d)\n", display_bpc, lvds_bpc);
				display_bpc = lvds_bpc;
			}
			continue;
		}

		if (intel_encoder->type == INTEL_OUTPUT_EDP) {
			/* Use VBT settings if we have an eDP panel */
			unsigned int edp_bpc = dev_priv->edp.bpp / 3;

			if (edp_bpc < display_bpc) {
				DRM_DEBUG_DRIVER("clamping display bpc (was %d) to eDP (%d)\n", display_bpc, edp_bpc);
				display_bpc = edp_bpc;
			}
			continue;
		}

		/* Not one of the known troublemakers, check the EDID */
		list_for_each_entry(connector, &dev->mode_config.connector_list,
				    head) {
			if (connector->encoder != encoder)
				continue;

<<<<<<< HEAD
			if (connector->display_info.bpc < display_bpc) {
=======
			/* Don't use an invalid EDID bpc value */
			if (connector->display_info.bpc &&
			    connector->display_info.bpc < display_bpc) {
>>>>>>> 07b7ddd9
				DRM_DEBUG_DRIVER("clamping display bpc (was %d) to EDID reported max of %d\n", display_bpc, connector->display_info.bpc);
				display_bpc = connector->display_info.bpc;
			}
		}

		/*
		 * HDMI is either 12 or 8, so if the display lets 10bpc sneak
		 * through, clamp it down.  (Note: >12bpc will be caught below.)
		 */
		if (intel_encoder->type == INTEL_OUTPUT_HDMI) {
			if (display_bpc > 8 && display_bpc < 12) {
				DRM_DEBUG_DRIVER("forcing bpc to 12 for HDMI\n");
				display_bpc = 12;
			} else {
				DRM_DEBUG_DRIVER("forcing bpc to 8 for HDMI\n");
				display_bpc = 8;
			}
		}
	}

	/*
	 * We could just drive the pipe at the highest bpc all the time and
	 * enable dithering as needed, but that costs bandwidth.  So choose
	 * the minimum value that expresses the full color range of the fb but
	 * also stays within the max display bpc discovered above.
	 */

	switch (crtc->fb->depth) {
	case 8:
		bpc = 8; /* since we go through a colormap */
		break;
	case 15:
	case 16:
		bpc = 6; /* min is 18bpp */
		break;
	case 24:
		bpc = min((unsigned int)8, display_bpc);
		break;
	case 30:
		bpc = min((unsigned int)10, display_bpc);
		break;
	case 48:
		bpc = min((unsigned int)12, display_bpc);
		break;
	default:
		DRM_DEBUG("unsupported depth, assuming 24 bits\n");
		bpc = min((unsigned int)8, display_bpc);
		break;
	}

	DRM_DEBUG_DRIVER("setting pipe bpc to %d (max display bpc %d)\n",
			 bpc, display_bpc);

	*pipe_bpp = bpc * 3;

	return display_bpc != bpc;
}

static int i9xx_crtc_mode_set(struct drm_crtc *crtc,
			      struct drm_display_mode *mode,
			      struct drm_display_mode *adjusted_mode,
			      int x, int y,
			      struct drm_framebuffer *old_fb)
{
	struct drm_device *dev = crtc->dev;
	struct drm_i915_private *dev_priv = dev->dev_private;
	struct intel_crtc *intel_crtc = to_intel_crtc(crtc);
	int pipe = intel_crtc->pipe;
	int plane = intel_crtc->plane;
	int refclk, num_connectors = 0;
	intel_clock_t clock, reduced_clock;
	u32 dpll, fp = 0, fp2 = 0, dspcntr, pipeconf;
	bool ok, has_reduced_clock = false, is_sdvo = false, is_dvo = false;
	bool is_crt = false, is_lvds = false, is_tv = false, is_dp = false;
	struct drm_mode_config *mode_config = &dev->mode_config;
	struct intel_encoder *encoder;
	const intel_limit_t *limit;
	int ret;
	u32 temp;
	u32 lvds_sync = 0;

	list_for_each_entry(encoder, &mode_config->encoder_list, base.head) {
		if (encoder->base.crtc != crtc)
			continue;

		switch (encoder->type) {
		case INTEL_OUTPUT_LVDS:
			is_lvds = true;
			break;
		case INTEL_OUTPUT_SDVO:
		case INTEL_OUTPUT_HDMI:
			is_sdvo = true;
			if (encoder->needs_tv_clock)
				is_tv = true;
			break;
		case INTEL_OUTPUT_DVO:
			is_dvo = true;
			break;
		case INTEL_OUTPUT_TVOUT:
			is_tv = true;
			break;
		case INTEL_OUTPUT_ANALOG:
			is_crt = true;
			break;
		case INTEL_OUTPUT_DISPLAYPORT:
			is_dp = true;
			break;
		}

		num_connectors++;
	}

	if (is_lvds && intel_panel_use_ssc(dev_priv) && num_connectors < 2) {
		refclk = dev_priv->lvds_ssc_freq * 1000;
		DRM_DEBUG_KMS("using SSC reference clock of %d MHz\n",
			      refclk / 1000);
	} else if (!IS_GEN2(dev)) {
		refclk = 96000;
	} else {
		refclk = 48000;
	}

	/*
	 * Returns a set of divisors for the desired target clock with the given
	 * refclk, or FALSE.  The returned values represent the clock equation:
	 * reflck * (5 * (m1 + 2) + (m2 + 2)) / (n + 2) / p1 / p2.
	 */
	limit = intel_limit(crtc, refclk);
	ok = limit->find_pll(limit, crtc, adjusted_mode->clock, refclk, &clock);
	if (!ok) {
		DRM_ERROR("Couldn't find PLL settings for mode!\n");
		return -EINVAL;
	}

	/* Ensure that the cursor is valid for the new mode before changing... */
	intel_crtc_update_cursor(crtc, true);

	if (is_lvds && dev_priv->lvds_downclock_avail) {
		has_reduced_clock = limit->find_pll(limit, crtc,
						    dev_priv->lvds_downclock,
						    refclk,
						    &reduced_clock);
		if (has_reduced_clock && (clock.p != reduced_clock.p)) {
			/*
			 * If the different P is found, it means that we can't
			 * switch the display clock by using the FP0/FP1.
			 * In such case we will disable the LVDS downclock
			 * feature.
			 */
			DRM_DEBUG_KMS("Different P is found for "
				      "LVDS clock/downclock\n");
			has_reduced_clock = 0;
		}
	}
	/* SDVO TV has fixed PLL values depend on its clock range,
	   this mirrors vbios setting. */
	if (is_sdvo && is_tv) {
		if (adjusted_mode->clock >= 100000
		    && adjusted_mode->clock < 140500) {
			clock.p1 = 2;
			clock.p2 = 10;
			clock.n = 3;
			clock.m1 = 16;
			clock.m2 = 8;
		} else if (adjusted_mode->clock >= 140500
			   && adjusted_mode->clock <= 200000) {
			clock.p1 = 1;
			clock.p2 = 10;
			clock.n = 6;
			clock.m1 = 12;
			clock.m2 = 8;
		}
	}

	if (IS_PINEVIEW(dev)) {
		fp = (1 << clock.n) << 16 | clock.m1 << 8 | clock.m2;
		if (has_reduced_clock)
			fp2 = (1 << reduced_clock.n) << 16 |
				reduced_clock.m1 << 8 | reduced_clock.m2;
	} else {
		fp = clock.n << 16 | clock.m1 << 8 | clock.m2;
		if (has_reduced_clock)
			fp2 = reduced_clock.n << 16 | reduced_clock.m1 << 8 |
				reduced_clock.m2;
	}

	dpll = DPLL_VGA_MODE_DIS;

	if (!IS_GEN2(dev)) {
		if (is_lvds)
			dpll |= DPLLB_MODE_LVDS;
		else
			dpll |= DPLLB_MODE_DAC_SERIAL;
		if (is_sdvo) {
			int pixel_multiplier = intel_mode_get_pixel_multiplier(adjusted_mode);
			if (pixel_multiplier > 1) {
				if (IS_I945G(dev) || IS_I945GM(dev) || IS_G33(dev))
					dpll |= (pixel_multiplier - 1) << SDVO_MULTIPLIER_SHIFT_HIRES;
			}
			dpll |= DPLL_DVO_HIGH_SPEED;
		}
		if (is_dp)
			dpll |= DPLL_DVO_HIGH_SPEED;

		/* compute bitmask from p1 value */
		if (IS_PINEVIEW(dev))
			dpll |= (1 << (clock.p1 - 1)) << DPLL_FPA01_P1_POST_DIV_SHIFT_PINEVIEW;
		else {
			dpll |= (1 << (clock.p1 - 1)) << DPLL_FPA01_P1_POST_DIV_SHIFT;
			if (IS_G4X(dev) && has_reduced_clock)
				dpll |= (1 << (reduced_clock.p1 - 1)) << DPLL_FPA1_P1_POST_DIV_SHIFT;
		}
		switch (clock.p2) {
		case 5:
			dpll |= DPLL_DAC_SERIAL_P2_CLOCK_DIV_5;
			break;
		case 7:
			dpll |= DPLLB_LVDS_P2_CLOCK_DIV_7;
			break;
		case 10:
			dpll |= DPLL_DAC_SERIAL_P2_CLOCK_DIV_10;
			break;
		case 14:
			dpll |= DPLLB_LVDS_P2_CLOCK_DIV_14;
			break;
		}
		if (INTEL_INFO(dev)->gen >= 4)
			dpll |= (6 << PLL_LOAD_PULSE_PHASE_SHIFT);
	} else {
		if (is_lvds) {
			dpll |= (1 << (clock.p1 - 1)) << DPLL_FPA01_P1_POST_DIV_SHIFT;
		} else {
			if (clock.p1 == 2)
				dpll |= PLL_P1_DIVIDE_BY_TWO;
			else
				dpll |= (clock.p1 - 2) << DPLL_FPA01_P1_POST_DIV_SHIFT;
			if (clock.p2 == 4)
				dpll |= PLL_P2_DIVIDE_BY_4;
		}
	}

	if (is_sdvo && is_tv)
		dpll |= PLL_REF_INPUT_TVCLKINBC;
	else if (is_tv)
		/* XXX: just matching BIOS for now */
		/*	dpll |= PLL_REF_INPUT_TVCLKINBC; */
		dpll |= 3;
	else if (is_lvds && intel_panel_use_ssc(dev_priv) && num_connectors < 2)
		dpll |= PLLB_REF_INPUT_SPREADSPECTRUMIN;
	else
		dpll |= PLL_REF_INPUT_DREFCLK;

	/* setup pipeconf */
	pipeconf = I915_READ(PIPECONF(pipe));

	/* Set up the display plane register */
	dspcntr = DISPPLANE_GAMMA_ENABLE;

	/* Ironlake's plane is forced to pipe, bit 24 is to
	   enable color space conversion */
	if (pipe == 0)
		dspcntr &= ~DISPPLANE_SEL_PIPE_MASK;
	else
		dspcntr |= DISPPLANE_SEL_PIPE_B;

	if (pipe == 0 && INTEL_INFO(dev)->gen < 4) {
		/* Enable pixel doubling when the dot clock is > 90% of the (display)
		 * core speed.
		 *
		 * XXX: No double-wide on 915GM pipe B. Is that the only reason for the
		 * pipe == 0 check?
		 */
		if (mode->clock >
		    dev_priv->display.get_display_clock_speed(dev) * 9 / 10)
			pipeconf |= PIPECONF_DOUBLE_WIDE;
		else
			pipeconf &= ~PIPECONF_DOUBLE_WIDE;
	}

	dpll |= DPLL_VCO_ENABLE;

	DRM_DEBUG_KMS("Mode for pipe %c:\n", pipe == 0 ? 'A' : 'B');
	drm_mode_debug_printmodeline(mode);

	I915_WRITE(FP0(pipe), fp);
	I915_WRITE(DPLL(pipe), dpll & ~DPLL_VCO_ENABLE);

	POSTING_READ(DPLL(pipe));
	udelay(150);

	/* The LVDS pin pair needs to be on before the DPLLs are enabled.
	 * This is an exception to the general rule that mode_set doesn't turn
	 * things on.
	 */
	if (is_lvds) {
		temp = I915_READ(LVDS);
		temp |= LVDS_PORT_EN | LVDS_A0A2_CLKA_POWER_UP;
		if (pipe == 1) {
			temp |= LVDS_PIPEB_SELECT;
		} else {
			temp &= ~LVDS_PIPEB_SELECT;
		}
		/* set the corresponsding LVDS_BORDER bit */
		temp |= dev_priv->lvds_border_bits;
		/* Set the B0-B3 data pairs corresponding to whether we're going to
		 * set the DPLLs for dual-channel mode or not.
		 */
		if (clock.p2 == 7)
			temp |= LVDS_B0B3_POWER_UP | LVDS_CLKB_POWER_UP;
		else
			temp &= ~(LVDS_B0B3_POWER_UP | LVDS_CLKB_POWER_UP);

		/* It would be nice to set 24 vs 18-bit mode (LVDS_A3_POWER_UP)
		 * appropriately here, but we need to look more thoroughly into how
		 * panels behave in the two modes.
		 */
		/* set the dithering flag on LVDS as needed */
		if (INTEL_INFO(dev)->gen >= 4) {
			if (dev_priv->lvds_dither)
				temp |= LVDS_ENABLE_DITHER;
			else
				temp &= ~LVDS_ENABLE_DITHER;
		}
		if (adjusted_mode->flags & DRM_MODE_FLAG_NHSYNC)
			lvds_sync |= LVDS_HSYNC_POLARITY;
		if (adjusted_mode->flags & DRM_MODE_FLAG_NVSYNC)
			lvds_sync |= LVDS_VSYNC_POLARITY;
		if ((temp & (LVDS_HSYNC_POLARITY | LVDS_VSYNC_POLARITY))
		    != lvds_sync) {
			char flags[2] = "-+";
			DRM_INFO("Changing LVDS panel from "
				 "(%chsync, %cvsync) to (%chsync, %cvsync)\n",
				 flags[!(temp & LVDS_HSYNC_POLARITY)],
				 flags[!(temp & LVDS_VSYNC_POLARITY)],
				 flags[!(lvds_sync & LVDS_HSYNC_POLARITY)],
				 flags[!(lvds_sync & LVDS_VSYNC_POLARITY)]);
			temp &= ~(LVDS_HSYNC_POLARITY | LVDS_VSYNC_POLARITY);
			temp |= lvds_sync;
		}
		I915_WRITE(LVDS, temp);
	}

	if (is_dp) {
		intel_dp_set_m_n(crtc, mode, adjusted_mode);
	}

	I915_WRITE(DPLL(pipe), dpll);

	/* Wait for the clocks to stabilize. */
	POSTING_READ(DPLL(pipe));
	udelay(150);

	if (INTEL_INFO(dev)->gen >= 4) {
		temp = 0;
		if (is_sdvo) {
			temp = intel_mode_get_pixel_multiplier(adjusted_mode);
			if (temp > 1)
				temp = (temp - 1) << DPLL_MD_UDI_MULTIPLIER_SHIFT;
			else
				temp = 0;
		}
		I915_WRITE(DPLL_MD(pipe), temp);
	} else {
		/* The pixel multiplier can only be updated once the
		 * DPLL is enabled and the clocks are stable.
		 *
		 * So write it again.
		 */
		I915_WRITE(DPLL(pipe), dpll);
	}

	intel_crtc->lowfreq_avail = false;
	if (is_lvds && has_reduced_clock && i915_powersave) {
		I915_WRITE(FP1(pipe), fp2);
		intel_crtc->lowfreq_avail = true;
		if (HAS_PIPE_CXSR(dev)) {
			DRM_DEBUG_KMS("enabling CxSR downclocking\n");
			pipeconf |= PIPECONF_CXSR_DOWNCLOCK;
		}
	} else {
		I915_WRITE(FP1(pipe), fp);
		if (HAS_PIPE_CXSR(dev)) {
			DRM_DEBUG_KMS("disabling CxSR downclocking\n");
			pipeconf &= ~PIPECONF_CXSR_DOWNCLOCK;
		}
	}

	if (adjusted_mode->flags & DRM_MODE_FLAG_INTERLACE) {
		pipeconf |= PIPECONF_INTERLACE_W_FIELD_INDICATION;
		/* the chip adds 2 halflines automatically */
		adjusted_mode->crtc_vdisplay -= 1;
		adjusted_mode->crtc_vtotal -= 1;
		adjusted_mode->crtc_vblank_start -= 1;
		adjusted_mode->crtc_vblank_end -= 1;
		adjusted_mode->crtc_vsync_end -= 1;
		adjusted_mode->crtc_vsync_start -= 1;
	} else
		pipeconf &= ~PIPECONF_INTERLACE_W_FIELD_INDICATION; /* progressive */

	I915_WRITE(HTOTAL(pipe),
		   (adjusted_mode->crtc_hdisplay - 1) |
		   ((adjusted_mode->crtc_htotal - 1) << 16));
	I915_WRITE(HBLANK(pipe),
		   (adjusted_mode->crtc_hblank_start - 1) |
		   ((adjusted_mode->crtc_hblank_end - 1) << 16));
	I915_WRITE(HSYNC(pipe),
		   (adjusted_mode->crtc_hsync_start - 1) |
		   ((adjusted_mode->crtc_hsync_end - 1) << 16));

	I915_WRITE(VTOTAL(pipe),
		   (adjusted_mode->crtc_vdisplay - 1) |
		   ((adjusted_mode->crtc_vtotal - 1) << 16));
	I915_WRITE(VBLANK(pipe),
		   (adjusted_mode->crtc_vblank_start - 1) |
		   ((adjusted_mode->crtc_vblank_end - 1) << 16));
	I915_WRITE(VSYNC(pipe),
		   (adjusted_mode->crtc_vsync_start - 1) |
		   ((adjusted_mode->crtc_vsync_end - 1) << 16));

	/* pipesrc and dspsize control the size that is scaled from,
	 * which should always be the user's requested size.
	 */
	I915_WRITE(DSPSIZE(plane),
		   ((mode->vdisplay - 1) << 16) |
		   (mode->hdisplay - 1));
	I915_WRITE(DSPPOS(plane), 0);
	I915_WRITE(PIPESRC(pipe),
		   ((mode->hdisplay - 1) << 16) | (mode->vdisplay - 1));

	I915_WRITE(PIPECONF(pipe), pipeconf);
	POSTING_READ(PIPECONF(pipe));
	intel_enable_pipe(dev_priv, pipe, false);

	intel_wait_for_vblank(dev, pipe);

	I915_WRITE(DSPCNTR(plane), dspcntr);
	POSTING_READ(DSPCNTR(plane));
	intel_enable_plane(dev_priv, plane, pipe);

	ret = intel_pipe_set_base(crtc, x, y, old_fb);

	intel_update_watermarks(dev);

	return ret;
}

static int ironlake_crtc_mode_set(struct drm_crtc *crtc,
				  struct drm_display_mode *mode,
				  struct drm_display_mode *adjusted_mode,
				  int x, int y,
				  struct drm_framebuffer *old_fb)
{
	struct drm_device *dev = crtc->dev;
	struct drm_i915_private *dev_priv = dev->dev_private;
	struct intel_crtc *intel_crtc = to_intel_crtc(crtc);
	int pipe = intel_crtc->pipe;
	int plane = intel_crtc->plane;
	int refclk, num_connectors = 0;
	intel_clock_t clock, reduced_clock;
	u32 dpll, fp = 0, fp2 = 0, dspcntr, pipeconf;
	bool ok, has_reduced_clock = false, is_sdvo = false;
	bool is_crt = false, is_lvds = false, is_tv = false, is_dp = false;
	struct intel_encoder *has_edp_encoder = NULL;
	struct drm_mode_config *mode_config = &dev->mode_config;
	struct intel_encoder *encoder;
	const intel_limit_t *limit;
	int ret;
	struct fdi_m_n m_n = {0};
	u32 temp;
	u32 lvds_sync = 0;
	int target_clock, pixel_multiplier, lane, link_bw, factor;
	unsigned int pipe_bpp;
	bool dither;

	list_for_each_entry(encoder, &mode_config->encoder_list, base.head) {
		if (encoder->base.crtc != crtc)
			continue;

		switch (encoder->type) {
		case INTEL_OUTPUT_LVDS:
			is_lvds = true;
			break;
		case INTEL_OUTPUT_SDVO:
		case INTEL_OUTPUT_HDMI:
			is_sdvo = true;
			if (encoder->needs_tv_clock)
				is_tv = true;
			break;
		case INTEL_OUTPUT_TVOUT:
			is_tv = true;
			break;
		case INTEL_OUTPUT_ANALOG:
			is_crt = true;
			break;
		case INTEL_OUTPUT_DISPLAYPORT:
			is_dp = true;
			break;
		case INTEL_OUTPUT_EDP:
			has_edp_encoder = encoder;
			break;
		}

		num_connectors++;
	}

	if (is_lvds && intel_panel_use_ssc(dev_priv) && num_connectors < 2) {
		refclk = dev_priv->lvds_ssc_freq * 1000;
		DRM_DEBUG_KMS("using SSC reference clock of %d MHz\n",
			      refclk / 1000);
	} else {
		refclk = 96000;
		if (!has_edp_encoder ||
		    intel_encoder_is_pch_edp(&has_edp_encoder->base))
			refclk = 120000; /* 120Mhz refclk */
	}

	/*
	 * Returns a set of divisors for the desired target clock with the given
	 * refclk, or FALSE.  The returned values represent the clock equation:
	 * reflck * (5 * (m1 + 2) + (m2 + 2)) / (n + 2) / p1 / p2.
	 */
	limit = intel_limit(crtc, refclk);
	ok = limit->find_pll(limit, crtc, adjusted_mode->clock, refclk, &clock);
	if (!ok) {
		DRM_ERROR("Couldn't find PLL settings for mode!\n");
		return -EINVAL;
	}

	/* Ensure that the cursor is valid for the new mode before changing... */
	intel_crtc_update_cursor(crtc, true);

	if (is_lvds && dev_priv->lvds_downclock_avail) {
		has_reduced_clock = limit->find_pll(limit, crtc,
						    dev_priv->lvds_downclock,
						    refclk,
						    &reduced_clock);
		if (has_reduced_clock && (clock.p != reduced_clock.p)) {
			/*
			 * If the different P is found, it means that we can't
			 * switch the display clock by using the FP0/FP1.
			 * In such case we will disable the LVDS downclock
			 * feature.
			 */
			DRM_DEBUG_KMS("Different P is found for "
				      "LVDS clock/downclock\n");
			has_reduced_clock = 0;
		}
	}
	/* SDVO TV has fixed PLL values depend on its clock range,
	   this mirrors vbios setting. */
	if (is_sdvo && is_tv) {
		if (adjusted_mode->clock >= 100000
		    && adjusted_mode->clock < 140500) {
			clock.p1 = 2;
			clock.p2 = 10;
			clock.n = 3;
			clock.m1 = 16;
			clock.m2 = 8;
		} else if (adjusted_mode->clock >= 140500
			   && adjusted_mode->clock <= 200000) {
			clock.p1 = 1;
			clock.p2 = 10;
			clock.n = 6;
			clock.m1 = 12;
			clock.m2 = 8;
		}
	}

	/* FDI link */
	pixel_multiplier = intel_mode_get_pixel_multiplier(adjusted_mode);
	lane = 0;
	/* CPU eDP doesn't require FDI link, so just set DP M/N
	   according to current link config */
	if (has_edp_encoder &&
	    !intel_encoder_is_pch_edp(&has_edp_encoder->base)) {
		target_clock = mode->clock;
		intel_edp_link_config(has_edp_encoder,
				      &lane, &link_bw);
	} else {
		/* [e]DP over FDI requires target mode clock
		   instead of link clock */
		if (is_dp || intel_encoder_is_pch_edp(&has_edp_encoder->base))
			target_clock = mode->clock;
		else
			target_clock = adjusted_mode->clock;

		/* FDI is a binary signal running at ~2.7GHz, encoding
		 * each output octet as 10 bits. The actual frequency
		 * is stored as a divider into a 100MHz clock, and the
		 * mode pixel clock is stored in units of 1KHz.
		 * Hence the bw of each lane in terms of the mode signal
		 * is:
		 */
		link_bw = intel_fdi_link_freq(dev) * MHz(100)/KHz(1)/10;
	}

	/* determine panel color depth */
	temp = I915_READ(PIPECONF(pipe));
	temp &= ~PIPE_BPC_MASK;
	dither = intel_choose_pipe_bpp_dither(crtc, &pipe_bpp);
	switch (pipe_bpp) {
	case 18:
		temp |= PIPE_6BPC;
		break;
	case 24:
		temp |= PIPE_8BPC;
		break;
	case 30:
		temp |= PIPE_10BPC;
		break;
	case 36:
		temp |= PIPE_12BPC;
		break;
	default:
<<<<<<< HEAD
		WARN(1, "intel_choose_pipe_bpp returned invalid value\n");
=======
		WARN(1, "intel_choose_pipe_bpp returned invalid value %d\n",
			pipe_bpp);
>>>>>>> 07b7ddd9
		temp |= PIPE_8BPC;
		pipe_bpp = 24;
		break;
	}

	intel_crtc->bpp = pipe_bpp;
	I915_WRITE(PIPECONF(pipe), temp);

	if (!lane) {
		/*
		 * Account for spread spectrum to avoid
		 * oversubscribing the link. Max center spread
		 * is 2.5%; use 5% for safety's sake.
		 */
		u32 bps = target_clock * intel_crtc->bpp * 21 / 20;
		lane = bps / (link_bw * 8) + 1;
	}

	intel_crtc->fdi_lanes = lane;

	if (pixel_multiplier > 1)
		link_bw *= pixel_multiplier;
	ironlake_compute_m_n(intel_crtc->bpp, lane, target_clock, link_bw,
			     &m_n);

	/* Ironlake: try to setup display ref clock before DPLL
	 * enabling. This is only under driver's control after
	 * PCH B stepping, previous chipset stepping should be
	 * ignoring this setting.
	 */
	temp = I915_READ(PCH_DREF_CONTROL);
	/* Always enable nonspread source */
	temp &= ~DREF_NONSPREAD_SOURCE_MASK;
	temp |= DREF_NONSPREAD_SOURCE_ENABLE;
	temp &= ~DREF_SSC_SOURCE_MASK;
	temp |= DREF_SSC_SOURCE_ENABLE;
	I915_WRITE(PCH_DREF_CONTROL, temp);

	POSTING_READ(PCH_DREF_CONTROL);
	udelay(200);

	if (has_edp_encoder) {
		if (intel_panel_use_ssc(dev_priv)) {
			temp |= DREF_SSC1_ENABLE;
			I915_WRITE(PCH_DREF_CONTROL, temp);

			POSTING_READ(PCH_DREF_CONTROL);
			udelay(200);
		}
		temp &= ~DREF_CPU_SOURCE_OUTPUT_MASK;

		/* Enable CPU source on CPU attached eDP */
		if (!intel_encoder_is_pch_edp(&has_edp_encoder->base)) {
			if (intel_panel_use_ssc(dev_priv))
				temp |= DREF_CPU_SOURCE_OUTPUT_DOWNSPREAD;
			else
				temp |= DREF_CPU_SOURCE_OUTPUT_NONSPREAD;
		} else {
			/* Enable SSC on PCH eDP if needed */
			if (intel_panel_use_ssc(dev_priv)) {
				DRM_ERROR("enabling SSC on PCH\n");
				temp |= DREF_SUPERSPREAD_SOURCE_ENABLE;
			}
		}
		I915_WRITE(PCH_DREF_CONTROL, temp);
		POSTING_READ(PCH_DREF_CONTROL);
		udelay(200);
	}

	fp = clock.n << 16 | clock.m1 << 8 | clock.m2;
	if (has_reduced_clock)
		fp2 = reduced_clock.n << 16 | reduced_clock.m1 << 8 |
			reduced_clock.m2;

	/* Enable autotuning of the PLL clock (if permissible) */
	factor = 21;
	if (is_lvds) {
		if ((intel_panel_use_ssc(dev_priv) &&
		     dev_priv->lvds_ssc_freq == 100) ||
		    (I915_READ(PCH_LVDS) & LVDS_CLKB_POWER_MASK) == LVDS_CLKB_POWER_UP)
			factor = 25;
	} else if (is_sdvo && is_tv)
		factor = 20;

	if (clock.m < factor * clock.n)
		fp |= FP_CB_TUNE;

	dpll = 0;

	if (is_lvds)
		dpll |= DPLLB_MODE_LVDS;
	else
		dpll |= DPLLB_MODE_DAC_SERIAL;
	if (is_sdvo) {
		int pixel_multiplier = intel_mode_get_pixel_multiplier(adjusted_mode);
		if (pixel_multiplier > 1) {
			dpll |= (pixel_multiplier - 1) << PLL_REF_SDVO_HDMI_MULTIPLIER_SHIFT;
		}
		dpll |= DPLL_DVO_HIGH_SPEED;
	}
	if (is_dp || intel_encoder_is_pch_edp(&has_edp_encoder->base))
		dpll |= DPLL_DVO_HIGH_SPEED;

	/* compute bitmask from p1 value */
	dpll |= (1 << (clock.p1 - 1)) << DPLL_FPA01_P1_POST_DIV_SHIFT;
	/* also FPA1 */
	dpll |= (1 << (clock.p1 - 1)) << DPLL_FPA1_P1_POST_DIV_SHIFT;

	switch (clock.p2) {
	case 5:
		dpll |= DPLL_DAC_SERIAL_P2_CLOCK_DIV_5;
		break;
	case 7:
		dpll |= DPLLB_LVDS_P2_CLOCK_DIV_7;
		break;
	case 10:
		dpll |= DPLL_DAC_SERIAL_P2_CLOCK_DIV_10;
		break;
	case 14:
		dpll |= DPLLB_LVDS_P2_CLOCK_DIV_14;
		break;
	}

	if (is_sdvo && is_tv)
		dpll |= PLL_REF_INPUT_TVCLKINBC;
	else if (is_tv)
		/* XXX: just matching BIOS for now */
		/*	dpll |= PLL_REF_INPUT_TVCLKINBC; */
		dpll |= 3;
	else if (is_lvds && intel_panel_use_ssc(dev_priv) && num_connectors < 2)
		dpll |= PLLB_REF_INPUT_SPREADSPECTRUMIN;
	else
		dpll |= PLL_REF_INPUT_DREFCLK;

	/* setup pipeconf */
	pipeconf = I915_READ(PIPECONF(pipe));

	/* Set up the display plane register */
	dspcntr = DISPPLANE_GAMMA_ENABLE;

	DRM_DEBUG_KMS("Mode for pipe %c:\n", pipe == 0 ? 'A' : 'B');
	drm_mode_debug_printmodeline(mode);

	/* PCH eDP needs FDI, but CPU eDP does not */
	if (!has_edp_encoder || intel_encoder_is_pch_edp(&has_edp_encoder->base)) {
		I915_WRITE(PCH_FP0(pipe), fp);
		I915_WRITE(PCH_DPLL(pipe), dpll & ~DPLL_VCO_ENABLE);

		POSTING_READ(PCH_DPLL(pipe));
		udelay(150);
	}

	/* enable transcoder DPLL */
	if (HAS_PCH_CPT(dev)) {
		temp = I915_READ(PCH_DPLL_SEL);
		switch (pipe) {
		case 0:
			temp |= TRANSA_DPLL_ENABLE | TRANSA_DPLLA_SEL;
			break;
		case 1:
			temp |=	TRANSB_DPLL_ENABLE | TRANSB_DPLLB_SEL;
			break;
		case 2:
			/* FIXME: manage transcoder PLLs? */
			temp |= TRANSC_DPLL_ENABLE | TRANSC_DPLLB_SEL;
			break;
		default:
			BUG();
		}
		I915_WRITE(PCH_DPLL_SEL, temp);

		POSTING_READ(PCH_DPLL_SEL);
		udelay(150);
	}

	/* The LVDS pin pair needs to be on before the DPLLs are enabled.
	 * This is an exception to the general rule that mode_set doesn't turn
	 * things on.
	 */
	if (is_lvds) {
		temp = I915_READ(PCH_LVDS);
		temp |= LVDS_PORT_EN | LVDS_A0A2_CLKA_POWER_UP;
		if (pipe == 1) {
			if (HAS_PCH_CPT(dev))
				temp |= PORT_TRANS_B_SEL_CPT;
			else
				temp |= LVDS_PIPEB_SELECT;
		} else {
			if (HAS_PCH_CPT(dev))
				temp &= ~PORT_TRANS_SEL_MASK;
			else
				temp &= ~LVDS_PIPEB_SELECT;
		}
		/* set the corresponsding LVDS_BORDER bit */
		temp |= dev_priv->lvds_border_bits;
		/* Set the B0-B3 data pairs corresponding to whether we're going to
		 * set the DPLLs for dual-channel mode or not.
		 */
		if (clock.p2 == 7)
			temp |= LVDS_B0B3_POWER_UP | LVDS_CLKB_POWER_UP;
		else
			temp &= ~(LVDS_B0B3_POWER_UP | LVDS_CLKB_POWER_UP);

		/* It would be nice to set 24 vs 18-bit mode (LVDS_A3_POWER_UP)
		 * appropriately here, but we need to look more thoroughly into how
		 * panels behave in the two modes.
		 */
		if (adjusted_mode->flags & DRM_MODE_FLAG_NHSYNC)
			lvds_sync |= LVDS_HSYNC_POLARITY;
		if (adjusted_mode->flags & DRM_MODE_FLAG_NVSYNC)
			lvds_sync |= LVDS_VSYNC_POLARITY;
		if ((temp & (LVDS_HSYNC_POLARITY | LVDS_VSYNC_POLARITY))
		    != lvds_sync) {
			char flags[2] = "-+";
			DRM_INFO("Changing LVDS panel from "
				 "(%chsync, %cvsync) to (%chsync, %cvsync)\n",
				 flags[!(temp & LVDS_HSYNC_POLARITY)],
				 flags[!(temp & LVDS_VSYNC_POLARITY)],
				 flags[!(lvds_sync & LVDS_HSYNC_POLARITY)],
				 flags[!(lvds_sync & LVDS_VSYNC_POLARITY)]);
			temp &= ~(LVDS_HSYNC_POLARITY | LVDS_VSYNC_POLARITY);
			temp |= lvds_sync;
		}
		I915_WRITE(PCH_LVDS, temp);
	}

	pipeconf &= ~PIPECONF_DITHER_EN;
	pipeconf &= ~PIPECONF_DITHER_TYPE_MASK;
	if ((is_lvds && dev_priv->lvds_dither) || dither) {
		pipeconf |= PIPECONF_DITHER_EN;
		pipeconf |= PIPECONF_DITHER_TYPE_ST1;
	}
	if (is_dp || intel_encoder_is_pch_edp(&has_edp_encoder->base)) {
		intel_dp_set_m_n(crtc, mode, adjusted_mode);
	} else {
		/* For non-DP output, clear any trans DP clock recovery setting.*/
		I915_WRITE(TRANSDATA_M1(pipe), 0);
		I915_WRITE(TRANSDATA_N1(pipe), 0);
		I915_WRITE(TRANSDPLINK_M1(pipe), 0);
		I915_WRITE(TRANSDPLINK_N1(pipe), 0);
	}

	if (!has_edp_encoder ||
	    intel_encoder_is_pch_edp(&has_edp_encoder->base)) {
		I915_WRITE(PCH_DPLL(pipe), dpll);

		/* Wait for the clocks to stabilize. */
		POSTING_READ(PCH_DPLL(pipe));
		udelay(150);

		/* The pixel multiplier can only be updated once the
		 * DPLL is enabled and the clocks are stable.
		 *
		 * So write it again.
		 */
		I915_WRITE(PCH_DPLL(pipe), dpll);
	}

	intel_crtc->lowfreq_avail = false;
	if (is_lvds && has_reduced_clock && i915_powersave) {
		I915_WRITE(PCH_FP1(pipe), fp2);
		intel_crtc->lowfreq_avail = true;
		if (HAS_PIPE_CXSR(dev)) {
			DRM_DEBUG_KMS("enabling CxSR downclocking\n");
			pipeconf |= PIPECONF_CXSR_DOWNCLOCK;
		}
	} else {
		I915_WRITE(PCH_FP1(pipe), fp);
		if (HAS_PIPE_CXSR(dev)) {
			DRM_DEBUG_KMS("disabling CxSR downclocking\n");
			pipeconf &= ~PIPECONF_CXSR_DOWNCLOCK;
		}
	}

	if (adjusted_mode->flags & DRM_MODE_FLAG_INTERLACE) {
		pipeconf |= PIPECONF_INTERLACE_W_FIELD_INDICATION;
		/* the chip adds 2 halflines automatically */
		adjusted_mode->crtc_vdisplay -= 1;
		adjusted_mode->crtc_vtotal -= 1;
		adjusted_mode->crtc_vblank_start -= 1;
		adjusted_mode->crtc_vblank_end -= 1;
		adjusted_mode->crtc_vsync_end -= 1;
		adjusted_mode->crtc_vsync_start -= 1;
	} else
		pipeconf &= ~PIPECONF_INTERLACE_W_FIELD_INDICATION; /* progressive */

	I915_WRITE(HTOTAL(pipe),
		   (adjusted_mode->crtc_hdisplay - 1) |
		   ((adjusted_mode->crtc_htotal - 1) << 16));
	I915_WRITE(HBLANK(pipe),
		   (adjusted_mode->crtc_hblank_start - 1) |
		   ((adjusted_mode->crtc_hblank_end - 1) << 16));
	I915_WRITE(HSYNC(pipe),
		   (adjusted_mode->crtc_hsync_start - 1) |
		   ((adjusted_mode->crtc_hsync_end - 1) << 16));

	I915_WRITE(VTOTAL(pipe),
		   (adjusted_mode->crtc_vdisplay - 1) |
		   ((adjusted_mode->crtc_vtotal - 1) << 16));
	I915_WRITE(VBLANK(pipe),
		   (adjusted_mode->crtc_vblank_start - 1) |
		   ((adjusted_mode->crtc_vblank_end - 1) << 16));
	I915_WRITE(VSYNC(pipe),
		   (adjusted_mode->crtc_vsync_start - 1) |
		   ((adjusted_mode->crtc_vsync_end - 1) << 16));

	/* pipesrc controls the size that is scaled from, which should
	 * always be the user's requested size.
	 */
	I915_WRITE(PIPESRC(pipe),
		   ((mode->hdisplay - 1) << 16) | (mode->vdisplay - 1));

	I915_WRITE(PIPE_DATA_M1(pipe), TU_SIZE(m_n.tu) | m_n.gmch_m);
	I915_WRITE(PIPE_DATA_N1(pipe), m_n.gmch_n);
	I915_WRITE(PIPE_LINK_M1(pipe), m_n.link_m);
	I915_WRITE(PIPE_LINK_N1(pipe), m_n.link_n);

	if (has_edp_encoder &&
	    !intel_encoder_is_pch_edp(&has_edp_encoder->base)) {
		ironlake_set_pll_edp(crtc, adjusted_mode->clock);
	}

	I915_WRITE(PIPECONF(pipe), pipeconf);
	POSTING_READ(PIPECONF(pipe));

	intel_wait_for_vblank(dev, pipe);

	if (IS_GEN5(dev)) {
		/* enable address swizzle for tiling buffer */
		temp = I915_READ(DISP_ARB_CTL);
		I915_WRITE(DISP_ARB_CTL, temp | DISP_TILE_SURFACE_SWIZZLING);
	}

	I915_WRITE(DSPCNTR(plane), dspcntr);
	POSTING_READ(DSPCNTR(plane));

	ret = intel_pipe_set_base(crtc, x, y, old_fb);

	intel_update_watermarks(dev);

	return ret;
}

static int intel_crtc_mode_set(struct drm_crtc *crtc,
			       struct drm_display_mode *mode,
			       struct drm_display_mode *adjusted_mode,
			       int x, int y,
			       struct drm_framebuffer *old_fb)
{
	struct drm_device *dev = crtc->dev;
	struct drm_i915_private *dev_priv = dev->dev_private;
	struct intel_crtc *intel_crtc = to_intel_crtc(crtc);
	int pipe = intel_crtc->pipe;
	int ret;

	drm_vblank_pre_modeset(dev, pipe);

	ret = dev_priv->display.crtc_mode_set(crtc, mode, adjusted_mode,
					      x, y, old_fb);

	drm_vblank_post_modeset(dev, pipe);

	intel_crtc->dpms_mode = DRM_MODE_DPMS_ON;

	return ret;
}

/** Loads the palette/gamma unit for the CRTC with the prepared values */
void intel_crtc_load_lut(struct drm_crtc *crtc)
{
	struct drm_device *dev = crtc->dev;
	struct drm_i915_private *dev_priv = dev->dev_private;
	struct intel_crtc *intel_crtc = to_intel_crtc(crtc);
	int palreg = PALETTE(intel_crtc->pipe);
	int i;

	/* The clocks have to be on to load the palette. */
	if (!crtc->enabled)
		return;

	/* use legacy palette for Ironlake */
	if (HAS_PCH_SPLIT(dev))
		palreg = LGC_PALETTE(intel_crtc->pipe);

	for (i = 0; i < 256; i++) {
		I915_WRITE(palreg + 4 * i,
			   (intel_crtc->lut_r[i] << 16) |
			   (intel_crtc->lut_g[i] << 8) |
			   intel_crtc->lut_b[i]);
	}
}

static void i845_update_cursor(struct drm_crtc *crtc, u32 base)
{
	struct drm_device *dev = crtc->dev;
	struct drm_i915_private *dev_priv = dev->dev_private;
	struct intel_crtc *intel_crtc = to_intel_crtc(crtc);
	bool visible = base != 0;
	u32 cntl;

	if (intel_crtc->cursor_visible == visible)
		return;

	cntl = I915_READ(_CURACNTR);
	if (visible) {
		/* On these chipsets we can only modify the base whilst
		 * the cursor is disabled.
		 */
		I915_WRITE(_CURABASE, base);

		cntl &= ~(CURSOR_FORMAT_MASK);
		/* XXX width must be 64, stride 256 => 0x00 << 28 */
		cntl |= CURSOR_ENABLE |
			CURSOR_GAMMA_ENABLE |
			CURSOR_FORMAT_ARGB;
	} else
		cntl &= ~(CURSOR_ENABLE | CURSOR_GAMMA_ENABLE);
	I915_WRITE(_CURACNTR, cntl);

	intel_crtc->cursor_visible = visible;
}

static void i9xx_update_cursor(struct drm_crtc *crtc, u32 base)
{
	struct drm_device *dev = crtc->dev;
	struct drm_i915_private *dev_priv = dev->dev_private;
	struct intel_crtc *intel_crtc = to_intel_crtc(crtc);
	int pipe = intel_crtc->pipe;
	bool visible = base != 0;

	if (intel_crtc->cursor_visible != visible) {
		uint32_t cntl = I915_READ(CURCNTR(pipe));
		if (base) {
			cntl &= ~(CURSOR_MODE | MCURSOR_PIPE_SELECT);
			cntl |= CURSOR_MODE_64_ARGB_AX | MCURSOR_GAMMA_ENABLE;
			cntl |= pipe << 28; /* Connect to correct pipe */
		} else {
			cntl &= ~(CURSOR_MODE | MCURSOR_GAMMA_ENABLE);
			cntl |= CURSOR_MODE_DISABLE;
		}
		I915_WRITE(CURCNTR(pipe), cntl);

		intel_crtc->cursor_visible = visible;
	}
	/* and commit changes on next vblank */
	I915_WRITE(CURBASE(pipe), base);
}

/* If no-part of the cursor is visible on the framebuffer, then the GPU may hang... */
static void intel_crtc_update_cursor(struct drm_crtc *crtc,
				     bool on)
{
	struct drm_device *dev = crtc->dev;
	struct drm_i915_private *dev_priv = dev->dev_private;
	struct intel_crtc *intel_crtc = to_intel_crtc(crtc);
	int pipe = intel_crtc->pipe;
	int x = intel_crtc->cursor_x;
	int y = intel_crtc->cursor_y;
	u32 base, pos;
	bool visible;

	pos = 0;

	if (on && crtc->enabled && crtc->fb) {
		base = intel_crtc->cursor_addr;
		if (x > (int) crtc->fb->width)
			base = 0;

		if (y > (int) crtc->fb->height)
			base = 0;
	} else
		base = 0;

	if (x < 0) {
		if (x + intel_crtc->cursor_width < 0)
			base = 0;

		pos |= CURSOR_POS_SIGN << CURSOR_X_SHIFT;
		x = -x;
	}
	pos |= x << CURSOR_X_SHIFT;

	if (y < 0) {
		if (y + intel_crtc->cursor_height < 0)
			base = 0;

		pos |= CURSOR_POS_SIGN << CURSOR_Y_SHIFT;
		y = -y;
	}
	pos |= y << CURSOR_Y_SHIFT;

	visible = base != 0;
	if (!visible && !intel_crtc->cursor_visible)
		return;

	I915_WRITE(CURPOS(pipe), pos);
	if (IS_845G(dev) || IS_I865G(dev))
		i845_update_cursor(crtc, base);
	else
		i9xx_update_cursor(crtc, base);

	if (visible)
		intel_mark_busy(dev, to_intel_framebuffer(crtc->fb)->obj);
}

static int intel_crtc_cursor_set(struct drm_crtc *crtc,
				 struct drm_file *file,
				 uint32_t handle,
				 uint32_t width, uint32_t height)
{
	struct drm_device *dev = crtc->dev;
	struct drm_i915_private *dev_priv = dev->dev_private;
	struct intel_crtc *intel_crtc = to_intel_crtc(crtc);
	struct drm_i915_gem_object *obj;
	uint32_t addr;
	int ret;

	DRM_DEBUG_KMS("\n");

	/* if we want to turn off the cursor ignore width and height */
	if (!handle) {
		DRM_DEBUG_KMS("cursor off\n");
		addr = 0;
		obj = NULL;
		mutex_lock(&dev->struct_mutex);
		goto finish;
	}

	/* Currently we only support 64x64 cursors */
	if (width != 64 || height != 64) {
		DRM_ERROR("we currently only support 64x64 cursors\n");
		return -EINVAL;
	}

	obj = to_intel_bo(drm_gem_object_lookup(dev, file, handle));
	if (&obj->base == NULL)
		return -ENOENT;

	if (obj->base.size < width * height * 4) {
		DRM_ERROR("buffer is to small\n");
		ret = -ENOMEM;
		goto fail;
	}

	/* we only need to pin inside GTT if cursor is non-phy */
	mutex_lock(&dev->struct_mutex);
	if (!dev_priv->info->cursor_needs_physical) {
		if (obj->tiling_mode) {
			DRM_ERROR("cursor cannot be tiled\n");
			ret = -EINVAL;
			goto fail_locked;
		}

		ret = i915_gem_object_pin_to_display_plane(obj, 0, NULL);
		if (ret) {
			DRM_ERROR("failed to move cursor bo into the GTT\n");
			goto fail_locked;
		}

		ret = i915_gem_object_put_fence(obj);
		if (ret) {
			DRM_ERROR("failed to release fence for cursor");
			goto fail_unpin;
		}

		addr = obj->gtt_offset;
	} else {
		int align = IS_I830(dev) ? 16 * 1024 : 256;
		ret = i915_gem_attach_phys_object(dev, obj,
						  (intel_crtc->pipe == 0) ? I915_GEM_PHYS_CURSOR_0 : I915_GEM_PHYS_CURSOR_1,
						  align);
		if (ret) {
			DRM_ERROR("failed to attach phys object\n");
			goto fail_locked;
		}
		addr = obj->phys_obj->handle->busaddr;
	}

	if (IS_GEN2(dev))
		I915_WRITE(CURSIZE, (height << 12) | width);

 finish:
	if (intel_crtc->cursor_bo) {
		if (dev_priv->info->cursor_needs_physical) {
			if (intel_crtc->cursor_bo != obj)
				i915_gem_detach_phys_object(dev, intel_crtc->cursor_bo);
		} else
			i915_gem_object_unpin(intel_crtc->cursor_bo);
		drm_gem_object_unreference(&intel_crtc->cursor_bo->base);
	}

	mutex_unlock(&dev->struct_mutex);

	intel_crtc->cursor_addr = addr;
	intel_crtc->cursor_bo = obj;
	intel_crtc->cursor_width = width;
	intel_crtc->cursor_height = height;

	intel_crtc_update_cursor(crtc, true);

	return 0;
fail_unpin:
	i915_gem_object_unpin(obj);
fail_locked:
	mutex_unlock(&dev->struct_mutex);
fail:
	drm_gem_object_unreference_unlocked(&obj->base);
	return ret;
}

static int intel_crtc_cursor_move(struct drm_crtc *crtc, int x, int y)
{
	struct intel_crtc *intel_crtc = to_intel_crtc(crtc);

	intel_crtc->cursor_x = x;
	intel_crtc->cursor_y = y;

	intel_crtc_update_cursor(crtc, true);

	return 0;
}

/** Sets the color ramps on behalf of RandR */
void intel_crtc_fb_gamma_set(struct drm_crtc *crtc, u16 red, u16 green,
				 u16 blue, int regno)
{
	struct intel_crtc *intel_crtc = to_intel_crtc(crtc);

	intel_crtc->lut_r[regno] = red >> 8;
	intel_crtc->lut_g[regno] = green >> 8;
	intel_crtc->lut_b[regno] = blue >> 8;
}

void intel_crtc_fb_gamma_get(struct drm_crtc *crtc, u16 *red, u16 *green,
			     u16 *blue, int regno)
{
	struct intel_crtc *intel_crtc = to_intel_crtc(crtc);

	*red = intel_crtc->lut_r[regno] << 8;
	*green = intel_crtc->lut_g[regno] << 8;
	*blue = intel_crtc->lut_b[regno] << 8;
}

static void intel_crtc_gamma_set(struct drm_crtc *crtc, u16 *red, u16 *green,
				 u16 *blue, uint32_t start, uint32_t size)
{
	int end = (start + size > 256) ? 256 : start + size, i;
	struct intel_crtc *intel_crtc = to_intel_crtc(crtc);

	for (i = start; i < end; i++) {
		intel_crtc->lut_r[i] = red[i] >> 8;
		intel_crtc->lut_g[i] = green[i] >> 8;
		intel_crtc->lut_b[i] = blue[i] >> 8;
	}

	intel_crtc_load_lut(crtc);
}

/**
 * Get a pipe with a simple mode set on it for doing load-based monitor
 * detection.
 *
 * It will be up to the load-detect code to adjust the pipe as appropriate for
 * its requirements.  The pipe will be connected to no other encoders.
 *
 * Currently this code will only succeed if there is a pipe with no encoders
 * configured for it.  In the future, it could choose to temporarily disable
 * some outputs to free up a pipe for its use.
 *
 * \return crtc, or NULL if no pipes are available.
 */

/* VESA 640x480x72Hz mode to set on the pipe */
static struct drm_display_mode load_detect_mode = {
	DRM_MODE("640x480", DRM_MODE_TYPE_DEFAULT, 31500, 640, 664,
		 704, 832, 0, 480, 489, 491, 520, 0, DRM_MODE_FLAG_NHSYNC | DRM_MODE_FLAG_NVSYNC),
};

static struct drm_framebuffer *
intel_framebuffer_create(struct drm_device *dev,
			 struct drm_mode_fb_cmd *mode_cmd,
			 struct drm_i915_gem_object *obj)
{
	struct intel_framebuffer *intel_fb;
	int ret;

	intel_fb = kzalloc(sizeof(*intel_fb), GFP_KERNEL);
	if (!intel_fb) {
		drm_gem_object_unreference_unlocked(&obj->base);
		return ERR_PTR(-ENOMEM);
	}

	ret = intel_framebuffer_init(dev, intel_fb, mode_cmd, obj);
	if (ret) {
		drm_gem_object_unreference_unlocked(&obj->base);
		kfree(intel_fb);
		return ERR_PTR(ret);
	}

	return &intel_fb->base;
}

static u32
intel_framebuffer_pitch_for_width(int width, int bpp)
{
	u32 pitch = DIV_ROUND_UP(width * bpp, 8);
	return ALIGN(pitch, 64);
}

static u32
intel_framebuffer_size_for_mode(struct drm_display_mode *mode, int bpp)
{
	u32 pitch = intel_framebuffer_pitch_for_width(mode->hdisplay, bpp);
	return ALIGN(pitch * mode->vdisplay, PAGE_SIZE);
}

static struct drm_framebuffer *
intel_framebuffer_create_for_mode(struct drm_device *dev,
				  struct drm_display_mode *mode,
				  int depth, int bpp)
{
	struct drm_i915_gem_object *obj;
	struct drm_mode_fb_cmd mode_cmd;

	obj = i915_gem_alloc_object(dev,
				    intel_framebuffer_size_for_mode(mode, bpp));
	if (obj == NULL)
		return ERR_PTR(-ENOMEM);

	mode_cmd.width = mode->hdisplay;
	mode_cmd.height = mode->vdisplay;
	mode_cmd.depth = depth;
	mode_cmd.bpp = bpp;
	mode_cmd.pitch = intel_framebuffer_pitch_for_width(mode_cmd.width, bpp);

	return intel_framebuffer_create(dev, &mode_cmd, obj);
}

static struct drm_framebuffer *
mode_fits_in_fbdev(struct drm_device *dev,
		   struct drm_display_mode *mode)
{
	struct drm_i915_private *dev_priv = dev->dev_private;
	struct drm_i915_gem_object *obj;
	struct drm_framebuffer *fb;

	if (dev_priv->fbdev == NULL)
		return NULL;

	obj = dev_priv->fbdev->ifb.obj;
	if (obj == NULL)
		return NULL;

	fb = &dev_priv->fbdev->ifb.base;
	if (fb->pitch < intel_framebuffer_pitch_for_width(mode->hdisplay,
							  fb->bits_per_pixel))
		return NULL;

	if (obj->base.size < mode->vdisplay * fb->pitch)
		return NULL;

	return fb;
}

bool intel_get_load_detect_pipe(struct intel_encoder *intel_encoder,
				struct drm_connector *connector,
				struct drm_display_mode *mode,
				struct intel_load_detect_pipe *old)
{
	struct intel_crtc *intel_crtc;
	struct drm_crtc *possible_crtc;
	struct drm_encoder *encoder = &intel_encoder->base;
	struct drm_crtc *crtc = NULL;
	struct drm_device *dev = encoder->dev;
	struct drm_framebuffer *old_fb;
	int i = -1;

	DRM_DEBUG_KMS("[CONNECTOR:%d:%s], [ENCODER:%d:%s]\n",
		      connector->base.id, drm_get_connector_name(connector),
		      encoder->base.id, drm_get_encoder_name(encoder));

	/*
	 * Algorithm gets a little messy:
	 *
	 *   - if the connector already has an assigned crtc, use it (but make
	 *     sure it's on first)
	 *
	 *   - try to find the first unused crtc that can drive this connector,
	 *     and use that if we find one
	 */

	/* See if we already have a CRTC for this connector */
	if (encoder->crtc) {
		crtc = encoder->crtc;

		intel_crtc = to_intel_crtc(crtc);
		old->dpms_mode = intel_crtc->dpms_mode;
		old->load_detect_temp = false;

		/* Make sure the crtc and connector are running */
		if (intel_crtc->dpms_mode != DRM_MODE_DPMS_ON) {
			struct drm_encoder_helper_funcs *encoder_funcs;
			struct drm_crtc_helper_funcs *crtc_funcs;

			crtc_funcs = crtc->helper_private;
			crtc_funcs->dpms(crtc, DRM_MODE_DPMS_ON);

			encoder_funcs = encoder->helper_private;
			encoder_funcs->dpms(encoder, DRM_MODE_DPMS_ON);
		}

		return true;
	}

	/* Find an unused one (if possible) */
	list_for_each_entry(possible_crtc, &dev->mode_config.crtc_list, head) {
		i++;
		if (!(encoder->possible_crtcs & (1 << i)))
			continue;
		if (!possible_crtc->enabled) {
			crtc = possible_crtc;
			break;
		}
	}

	/*
	 * If we didn't find an unused CRTC, don't use any.
	 */
	if (!crtc) {
		DRM_DEBUG_KMS("no pipe available for load-detect\n");
		return false;
	}

	encoder->crtc = crtc;
	connector->encoder = encoder;

	intel_crtc = to_intel_crtc(crtc);
	old->dpms_mode = intel_crtc->dpms_mode;
	old->load_detect_temp = true;
	old->release_fb = NULL;

	if (!mode)
		mode = &load_detect_mode;

	old_fb = crtc->fb;

	/* We need a framebuffer large enough to accommodate all accesses
	 * that the plane may generate whilst we perform load detection.
	 * We can not rely on the fbcon either being present (we get called
	 * during its initialisation to detect all boot displays, or it may
	 * not even exist) or that it is large enough to satisfy the
	 * requested mode.
	 */
	crtc->fb = mode_fits_in_fbdev(dev, mode);
	if (crtc->fb == NULL) {
		DRM_DEBUG_KMS("creating tmp fb for load-detection\n");
		crtc->fb = intel_framebuffer_create_for_mode(dev, mode, 24, 32);
		old->release_fb = crtc->fb;
	} else
		DRM_DEBUG_KMS("reusing fbdev for load-detection framebuffer\n");
	if (IS_ERR(crtc->fb)) {
		DRM_DEBUG_KMS("failed to allocate framebuffer for load-detection\n");
		crtc->fb = old_fb;
		return false;
	}

	if (!drm_crtc_helper_set_mode(crtc, mode, 0, 0, old_fb)) {
		DRM_DEBUG_KMS("failed to set mode on load-detect pipe\n");
		if (old->release_fb)
			old->release_fb->funcs->destroy(old->release_fb);
		crtc->fb = old_fb;
		return false;
	}

	/* let the connector get through one full cycle before testing */
	intel_wait_for_vblank(dev, intel_crtc->pipe);

	return true;
}

void intel_release_load_detect_pipe(struct intel_encoder *intel_encoder,
				    struct drm_connector *connector,
				    struct intel_load_detect_pipe *old)
{
	struct drm_encoder *encoder = &intel_encoder->base;
	struct drm_device *dev = encoder->dev;
	struct drm_crtc *crtc = encoder->crtc;
	struct drm_encoder_helper_funcs *encoder_funcs = encoder->helper_private;
	struct drm_crtc_helper_funcs *crtc_funcs = crtc->helper_private;

	DRM_DEBUG_KMS("[CONNECTOR:%d:%s], [ENCODER:%d:%s]\n",
		      connector->base.id, drm_get_connector_name(connector),
		      encoder->base.id, drm_get_encoder_name(encoder));

	if (old->load_detect_temp) {
		connector->encoder = NULL;
		drm_helper_disable_unused_functions(dev);

		if (old->release_fb)
			old->release_fb->funcs->destroy(old->release_fb);

		return;
	}

	/* Switch crtc and encoder back off if necessary */
	if (old->dpms_mode != DRM_MODE_DPMS_ON) {
		encoder_funcs->dpms(encoder, old->dpms_mode);
		crtc_funcs->dpms(crtc, old->dpms_mode);
	}
}

/* Returns the clock of the currently programmed mode of the given pipe. */
static int intel_crtc_clock_get(struct drm_device *dev, struct drm_crtc *crtc)
{
	struct drm_i915_private *dev_priv = dev->dev_private;
	struct intel_crtc *intel_crtc = to_intel_crtc(crtc);
	int pipe = intel_crtc->pipe;
	u32 dpll = I915_READ(DPLL(pipe));
	u32 fp;
	intel_clock_t clock;

	if ((dpll & DISPLAY_RATE_SELECT_FPA1) == 0)
		fp = I915_READ(FP0(pipe));
	else
		fp = I915_READ(FP1(pipe));

	clock.m1 = (fp & FP_M1_DIV_MASK) >> FP_M1_DIV_SHIFT;
	if (IS_PINEVIEW(dev)) {
		clock.n = ffs((fp & FP_N_PINEVIEW_DIV_MASK) >> FP_N_DIV_SHIFT) - 1;
		clock.m2 = (fp & FP_M2_PINEVIEW_DIV_MASK) >> FP_M2_DIV_SHIFT;
	} else {
		clock.n = (fp & FP_N_DIV_MASK) >> FP_N_DIV_SHIFT;
		clock.m2 = (fp & FP_M2_DIV_MASK) >> FP_M2_DIV_SHIFT;
	}

	if (!IS_GEN2(dev)) {
		if (IS_PINEVIEW(dev))
			clock.p1 = ffs((dpll & DPLL_FPA01_P1_POST_DIV_MASK_PINEVIEW) >>
				DPLL_FPA01_P1_POST_DIV_SHIFT_PINEVIEW);
		else
			clock.p1 = ffs((dpll & DPLL_FPA01_P1_POST_DIV_MASK) >>
			       DPLL_FPA01_P1_POST_DIV_SHIFT);

		switch (dpll & DPLL_MODE_MASK) {
		case DPLLB_MODE_DAC_SERIAL:
			clock.p2 = dpll & DPLL_DAC_SERIAL_P2_CLOCK_DIV_5 ?
				5 : 10;
			break;
		case DPLLB_MODE_LVDS:
			clock.p2 = dpll & DPLLB_LVDS_P2_CLOCK_DIV_7 ?
				7 : 14;
			break;
		default:
			DRM_DEBUG_KMS("Unknown DPLL mode %08x in programmed "
				  "mode\n", (int)(dpll & DPLL_MODE_MASK));
			return 0;
		}

		/* XXX: Handle the 100Mhz refclk */
		intel_clock(dev, 96000, &clock);
	} else {
		bool is_lvds = (pipe == 1) && (I915_READ(LVDS) & LVDS_PORT_EN);

		if (is_lvds) {
			clock.p1 = ffs((dpll & DPLL_FPA01_P1_POST_DIV_MASK_I830_LVDS) >>
				       DPLL_FPA01_P1_POST_DIV_SHIFT);
			clock.p2 = 14;

			if ((dpll & PLL_REF_INPUT_MASK) ==
			    PLLB_REF_INPUT_SPREADSPECTRUMIN) {
				/* XXX: might not be 66MHz */
				intel_clock(dev, 66000, &clock);
			} else
				intel_clock(dev, 48000, &clock);
		} else {
			if (dpll & PLL_P1_DIVIDE_BY_TWO)
				clock.p1 = 2;
			else {
				clock.p1 = ((dpll & DPLL_FPA01_P1_POST_DIV_MASK_I830) >>
					    DPLL_FPA01_P1_POST_DIV_SHIFT) + 2;
			}
			if (dpll & PLL_P2_DIVIDE_BY_4)
				clock.p2 = 4;
			else
				clock.p2 = 2;

			intel_clock(dev, 48000, &clock);
		}
	}

	/* XXX: It would be nice to validate the clocks, but we can't reuse
	 * i830PllIsValid() because it relies on the xf86_config connector
	 * configuration being accurate, which it isn't necessarily.
	 */

	return clock.dot;
}

/** Returns the currently programmed mode of the given pipe. */
struct drm_display_mode *intel_crtc_mode_get(struct drm_device *dev,
					     struct drm_crtc *crtc)
{
	struct drm_i915_private *dev_priv = dev->dev_private;
	struct intel_crtc *intel_crtc = to_intel_crtc(crtc);
	int pipe = intel_crtc->pipe;
	struct drm_display_mode *mode;
	int htot = I915_READ(HTOTAL(pipe));
	int hsync = I915_READ(HSYNC(pipe));
	int vtot = I915_READ(VTOTAL(pipe));
	int vsync = I915_READ(VSYNC(pipe));

	mode = kzalloc(sizeof(*mode), GFP_KERNEL);
	if (!mode)
		return NULL;

	mode->clock = intel_crtc_clock_get(dev, crtc);
	mode->hdisplay = (htot & 0xffff) + 1;
	mode->htotal = ((htot & 0xffff0000) >> 16) + 1;
	mode->hsync_start = (hsync & 0xffff) + 1;
	mode->hsync_end = ((hsync & 0xffff0000) >> 16) + 1;
	mode->vdisplay = (vtot & 0xffff) + 1;
	mode->vtotal = ((vtot & 0xffff0000) >> 16) + 1;
	mode->vsync_start = (vsync & 0xffff) + 1;
	mode->vsync_end = ((vsync & 0xffff0000) >> 16) + 1;

	drm_mode_set_name(mode);
	drm_mode_set_crtcinfo(mode, 0);

	return mode;
}

#define GPU_IDLE_TIMEOUT 500 /* ms */

/* When this timer fires, we've been idle for awhile */
static void intel_gpu_idle_timer(unsigned long arg)
{
	struct drm_device *dev = (struct drm_device *)arg;
	drm_i915_private_t *dev_priv = dev->dev_private;

	if (!list_empty(&dev_priv->mm.active_list)) {
		/* Still processing requests, so just re-arm the timer. */
		mod_timer(&dev_priv->idle_timer, jiffies +
			  msecs_to_jiffies(GPU_IDLE_TIMEOUT));
		return;
	}

	dev_priv->busy = false;
	queue_work(dev_priv->wq, &dev_priv->idle_work);
}

#define CRTC_IDLE_TIMEOUT 1000 /* ms */

static void intel_crtc_idle_timer(unsigned long arg)
{
	struct intel_crtc *intel_crtc = (struct intel_crtc *)arg;
	struct drm_crtc *crtc = &intel_crtc->base;
	drm_i915_private_t *dev_priv = crtc->dev->dev_private;
	struct intel_framebuffer *intel_fb;

	intel_fb = to_intel_framebuffer(crtc->fb);
	if (intel_fb && intel_fb->obj->active) {
		/* The framebuffer is still being accessed by the GPU. */
		mod_timer(&intel_crtc->idle_timer, jiffies +
			  msecs_to_jiffies(CRTC_IDLE_TIMEOUT));
		return;
	}

	intel_crtc->busy = false;
	queue_work(dev_priv->wq, &dev_priv->idle_work);
}

static void intel_increase_pllclock(struct drm_crtc *crtc)
{
	struct drm_device *dev = crtc->dev;
	drm_i915_private_t *dev_priv = dev->dev_private;
	struct intel_crtc *intel_crtc = to_intel_crtc(crtc);
	int pipe = intel_crtc->pipe;
	int dpll_reg = DPLL(pipe);
	int dpll;

	if (HAS_PCH_SPLIT(dev))
		return;

	if (!dev_priv->lvds_downclock_avail)
		return;

	dpll = I915_READ(dpll_reg);
	if (!HAS_PIPE_CXSR(dev) && (dpll & DISPLAY_RATE_SELECT_FPA1)) {
		DRM_DEBUG_DRIVER("upclocking LVDS\n");

		/* Unlock panel regs */
		I915_WRITE(PP_CONTROL,
			   I915_READ(PP_CONTROL) | PANEL_UNLOCK_REGS);

		dpll &= ~DISPLAY_RATE_SELECT_FPA1;
		I915_WRITE(dpll_reg, dpll);
		intel_wait_for_vblank(dev, pipe);

		dpll = I915_READ(dpll_reg);
		if (dpll & DISPLAY_RATE_SELECT_FPA1)
			DRM_DEBUG_DRIVER("failed to upclock LVDS!\n");

		/* ...and lock them again */
		I915_WRITE(PP_CONTROL, I915_READ(PP_CONTROL) & 0x3);
	}

	/* Schedule downclock */
	mod_timer(&intel_crtc->idle_timer, jiffies +
		  msecs_to_jiffies(CRTC_IDLE_TIMEOUT));
}

static void intel_decrease_pllclock(struct drm_crtc *crtc)
{
	struct drm_device *dev = crtc->dev;
	drm_i915_private_t *dev_priv = dev->dev_private;
	struct intel_crtc *intel_crtc = to_intel_crtc(crtc);
	int pipe = intel_crtc->pipe;
	int dpll_reg = DPLL(pipe);
	int dpll = I915_READ(dpll_reg);

	if (HAS_PCH_SPLIT(dev))
		return;

	if (!dev_priv->lvds_downclock_avail)
		return;

	/*
	 * Since this is called by a timer, we should never get here in
	 * the manual case.
	 */
	if (!HAS_PIPE_CXSR(dev) && intel_crtc->lowfreq_avail) {
		DRM_DEBUG_DRIVER("downclocking LVDS\n");

		/* Unlock panel regs */
		I915_WRITE(PP_CONTROL, I915_READ(PP_CONTROL) |
			   PANEL_UNLOCK_REGS);

		dpll |= DISPLAY_RATE_SELECT_FPA1;
		I915_WRITE(dpll_reg, dpll);
		intel_wait_for_vblank(dev, pipe);
		dpll = I915_READ(dpll_reg);
		if (!(dpll & DISPLAY_RATE_SELECT_FPA1))
			DRM_DEBUG_DRIVER("failed to downclock LVDS!\n");

		/* ...and lock them again */
		I915_WRITE(PP_CONTROL, I915_READ(PP_CONTROL) & 0x3);
	}

}

/**
 * intel_idle_update - adjust clocks for idleness
 * @work: work struct
 *
 * Either the GPU or display (or both) went idle.  Check the busy status
 * here and adjust the CRTC and GPU clocks as necessary.
 */
static void intel_idle_update(struct work_struct *work)
{
	drm_i915_private_t *dev_priv = container_of(work, drm_i915_private_t,
						    idle_work);
	struct drm_device *dev = dev_priv->dev;
	struct drm_crtc *crtc;
	struct intel_crtc *intel_crtc;

	if (!i915_powersave)
		return;

	mutex_lock(&dev->struct_mutex);

	i915_update_gfx_val(dev_priv);

	list_for_each_entry(crtc, &dev->mode_config.crtc_list, head) {
		/* Skip inactive CRTCs */
		if (!crtc->fb)
			continue;

		intel_crtc = to_intel_crtc(crtc);
		if (!intel_crtc->busy)
			intel_decrease_pllclock(crtc);
	}


	mutex_unlock(&dev->struct_mutex);
}

/**
 * intel_mark_busy - mark the GPU and possibly the display busy
 * @dev: drm device
 * @obj: object we're operating on
 *
 * Callers can use this function to indicate that the GPU is busy processing
 * commands.  If @obj matches one of the CRTC objects (i.e. it's a scanout
 * buffer), we'll also mark the display as busy, so we know to increase its
 * clock frequency.
 */
void intel_mark_busy(struct drm_device *dev, struct drm_i915_gem_object *obj)
{
	drm_i915_private_t *dev_priv = dev->dev_private;
	struct drm_crtc *crtc = NULL;
	struct intel_framebuffer *intel_fb;
	struct intel_crtc *intel_crtc;

	if (!drm_core_check_feature(dev, DRIVER_MODESET))
		return;

	if (!dev_priv->busy)
		dev_priv->busy = true;
	else
		mod_timer(&dev_priv->idle_timer, jiffies +
			  msecs_to_jiffies(GPU_IDLE_TIMEOUT));

	list_for_each_entry(crtc, &dev->mode_config.crtc_list, head) {
		if (!crtc->fb)
			continue;

		intel_crtc = to_intel_crtc(crtc);
		intel_fb = to_intel_framebuffer(crtc->fb);
		if (intel_fb->obj == obj) {
			if (!intel_crtc->busy) {
				/* Non-busy -> busy, upclock */
				intel_increase_pllclock(crtc);
				intel_crtc->busy = true;
			} else {
				/* Busy -> busy, put off timer */
				mod_timer(&intel_crtc->idle_timer, jiffies +
					  msecs_to_jiffies(CRTC_IDLE_TIMEOUT));
			}
		}
	}
}

static void intel_crtc_destroy(struct drm_crtc *crtc)
{
	struct intel_crtc *intel_crtc = to_intel_crtc(crtc);
	struct drm_device *dev = crtc->dev;
	struct intel_unpin_work *work;
	unsigned long flags;

	spin_lock_irqsave(&dev->event_lock, flags);
	work = intel_crtc->unpin_work;
	intel_crtc->unpin_work = NULL;
	spin_unlock_irqrestore(&dev->event_lock, flags);

	if (work) {
		cancel_work_sync(&work->work);
		kfree(work);
	}

	drm_crtc_cleanup(crtc);

	kfree(intel_crtc);
}

static void intel_unpin_work_fn(struct work_struct *__work)
{
	struct intel_unpin_work *work =
		container_of(__work, struct intel_unpin_work, work);

	mutex_lock(&work->dev->struct_mutex);
	i915_gem_object_unpin(work->old_fb_obj);
	drm_gem_object_unreference(&work->pending_flip_obj->base);
	drm_gem_object_unreference(&work->old_fb_obj->base);

	intel_update_fbc(work->dev);
	mutex_unlock(&work->dev->struct_mutex);
	kfree(work);
}

static void do_intel_finish_page_flip(struct drm_device *dev,
				      struct drm_crtc *crtc)
{
	drm_i915_private_t *dev_priv = dev->dev_private;
	struct intel_crtc *intel_crtc = to_intel_crtc(crtc);
	struct intel_unpin_work *work;
	struct drm_i915_gem_object *obj;
	struct drm_pending_vblank_event *e;
	struct timeval tnow, tvbl;
	unsigned long flags;

	/* Ignore early vblank irqs */
	if (intel_crtc == NULL)
		return;

	do_gettimeofday(&tnow);

	spin_lock_irqsave(&dev->event_lock, flags);
	work = intel_crtc->unpin_work;
	if (work == NULL || !work->pending) {
		spin_unlock_irqrestore(&dev->event_lock, flags);
		return;
	}

	intel_crtc->unpin_work = NULL;

	if (work->event) {
		e = work->event;
		e->event.sequence = drm_vblank_count_and_time(dev, intel_crtc->pipe, &tvbl);

		/* Called before vblank count and timestamps have
		 * been updated for the vblank interval of flip
		 * completion? Need to increment vblank count and
		 * add one videorefresh duration to returned timestamp
		 * to account for this. We assume this happened if we
		 * get called over 0.9 frame durations after the last
		 * timestamped vblank.
		 *
		 * This calculation can not be used with vrefresh rates
		 * below 5Hz (10Hz to be on the safe side) without
		 * promoting to 64 integers.
		 */
		if (10 * (timeval_to_ns(&tnow) - timeval_to_ns(&tvbl)) >
		    9 * crtc->framedur_ns) {
			e->event.sequence++;
			tvbl = ns_to_timeval(timeval_to_ns(&tvbl) +
					     crtc->framedur_ns);
		}

		e->event.tv_sec = tvbl.tv_sec;
		e->event.tv_usec = tvbl.tv_usec;

		list_add_tail(&e->base.link,
			      &e->base.file_priv->event_list);
		wake_up_interruptible(&e->base.file_priv->event_wait);
	}

	drm_vblank_put(dev, intel_crtc->pipe);

	spin_unlock_irqrestore(&dev->event_lock, flags);

	obj = work->old_fb_obj;

	atomic_clear_mask(1 << intel_crtc->plane,
			  &obj->pending_flip.counter);
	if (atomic_read(&obj->pending_flip) == 0)
		wake_up(&dev_priv->pending_flip_queue);

	schedule_work(&work->work);

	trace_i915_flip_complete(intel_crtc->plane, work->pending_flip_obj);
}

void intel_finish_page_flip(struct drm_device *dev, int pipe)
{
	drm_i915_private_t *dev_priv = dev->dev_private;
	struct drm_crtc *crtc = dev_priv->pipe_to_crtc_mapping[pipe];

	do_intel_finish_page_flip(dev, crtc);
}

void intel_finish_page_flip_plane(struct drm_device *dev, int plane)
{
	drm_i915_private_t *dev_priv = dev->dev_private;
	struct drm_crtc *crtc = dev_priv->plane_to_crtc_mapping[plane];

	do_intel_finish_page_flip(dev, crtc);
}

void intel_prepare_page_flip(struct drm_device *dev, int plane)
{
	drm_i915_private_t *dev_priv = dev->dev_private;
	struct intel_crtc *intel_crtc =
		to_intel_crtc(dev_priv->plane_to_crtc_mapping[plane]);
	unsigned long flags;

	spin_lock_irqsave(&dev->event_lock, flags);
	if (intel_crtc->unpin_work) {
		if ((++intel_crtc->unpin_work->pending) > 1)
			DRM_ERROR("Prepared flip multiple times\n");
	} else {
		DRM_DEBUG_DRIVER("preparing flip with no unpin work?\n");
	}
	spin_unlock_irqrestore(&dev->event_lock, flags);
}

static int intel_gen2_queue_flip(struct drm_device *dev,
				 struct drm_crtc *crtc,
				 struct drm_framebuffer *fb,
				 struct drm_i915_gem_object *obj)
{
	struct drm_i915_private *dev_priv = dev->dev_private;
	struct intel_crtc *intel_crtc = to_intel_crtc(crtc);
	unsigned long offset;
	u32 flip_mask;
	int ret;

	ret = intel_pin_and_fence_fb_obj(dev, obj, LP_RING(dev_priv));
	if (ret)
		goto out;

	/* Offset into the new buffer for cases of shared fbs between CRTCs */
	offset = crtc->y * fb->pitch + crtc->x * fb->bits_per_pixel/8;

	ret = BEGIN_LP_RING(6);
	if (ret)
		goto out;

	/* Can't queue multiple flips, so wait for the previous
	 * one to finish before executing the next.
	 */
	if (intel_crtc->plane)
		flip_mask = MI_WAIT_FOR_PLANE_B_FLIP;
	else
		flip_mask = MI_WAIT_FOR_PLANE_A_FLIP;
	OUT_RING(MI_WAIT_FOR_EVENT | flip_mask);
	OUT_RING(MI_NOOP);
	OUT_RING(MI_DISPLAY_FLIP |
		 MI_DISPLAY_FLIP_PLANE(intel_crtc->plane));
	OUT_RING(fb->pitch);
	OUT_RING(obj->gtt_offset + offset);
	OUT_RING(MI_NOOP);
	ADVANCE_LP_RING();
out:
	return ret;
}

static int intel_gen3_queue_flip(struct drm_device *dev,
				 struct drm_crtc *crtc,
				 struct drm_framebuffer *fb,
				 struct drm_i915_gem_object *obj)
{
	struct drm_i915_private *dev_priv = dev->dev_private;
	struct intel_crtc *intel_crtc = to_intel_crtc(crtc);
	unsigned long offset;
	u32 flip_mask;
	int ret;

	ret = intel_pin_and_fence_fb_obj(dev, obj, LP_RING(dev_priv));
	if (ret)
		goto out;

	/* Offset into the new buffer for cases of shared fbs between CRTCs */
	offset = crtc->y * fb->pitch + crtc->x * fb->bits_per_pixel/8;

	ret = BEGIN_LP_RING(6);
	if (ret)
		goto out;

	if (intel_crtc->plane)
		flip_mask = MI_WAIT_FOR_PLANE_B_FLIP;
	else
		flip_mask = MI_WAIT_FOR_PLANE_A_FLIP;
	OUT_RING(MI_WAIT_FOR_EVENT | flip_mask);
	OUT_RING(MI_NOOP);
	OUT_RING(MI_DISPLAY_FLIP_I915 |
		 MI_DISPLAY_FLIP_PLANE(intel_crtc->plane));
	OUT_RING(fb->pitch);
	OUT_RING(obj->gtt_offset + offset);
	OUT_RING(MI_NOOP);

	ADVANCE_LP_RING();
out:
	return ret;
}

static int intel_gen4_queue_flip(struct drm_device *dev,
				 struct drm_crtc *crtc,
				 struct drm_framebuffer *fb,
				 struct drm_i915_gem_object *obj)
{
	struct drm_i915_private *dev_priv = dev->dev_private;
	struct intel_crtc *intel_crtc = to_intel_crtc(crtc);
	uint32_t pf, pipesrc;
	int ret;

	ret = intel_pin_and_fence_fb_obj(dev, obj, LP_RING(dev_priv));
	if (ret)
		goto out;

	ret = BEGIN_LP_RING(4);
	if (ret)
		goto out;

	/* i965+ uses the linear or tiled offsets from the
	 * Display Registers (which do not change across a page-flip)
	 * so we need only reprogram the base address.
	 */
	OUT_RING(MI_DISPLAY_FLIP |
		 MI_DISPLAY_FLIP_PLANE(intel_crtc->plane));
	OUT_RING(fb->pitch);
	OUT_RING(obj->gtt_offset | obj->tiling_mode);

	/* XXX Enabling the panel-fitter across page-flip is so far
	 * untested on non-native modes, so ignore it for now.
	 * pf = I915_READ(pipe == 0 ? PFA_CTL_1 : PFB_CTL_1) & PF_ENABLE;
	 */
	pf = 0;
	pipesrc = I915_READ(PIPESRC(intel_crtc->pipe)) & 0x0fff0fff;
	OUT_RING(pf | pipesrc);
	ADVANCE_LP_RING();
out:
	return ret;
}

static int intel_gen6_queue_flip(struct drm_device *dev,
				 struct drm_crtc *crtc,
				 struct drm_framebuffer *fb,
				 struct drm_i915_gem_object *obj)
{
	struct drm_i915_private *dev_priv = dev->dev_private;
	struct intel_crtc *intel_crtc = to_intel_crtc(crtc);
	uint32_t pf, pipesrc;
	int ret;

	ret = intel_pin_and_fence_fb_obj(dev, obj, LP_RING(dev_priv));
	if (ret)
		goto out;

	ret = BEGIN_LP_RING(4);
	if (ret)
		goto out;

	OUT_RING(MI_DISPLAY_FLIP |
		 MI_DISPLAY_FLIP_PLANE(intel_crtc->plane));
	OUT_RING(fb->pitch | obj->tiling_mode);
	OUT_RING(obj->gtt_offset);

	pf = I915_READ(PF_CTL(intel_crtc->pipe)) & PF_ENABLE;
	pipesrc = I915_READ(PIPESRC(intel_crtc->pipe)) & 0x0fff0fff;
	OUT_RING(pf | pipesrc);
	ADVANCE_LP_RING();
out:
	return ret;
}

/*
 * On gen7 we currently use the blit ring because (in early silicon at least)
 * the render ring doesn't give us interrpts for page flip completion, which
 * means clients will hang after the first flip is queued.  Fortunately the
 * blit ring generates interrupts properly, so use it instead.
 */
static int intel_gen7_queue_flip(struct drm_device *dev,
				 struct drm_crtc *crtc,
				 struct drm_framebuffer *fb,
				 struct drm_i915_gem_object *obj)
{
	struct drm_i915_private *dev_priv = dev->dev_private;
	struct intel_crtc *intel_crtc = to_intel_crtc(crtc);
	struct intel_ring_buffer *ring = &dev_priv->ring[BCS];
	int ret;

	ret = intel_pin_and_fence_fb_obj(dev, obj, ring);
	if (ret)
		goto out;

	ret = intel_ring_begin(ring, 4);
	if (ret)
		goto out;

	intel_ring_emit(ring, MI_DISPLAY_FLIP_I915 | (intel_crtc->plane << 19));
	intel_ring_emit(ring, (fb->pitch | obj->tiling_mode));
	intel_ring_emit(ring, (obj->gtt_offset));
	intel_ring_emit(ring, (MI_NOOP));
	intel_ring_advance(ring);
out:
	return ret;
}

static int intel_default_queue_flip(struct drm_device *dev,
				    struct drm_crtc *crtc,
				    struct drm_framebuffer *fb,
				    struct drm_i915_gem_object *obj)
{
	return -ENODEV;
}

static int intel_crtc_page_flip(struct drm_crtc *crtc,
				struct drm_framebuffer *fb,
				struct drm_pending_vblank_event *event)
{
	struct drm_device *dev = crtc->dev;
	struct drm_i915_private *dev_priv = dev->dev_private;
	struct intel_framebuffer *intel_fb;
	struct drm_i915_gem_object *obj;
	struct intel_crtc *intel_crtc = to_intel_crtc(crtc);
	struct intel_unpin_work *work;
	unsigned long flags;
	int ret;

	work = kzalloc(sizeof *work, GFP_KERNEL);
	if (work == NULL)
		return -ENOMEM;

	work->event = event;
	work->dev = crtc->dev;
	intel_fb = to_intel_framebuffer(crtc->fb);
	work->old_fb_obj = intel_fb->obj;
	INIT_WORK(&work->work, intel_unpin_work_fn);

	/* We borrow the event spin lock for protecting unpin_work */
	spin_lock_irqsave(&dev->event_lock, flags);
	if (intel_crtc->unpin_work) {
		spin_unlock_irqrestore(&dev->event_lock, flags);
		kfree(work);

		DRM_DEBUG_DRIVER("flip queue: crtc already busy\n");
		return -EBUSY;
	}
	intel_crtc->unpin_work = work;
	spin_unlock_irqrestore(&dev->event_lock, flags);

	intel_fb = to_intel_framebuffer(fb);
	obj = intel_fb->obj;

	mutex_lock(&dev->struct_mutex);

	/* Reference the objects for the scheduled work. */
	drm_gem_object_reference(&work->old_fb_obj->base);
	drm_gem_object_reference(&obj->base);

	crtc->fb = fb;

	ret = drm_vblank_get(dev, intel_crtc->pipe);
	if (ret)
		goto cleanup_objs;

	work->pending_flip_obj = obj;

	work->enable_stall_check = true;

	/* Block clients from rendering to the new back buffer until
	 * the flip occurs and the object is no longer visible.
	 */
	atomic_add(1 << intel_crtc->plane, &work->old_fb_obj->pending_flip);

	ret = dev_priv->display.queue_flip(dev, crtc, fb, obj);
	if (ret)
		goto cleanup_pending;

	intel_disable_fbc(dev);
	mutex_unlock(&dev->struct_mutex);

	trace_i915_flip_request(intel_crtc->plane, obj);

	return 0;

cleanup_pending:
	atomic_sub(1 << intel_crtc->plane, &work->old_fb_obj->pending_flip);
cleanup_objs:
	drm_gem_object_unreference(&work->old_fb_obj->base);
	drm_gem_object_unreference(&obj->base);
	mutex_unlock(&dev->struct_mutex);

	spin_lock_irqsave(&dev->event_lock, flags);
	intel_crtc->unpin_work = NULL;
	spin_unlock_irqrestore(&dev->event_lock, flags);

	kfree(work);

	return ret;
}

static void intel_sanitize_modesetting(struct drm_device *dev,
				       int pipe, int plane)
{
	struct drm_i915_private *dev_priv = dev->dev_private;
	u32 reg, val;

	if (HAS_PCH_SPLIT(dev))
		return;

	/* Who knows what state these registers were left in by the BIOS or
	 * grub?
	 *
	 * If we leave the registers in a conflicting state (e.g. with the
	 * display plane reading from the other pipe than the one we intend
	 * to use) then when we attempt to teardown the active mode, we will
	 * not disable the pipes and planes in the correct order -- leaving
	 * a plane reading from a disabled pipe and possibly leading to
	 * undefined behaviour.
	 */

	reg = DSPCNTR(plane);
	val = I915_READ(reg);

	if ((val & DISPLAY_PLANE_ENABLE) == 0)
		return;
	if (!!(val & DISPPLANE_SEL_PIPE_MASK) == pipe)
		return;

	/* This display plane is active and attached to the other CPU pipe. */
	pipe = !pipe;

	/* Disable the plane and wait for it to stop reading from the pipe. */
	intel_disable_plane(dev_priv, plane, pipe);
	intel_disable_pipe(dev_priv, pipe);
}

static void intel_crtc_reset(struct drm_crtc *crtc)
{
	struct drm_device *dev = crtc->dev;
	struct intel_crtc *intel_crtc = to_intel_crtc(crtc);

	/* Reset flags back to the 'unknown' status so that they
	 * will be correctly set on the initial modeset.
	 */
	intel_crtc->dpms_mode = -1;

	/* We need to fix up any BIOS configuration that conflicts with
	 * our expectations.
	 */
	intel_sanitize_modesetting(dev, intel_crtc->pipe, intel_crtc->plane);
}

static struct drm_crtc_helper_funcs intel_helper_funcs = {
	.dpms = intel_crtc_dpms,
	.mode_fixup = intel_crtc_mode_fixup,
	.mode_set = intel_crtc_mode_set,
	.mode_set_base = intel_pipe_set_base,
	.mode_set_base_atomic = intel_pipe_set_base_atomic,
	.load_lut = intel_crtc_load_lut,
	.disable = intel_crtc_disable,
};

static const struct drm_crtc_funcs intel_crtc_funcs = {
	.reset = intel_crtc_reset,
	.cursor_set = intel_crtc_cursor_set,
	.cursor_move = intel_crtc_cursor_move,
	.gamma_set = intel_crtc_gamma_set,
	.set_config = drm_crtc_helper_set_config,
	.destroy = intel_crtc_destroy,
	.page_flip = intel_crtc_page_flip,
};

static void intel_crtc_init(struct drm_device *dev, int pipe)
{
	drm_i915_private_t *dev_priv = dev->dev_private;
	struct intel_crtc *intel_crtc;
	int i;

	intel_crtc = kzalloc(sizeof(struct intel_crtc) + (INTELFB_CONN_LIMIT * sizeof(struct drm_connector *)), GFP_KERNEL);
	if (intel_crtc == NULL)
		return;

	drm_crtc_init(dev, &intel_crtc->base, &intel_crtc_funcs);

	drm_mode_crtc_set_gamma_size(&intel_crtc->base, 256);
	for (i = 0; i < 256; i++) {
		intel_crtc->lut_r[i] = i;
		intel_crtc->lut_g[i] = i;
		intel_crtc->lut_b[i] = i;
	}

	/* Swap pipes & planes for FBC on pre-965 */
	intel_crtc->pipe = pipe;
	intel_crtc->plane = pipe;
	if (IS_MOBILE(dev) && IS_GEN3(dev)) {
		DRM_DEBUG_KMS("swapping pipes & planes for FBC\n");
		intel_crtc->plane = !pipe;
	}

	BUG_ON(pipe >= ARRAY_SIZE(dev_priv->plane_to_crtc_mapping) ||
	       dev_priv->plane_to_crtc_mapping[intel_crtc->plane] != NULL);
	dev_priv->plane_to_crtc_mapping[intel_crtc->plane] = &intel_crtc->base;
	dev_priv->pipe_to_crtc_mapping[intel_crtc->pipe] = &intel_crtc->base;

	intel_crtc_reset(&intel_crtc->base);
	intel_crtc->active = true; /* force the pipe off on setup_init_config */
	intel_crtc->bpp = 24; /* default for pre-Ironlake */

	if (HAS_PCH_SPLIT(dev)) {
		intel_helper_funcs.prepare = ironlake_crtc_prepare;
		intel_helper_funcs.commit = ironlake_crtc_commit;
	} else {
		intel_helper_funcs.prepare = i9xx_crtc_prepare;
		intel_helper_funcs.commit = i9xx_crtc_commit;
	}

	drm_crtc_helper_add(&intel_crtc->base, &intel_helper_funcs);

	intel_crtc->busy = false;

	setup_timer(&intel_crtc->idle_timer, intel_crtc_idle_timer,
		    (unsigned long)intel_crtc);
}

int intel_get_pipe_from_crtc_id(struct drm_device *dev, void *data,
				struct drm_file *file)
{
	drm_i915_private_t *dev_priv = dev->dev_private;
	struct drm_i915_get_pipe_from_crtc_id *pipe_from_crtc_id = data;
	struct drm_mode_object *drmmode_obj;
	struct intel_crtc *crtc;

	if (!dev_priv) {
		DRM_ERROR("called with no initialization\n");
		return -EINVAL;
	}

	drmmode_obj = drm_mode_object_find(dev, pipe_from_crtc_id->crtc_id,
			DRM_MODE_OBJECT_CRTC);

	if (!drmmode_obj) {
		DRM_ERROR("no such CRTC id\n");
		return -EINVAL;
	}

	crtc = to_intel_crtc(obj_to_crtc(drmmode_obj));
	pipe_from_crtc_id->pipe = crtc->pipe;

	return 0;
}

static int intel_encoder_clones(struct drm_device *dev, int type_mask)
{
	struct intel_encoder *encoder;
	int index_mask = 0;
	int entry = 0;

	list_for_each_entry(encoder, &dev->mode_config.encoder_list, base.head) {
		if (type_mask & encoder->clone_mask)
			index_mask |= (1 << entry);
		entry++;
	}

	return index_mask;
}

static bool has_edp_a(struct drm_device *dev)
{
	struct drm_i915_private *dev_priv = dev->dev_private;

	if (!IS_MOBILE(dev))
		return false;

	if ((I915_READ(DP_A) & DP_DETECTED) == 0)
		return false;

	if (IS_GEN5(dev) &&
	    (I915_READ(ILK_DISPLAY_CHICKEN_FUSES) & ILK_eDP_A_DISABLE))
		return false;

	return true;
}

static void intel_setup_outputs(struct drm_device *dev)
{
	struct drm_i915_private *dev_priv = dev->dev_private;
	struct intel_encoder *encoder;
	bool dpd_is_edp = false;
	bool has_lvds = false;

	if (IS_MOBILE(dev) && !IS_I830(dev))
		has_lvds = intel_lvds_init(dev);
	if (!has_lvds && !HAS_PCH_SPLIT(dev)) {
		/* disable the panel fitter on everything but LVDS */
		I915_WRITE(PFIT_CONTROL, 0);
	}

	if (HAS_PCH_SPLIT(dev)) {
		dpd_is_edp = intel_dpd_is_edp(dev);

		if (has_edp_a(dev))
			intel_dp_init(dev, DP_A);

		if (dpd_is_edp && (I915_READ(PCH_DP_D) & DP_DETECTED))
			intel_dp_init(dev, PCH_DP_D);
	}

	intel_crt_init(dev);

	if (HAS_PCH_SPLIT(dev)) {
		int found;

		if (I915_READ(HDMIB) & PORT_DETECTED) {
			/* PCH SDVOB multiplex with HDMIB */
			found = intel_sdvo_init(dev, PCH_SDVOB);
			if (!found)
				intel_hdmi_init(dev, HDMIB);
			if (!found && (I915_READ(PCH_DP_B) & DP_DETECTED))
				intel_dp_init(dev, PCH_DP_B);
		}

		if (I915_READ(HDMIC) & PORT_DETECTED)
			intel_hdmi_init(dev, HDMIC);

		if (I915_READ(HDMID) & PORT_DETECTED)
			intel_hdmi_init(dev, HDMID);

		if (I915_READ(PCH_DP_C) & DP_DETECTED)
			intel_dp_init(dev, PCH_DP_C);

		if (!dpd_is_edp && (I915_READ(PCH_DP_D) & DP_DETECTED))
			intel_dp_init(dev, PCH_DP_D);

	} else if (SUPPORTS_DIGITAL_OUTPUTS(dev)) {
		bool found = false;

		if (I915_READ(SDVOB) & SDVO_DETECTED) {
			DRM_DEBUG_KMS("probing SDVOB\n");
			found = intel_sdvo_init(dev, SDVOB);
			if (!found && SUPPORTS_INTEGRATED_HDMI(dev)) {
				DRM_DEBUG_KMS("probing HDMI on SDVOB\n");
				intel_hdmi_init(dev, SDVOB);
			}

			if (!found && SUPPORTS_INTEGRATED_DP(dev)) {
				DRM_DEBUG_KMS("probing DP_B\n");
				intel_dp_init(dev, DP_B);
			}
		}

		/* Before G4X SDVOC doesn't have its own detect register */

		if (I915_READ(SDVOB) & SDVO_DETECTED) {
			DRM_DEBUG_KMS("probing SDVOC\n");
			found = intel_sdvo_init(dev, SDVOC);
		}

		if (!found && (I915_READ(SDVOC) & SDVO_DETECTED)) {

			if (SUPPORTS_INTEGRATED_HDMI(dev)) {
				DRM_DEBUG_KMS("probing HDMI on SDVOC\n");
				intel_hdmi_init(dev, SDVOC);
			}
			if (SUPPORTS_INTEGRATED_DP(dev)) {
				DRM_DEBUG_KMS("probing DP_C\n");
				intel_dp_init(dev, DP_C);
			}
		}

		if (SUPPORTS_INTEGRATED_DP(dev) &&
		    (I915_READ(DP_D) & DP_DETECTED)) {
			DRM_DEBUG_KMS("probing DP_D\n");
			intel_dp_init(dev, DP_D);
		}
	} else if (IS_GEN2(dev))
		intel_dvo_init(dev);

	if (SUPPORTS_TV(dev))
		intel_tv_init(dev);

	list_for_each_entry(encoder, &dev->mode_config.encoder_list, base.head) {
		encoder->base.possible_crtcs = encoder->crtc_mask;
		encoder->base.possible_clones =
			intel_encoder_clones(dev, encoder->clone_mask);
	}

	intel_panel_setup_backlight(dev);

	/* disable all the possible outputs/crtcs before entering KMS mode */
	drm_helper_disable_unused_functions(dev);
}

static void intel_user_framebuffer_destroy(struct drm_framebuffer *fb)
{
	struct intel_framebuffer *intel_fb = to_intel_framebuffer(fb);

	drm_framebuffer_cleanup(fb);
	drm_gem_object_unreference_unlocked(&intel_fb->obj->base);

	kfree(intel_fb);
}

static int intel_user_framebuffer_create_handle(struct drm_framebuffer *fb,
						struct drm_file *file,
						unsigned int *handle)
{
	struct intel_framebuffer *intel_fb = to_intel_framebuffer(fb);
	struct drm_i915_gem_object *obj = intel_fb->obj;

	return drm_gem_handle_create(file, &obj->base, handle);
}

static const struct drm_framebuffer_funcs intel_fb_funcs = {
	.destroy = intel_user_framebuffer_destroy,
	.create_handle = intel_user_framebuffer_create_handle,
};

int intel_framebuffer_init(struct drm_device *dev,
			   struct intel_framebuffer *intel_fb,
			   struct drm_mode_fb_cmd *mode_cmd,
			   struct drm_i915_gem_object *obj)
{
	int ret;

	if (obj->tiling_mode == I915_TILING_Y)
		return -EINVAL;

	if (mode_cmd->pitch & 63)
		return -EINVAL;

	switch (mode_cmd->bpp) {
	case 8:
	case 16:
		/* Only pre-ILK can handle 5:5:5 */
		if (mode_cmd->depth == 15 && !HAS_PCH_SPLIT(dev))
			return -EINVAL;
		break;

	case 24:
	case 32:
		break;
	default:
		return -EINVAL;
	}

	ret = drm_framebuffer_init(dev, &intel_fb->base, &intel_fb_funcs);
	if (ret) {
		DRM_ERROR("framebuffer init failed %d\n", ret);
		return ret;
	}

	drm_helper_mode_fill_fb_struct(&intel_fb->base, mode_cmd);
	intel_fb->obj = obj;
	return 0;
}

static struct drm_framebuffer *
intel_user_framebuffer_create(struct drm_device *dev,
			      struct drm_file *filp,
			      struct drm_mode_fb_cmd *mode_cmd)
{
	struct drm_i915_gem_object *obj;

	obj = to_intel_bo(drm_gem_object_lookup(dev, filp, mode_cmd->handle));
	if (&obj->base == NULL)
		return ERR_PTR(-ENOENT);

	return intel_framebuffer_create(dev, mode_cmd, obj);
}

static const struct drm_mode_config_funcs intel_mode_funcs = {
	.fb_create = intel_user_framebuffer_create,
	.output_poll_changed = intel_fb_output_poll_changed,
};

static struct drm_i915_gem_object *
intel_alloc_context_page(struct drm_device *dev)
{
	struct drm_i915_gem_object *ctx;
	int ret;

	WARN_ON(!mutex_is_locked(&dev->struct_mutex));

	ctx = i915_gem_alloc_object(dev, 4096);
	if (!ctx) {
		DRM_DEBUG("failed to alloc power context, RC6 disabled\n");
		return NULL;
	}

	ret = i915_gem_object_pin(ctx, 4096, true);
	if (ret) {
		DRM_ERROR("failed to pin power context: %d\n", ret);
		goto err_unref;
	}

	ret = i915_gem_object_set_to_gtt_domain(ctx, 1);
	if (ret) {
		DRM_ERROR("failed to set-domain on power context: %d\n", ret);
		goto err_unpin;
	}

	return ctx;

err_unpin:
	i915_gem_object_unpin(ctx);
err_unref:
	drm_gem_object_unreference(&ctx->base);
	mutex_unlock(&dev->struct_mutex);
	return NULL;
}

bool ironlake_set_drps(struct drm_device *dev, u8 val)
{
	struct drm_i915_private *dev_priv = dev->dev_private;
	u16 rgvswctl;

	rgvswctl = I915_READ16(MEMSWCTL);
	if (rgvswctl & MEMCTL_CMD_STS) {
		DRM_DEBUG("gpu busy, RCS change rejected\n");
		return false; /* still busy with another command */
	}

	rgvswctl = (MEMCTL_CMD_CHFREQ << MEMCTL_CMD_SHIFT) |
		(val << MEMCTL_FREQ_SHIFT) | MEMCTL_SFCAVM;
	I915_WRITE16(MEMSWCTL, rgvswctl);
	POSTING_READ16(MEMSWCTL);

	rgvswctl |= MEMCTL_CMD_STS;
	I915_WRITE16(MEMSWCTL, rgvswctl);

	return true;
}

void ironlake_enable_drps(struct drm_device *dev)
{
	struct drm_i915_private *dev_priv = dev->dev_private;
	u32 rgvmodectl = I915_READ(MEMMODECTL);
	u8 fmax, fmin, fstart, vstart;

	/* Enable temp reporting */
	I915_WRITE16(PMMISC, I915_READ(PMMISC) | MCPPCE_EN);
	I915_WRITE16(TSC1, I915_READ(TSC1) | TSE);

	/* 100ms RC evaluation intervals */
	I915_WRITE(RCUPEI, 100000);
	I915_WRITE(RCDNEI, 100000);

	/* Set max/min thresholds to 90ms and 80ms respectively */
	I915_WRITE(RCBMAXAVG, 90000);
	I915_WRITE(RCBMINAVG, 80000);

	I915_WRITE(MEMIHYST, 1);

	/* Set up min, max, and cur for interrupt handling */
	fmax = (rgvmodectl & MEMMODE_FMAX_MASK) >> MEMMODE_FMAX_SHIFT;
	fmin = (rgvmodectl & MEMMODE_FMIN_MASK);
	fstart = (rgvmodectl & MEMMODE_FSTART_MASK) >>
		MEMMODE_FSTART_SHIFT;

	vstart = (I915_READ(PXVFREQ_BASE + (fstart * 4)) & PXVFREQ_PX_MASK) >>
		PXVFREQ_PX_SHIFT;

	dev_priv->fmax = fmax; /* IPS callback will increase this */
	dev_priv->fstart = fstart;

	dev_priv->max_delay = fstart;
	dev_priv->min_delay = fmin;
	dev_priv->cur_delay = fstart;

	DRM_DEBUG_DRIVER("fmax: %d, fmin: %d, fstart: %d\n",
			 fmax, fmin, fstart);

	I915_WRITE(MEMINTREN, MEMINT_CX_SUPR_EN | MEMINT_EVAL_CHG_EN);

	/*
	 * Interrupts will be enabled in ironlake_irq_postinstall
	 */

	I915_WRITE(VIDSTART, vstart);
	POSTING_READ(VIDSTART);

	rgvmodectl |= MEMMODE_SWMODE_EN;
	I915_WRITE(MEMMODECTL, rgvmodectl);

	if (wait_for((I915_READ(MEMSWCTL) & MEMCTL_CMD_STS) == 0, 10))
		DRM_ERROR("stuck trying to change perf mode\n");
	msleep(1);

	ironlake_set_drps(dev, fstart);

	dev_priv->last_count1 = I915_READ(0x112e4) + I915_READ(0x112e8) +
		I915_READ(0x112e0);
	dev_priv->last_time1 = jiffies_to_msecs(jiffies);
	dev_priv->last_count2 = I915_READ(0x112f4);
	getrawmonotonic(&dev_priv->last_time2);
}

void ironlake_disable_drps(struct drm_device *dev)
{
	struct drm_i915_private *dev_priv = dev->dev_private;
	u16 rgvswctl = I915_READ16(MEMSWCTL);

	/* Ack interrupts, disable EFC interrupt */
	I915_WRITE(MEMINTREN, I915_READ(MEMINTREN) & ~MEMINT_EVAL_CHG_EN);
	I915_WRITE(MEMINTRSTS, MEMINT_EVAL_CHG);
	I915_WRITE(DEIER, I915_READ(DEIER) & ~DE_PCU_EVENT);
	I915_WRITE(DEIIR, DE_PCU_EVENT);
	I915_WRITE(DEIMR, I915_READ(DEIMR) | DE_PCU_EVENT);

	/* Go back to the starting frequency */
	ironlake_set_drps(dev, dev_priv->fstart);
	msleep(1);
	rgvswctl |= MEMCTL_CMD_STS;
	I915_WRITE(MEMSWCTL, rgvswctl);
	msleep(1);

}

void gen6_set_rps(struct drm_device *dev, u8 val)
{
	struct drm_i915_private *dev_priv = dev->dev_private;
	u32 swreq;

	swreq = (val & 0x3ff) << 25;
	I915_WRITE(GEN6_RPNSWREQ, swreq);
}

void gen6_disable_rps(struct drm_device *dev)
{
	struct drm_i915_private *dev_priv = dev->dev_private;

	I915_WRITE(GEN6_RPNSWREQ, 1 << 31);
	I915_WRITE(GEN6_PMINTRMSK, 0xffffffff);
	I915_WRITE(GEN6_PMIER, 0);

	spin_lock_irq(&dev_priv->rps_lock);
	dev_priv->pm_iir = 0;
	spin_unlock_irq(&dev_priv->rps_lock);

	I915_WRITE(GEN6_PMIIR, I915_READ(GEN6_PMIIR));
}

static unsigned long intel_pxfreq(u32 vidfreq)
{
	unsigned long freq;
	int div = (vidfreq & 0x3f0000) >> 16;
	int post = (vidfreq & 0x3000) >> 12;
	int pre = (vidfreq & 0x7);

	if (!pre)
		return 0;

	freq = ((div * 133333) / ((1<<post) * pre));

	return freq;
}

void intel_init_emon(struct drm_device *dev)
{
	struct drm_i915_private *dev_priv = dev->dev_private;
	u32 lcfuse;
	u8 pxw[16];
	int i;

	/* Disable to program */
	I915_WRITE(ECR, 0);
	POSTING_READ(ECR);

	/* Program energy weights for various events */
	I915_WRITE(SDEW, 0x15040d00);
	I915_WRITE(CSIEW0, 0x007f0000);
	I915_WRITE(CSIEW1, 0x1e220004);
	I915_WRITE(CSIEW2, 0x04000004);

	for (i = 0; i < 5; i++)
		I915_WRITE(PEW + (i * 4), 0);
	for (i = 0; i < 3; i++)
		I915_WRITE(DEW + (i * 4), 0);

	/* Program P-state weights to account for frequency power adjustment */
	for (i = 0; i < 16; i++) {
		u32 pxvidfreq = I915_READ(PXVFREQ_BASE + (i * 4));
		unsigned long freq = intel_pxfreq(pxvidfreq);
		unsigned long vid = (pxvidfreq & PXVFREQ_PX_MASK) >>
			PXVFREQ_PX_SHIFT;
		unsigned long val;

		val = vid * vid;
		val *= (freq / 1000);
		val *= 255;
		val /= (127*127*900);
		if (val > 0xff)
			DRM_ERROR("bad pxval: %ld\n", val);
		pxw[i] = val;
	}
	/* Render standby states get 0 weight */
	pxw[14] = 0;
	pxw[15] = 0;

	for (i = 0; i < 4; i++) {
		u32 val = (pxw[i*4] << 24) | (pxw[(i*4)+1] << 16) |
			(pxw[(i*4)+2] << 8) | (pxw[(i*4)+3]);
		I915_WRITE(PXW + (i * 4), val);
	}

	/* Adjust magic regs to magic values (more experimental results) */
	I915_WRITE(OGW0, 0);
	I915_WRITE(OGW1, 0);
	I915_WRITE(EG0, 0x00007f00);
	I915_WRITE(EG1, 0x0000000e);
	I915_WRITE(EG2, 0x000e0000);
	I915_WRITE(EG3, 0x68000300);
	I915_WRITE(EG4, 0x42000000);
	I915_WRITE(EG5, 0x00140031);
	I915_WRITE(EG6, 0);
	I915_WRITE(EG7, 0);

	for (i = 0; i < 8; i++)
		I915_WRITE(PXWL + (i * 4), 0);

	/* Enable PMON + select events */
	I915_WRITE(ECR, 0x80000019);

	lcfuse = I915_READ(LCFUSE02);

	dev_priv->corr = (lcfuse & LCFUSE_HIV_MASK);
}

void gen6_enable_rps(struct drm_i915_private *dev_priv)
{
	u32 rp_state_cap = I915_READ(GEN6_RP_STATE_CAP);
	u32 gt_perf_status = I915_READ(GEN6_GT_PERF_STATUS);
	u32 pcu_mbox, rc6_mask = 0;
	int cur_freq, min_freq, max_freq;
	int i;

	/* Here begins a magic sequence of register writes to enable
	 * auto-downclocking.
	 *
	 * Perhaps there might be some value in exposing these to
	 * userspace...
	 */
	I915_WRITE(GEN6_RC_STATE, 0);
	mutex_lock(&dev_priv->dev->struct_mutex);
	gen6_gt_force_wake_get(dev_priv);

	/* disable the counters and set deterministic thresholds */
	I915_WRITE(GEN6_RC_CONTROL, 0);

	I915_WRITE(GEN6_RC1_WAKE_RATE_LIMIT, 1000 << 16);
	I915_WRITE(GEN6_RC6_WAKE_RATE_LIMIT, 40 << 16 | 30);
	I915_WRITE(GEN6_RC6pp_WAKE_RATE_LIMIT, 30);
	I915_WRITE(GEN6_RC_EVALUATION_INTERVAL, 125000);
	I915_WRITE(GEN6_RC_IDLE_HYSTERSIS, 25);

	for (i = 0; i < I915_NUM_RINGS; i++)
		I915_WRITE(RING_MAX_IDLE(dev_priv->ring[i].mmio_base), 10);

	I915_WRITE(GEN6_RC_SLEEP, 0);
	I915_WRITE(GEN6_RC1e_THRESHOLD, 1000);
	I915_WRITE(GEN6_RC6_THRESHOLD, 50000);
	I915_WRITE(GEN6_RC6p_THRESHOLD, 100000);
	I915_WRITE(GEN6_RC6pp_THRESHOLD, 64000); /* unused */

	if (i915_enable_rc6)
		rc6_mask = GEN6_RC_CTL_RC6p_ENABLE |
			GEN6_RC_CTL_RC6_ENABLE;

	I915_WRITE(GEN6_RC_CONTROL,
		   rc6_mask |
		   GEN6_RC_CTL_EI_MODE(1) |
		   GEN6_RC_CTL_HW_ENABLE);

	I915_WRITE(GEN6_RPNSWREQ,
		   GEN6_FREQUENCY(10) |
		   GEN6_OFFSET(0) |
		   GEN6_AGGRESSIVE_TURBO);
	I915_WRITE(GEN6_RC_VIDEO_FREQ,
		   GEN6_FREQUENCY(12));

	I915_WRITE(GEN6_RP_DOWN_TIMEOUT, 1000000);
	I915_WRITE(GEN6_RP_INTERRUPT_LIMITS,
		   18 << 24 |
		   6 << 16);
	I915_WRITE(GEN6_RP_UP_THRESHOLD, 10000);
	I915_WRITE(GEN6_RP_DOWN_THRESHOLD, 1000000);
	I915_WRITE(GEN6_RP_UP_EI, 100000);
	I915_WRITE(GEN6_RP_DOWN_EI, 5000000);
	I915_WRITE(GEN6_RP_IDLE_HYSTERSIS, 10);
	I915_WRITE(GEN6_RP_CONTROL,
		   GEN6_RP_MEDIA_TURBO |
		   GEN6_RP_USE_NORMAL_FREQ |
		   GEN6_RP_MEDIA_IS_GFX |
		   GEN6_RP_ENABLE |
		   GEN6_RP_UP_BUSY_AVG |
		   GEN6_RP_DOWN_IDLE_CONT);

	if (wait_for((I915_READ(GEN6_PCODE_MAILBOX) & GEN6_PCODE_READY) == 0,
		     500))
		DRM_ERROR("timeout waiting for pcode mailbox to become idle\n");

	I915_WRITE(GEN6_PCODE_DATA, 0);
	I915_WRITE(GEN6_PCODE_MAILBOX,
		   GEN6_PCODE_READY |
		   GEN6_PCODE_WRITE_MIN_FREQ_TABLE);
	if (wait_for((I915_READ(GEN6_PCODE_MAILBOX) & GEN6_PCODE_READY) == 0,
		     500))
		DRM_ERROR("timeout waiting for pcode mailbox to finish\n");

	min_freq = (rp_state_cap & 0xff0000) >> 16;
	max_freq = rp_state_cap & 0xff;
	cur_freq = (gt_perf_status & 0xff00) >> 8;

	/* Check for overclock support */
	if (wait_for((I915_READ(GEN6_PCODE_MAILBOX) & GEN6_PCODE_READY) == 0,
		     500))
		DRM_ERROR("timeout waiting for pcode mailbox to become idle\n");
	I915_WRITE(GEN6_PCODE_MAILBOX, GEN6_READ_OC_PARAMS);
	pcu_mbox = I915_READ(GEN6_PCODE_DATA);
	if (wait_for((I915_READ(GEN6_PCODE_MAILBOX) & GEN6_PCODE_READY) == 0,
		     500))
		DRM_ERROR("timeout waiting for pcode mailbox to finish\n");
	if (pcu_mbox & (1<<31)) { /* OC supported */
		max_freq = pcu_mbox & 0xff;
		DRM_DEBUG_DRIVER("overclocking supported, adjusting frequency max to %dMHz\n", pcu_mbox * 50);
	}

	/* In units of 100MHz */
	dev_priv->max_delay = max_freq;
	dev_priv->min_delay = min_freq;
	dev_priv->cur_delay = cur_freq;

	/* requires MSI enabled */
	I915_WRITE(GEN6_PMIER,
		   GEN6_PM_MBOX_EVENT |
		   GEN6_PM_THERMAL_EVENT |
		   GEN6_PM_RP_DOWN_TIMEOUT |
		   GEN6_PM_RP_UP_THRESHOLD |
		   GEN6_PM_RP_DOWN_THRESHOLD |
		   GEN6_PM_RP_UP_EI_EXPIRED |
		   GEN6_PM_RP_DOWN_EI_EXPIRED);
	spin_lock_irq(&dev_priv->rps_lock);
	WARN_ON(dev_priv->pm_iir != 0);
	I915_WRITE(GEN6_PMIMR, 0);
	spin_unlock_irq(&dev_priv->rps_lock);
	/* enable all PM interrupts */
	I915_WRITE(GEN6_PMINTRMSK, 0);

	gen6_gt_force_wake_put(dev_priv);
	mutex_unlock(&dev_priv->dev->struct_mutex);
}

void gen6_update_ring_freq(struct drm_i915_private *dev_priv)
{
	int min_freq = 15;
	int gpu_freq, ia_freq, max_ia_freq;
	int scaling_factor = 180;

	max_ia_freq = cpufreq_quick_get_max(0);
	/*
	 * Default to measured freq if none found, PCU will ensure we don't go
	 * over
	 */
	if (!max_ia_freq)
		max_ia_freq = tsc_khz;

	/* Convert from kHz to MHz */
	max_ia_freq /= 1000;

	mutex_lock(&dev_priv->dev->struct_mutex);

	/*
	 * For each potential GPU frequency, load a ring frequency we'd like
	 * to use for memory access.  We do this by specifying the IA frequency
	 * the PCU should use as a reference to determine the ring frequency.
	 */
	for (gpu_freq = dev_priv->max_delay; gpu_freq >= dev_priv->min_delay;
	     gpu_freq--) {
		int diff = dev_priv->max_delay - gpu_freq;

		/*
		 * For GPU frequencies less than 750MHz, just use the lowest
		 * ring freq.
		 */
		if (gpu_freq < min_freq)
			ia_freq = 800;
		else
			ia_freq = max_ia_freq - ((diff * scaling_factor) / 2);
		ia_freq = DIV_ROUND_CLOSEST(ia_freq, 100);

		I915_WRITE(GEN6_PCODE_DATA,
			   (ia_freq << GEN6_PCODE_FREQ_IA_RATIO_SHIFT) |
			   gpu_freq);
		I915_WRITE(GEN6_PCODE_MAILBOX, GEN6_PCODE_READY |
			   GEN6_PCODE_WRITE_MIN_FREQ_TABLE);
		if (wait_for((I915_READ(GEN6_PCODE_MAILBOX) &
			      GEN6_PCODE_READY) == 0, 10)) {
			DRM_ERROR("pcode write of freq table timed out\n");
			continue;
		}
	}

	mutex_unlock(&dev_priv->dev->struct_mutex);
}

static void ironlake_init_clock_gating(struct drm_device *dev)
{
	struct drm_i915_private *dev_priv = dev->dev_private;
	uint32_t dspclk_gate = VRHUNIT_CLOCK_GATE_DISABLE;

	/* Required for FBC */
	dspclk_gate |= DPFCUNIT_CLOCK_GATE_DISABLE |
		DPFCRUNIT_CLOCK_GATE_DISABLE |
		DPFDUNIT_CLOCK_GATE_DISABLE;
	/* Required for CxSR */
	dspclk_gate |= DPARBUNIT_CLOCK_GATE_DISABLE;

	I915_WRITE(PCH_3DCGDIS0,
		   MARIUNIT_CLOCK_GATE_DISABLE |
		   SVSMUNIT_CLOCK_GATE_DISABLE);
	I915_WRITE(PCH_3DCGDIS1,
		   VFMUNIT_CLOCK_GATE_DISABLE);

	I915_WRITE(PCH_DSPCLK_GATE_D, dspclk_gate);

	/*
	 * According to the spec the following bits should be set in
	 * order to enable memory self-refresh
	 * The bit 22/21 of 0x42004
	 * The bit 5 of 0x42020
	 * The bit 15 of 0x45000
	 */
	I915_WRITE(ILK_DISPLAY_CHICKEN2,
		   (I915_READ(ILK_DISPLAY_CHICKEN2) |
		    ILK_DPARB_GATE | ILK_VSDPFD_FULL));
	I915_WRITE(ILK_DSPCLK_GATE,
		   (I915_READ(ILK_DSPCLK_GATE) |
		    ILK_DPARB_CLK_GATE));
	I915_WRITE(DISP_ARB_CTL,
		   (I915_READ(DISP_ARB_CTL) |
		    DISP_FBC_WM_DIS));
	I915_WRITE(WM3_LP_ILK, 0);
	I915_WRITE(WM2_LP_ILK, 0);
	I915_WRITE(WM1_LP_ILK, 0);

	/*
	 * Based on the document from hardware guys the following bits
	 * should be set unconditionally in order to enable FBC.
	 * The bit 22 of 0x42000
	 * The bit 22 of 0x42004
	 * The bit 7,8,9 of 0x42020.
	 */
	if (IS_IRONLAKE_M(dev)) {
		I915_WRITE(ILK_DISPLAY_CHICKEN1,
			   I915_READ(ILK_DISPLAY_CHICKEN1) |
			   ILK_FBCQ_DIS);
		I915_WRITE(ILK_DISPLAY_CHICKEN2,
			   I915_READ(ILK_DISPLAY_CHICKEN2) |
			   ILK_DPARB_GATE);
		I915_WRITE(ILK_DSPCLK_GATE,
			   I915_READ(ILK_DSPCLK_GATE) |
			   ILK_DPFC_DIS1 |
			   ILK_DPFC_DIS2 |
			   ILK_CLK_FBC);
	}

	I915_WRITE(ILK_DISPLAY_CHICKEN2,
		   I915_READ(ILK_DISPLAY_CHICKEN2) |
		   ILK_ELPIN_409_SELECT);
	I915_WRITE(_3D_CHICKEN2,
		   _3D_CHICKEN2_WM_READ_PIPELINED << 16 |
		   _3D_CHICKEN2_WM_READ_PIPELINED);
}

static void gen6_init_clock_gating(struct drm_device *dev)
{
	struct drm_i915_private *dev_priv = dev->dev_private;
	int pipe;
	uint32_t dspclk_gate = VRHUNIT_CLOCK_GATE_DISABLE;

	I915_WRITE(PCH_DSPCLK_GATE_D, dspclk_gate);

	I915_WRITE(ILK_DISPLAY_CHICKEN2,
		   I915_READ(ILK_DISPLAY_CHICKEN2) |
		   ILK_ELPIN_409_SELECT);

	I915_WRITE(WM3_LP_ILK, 0);
	I915_WRITE(WM2_LP_ILK, 0);
	I915_WRITE(WM1_LP_ILK, 0);

	/*
	 * According to the spec the following bits should be
	 * set in order to enable memory self-refresh and fbc:
	 * The bit21 and bit22 of 0x42000
	 * The bit21 and bit22 of 0x42004
	 * The bit5 and bit7 of 0x42020
	 * The bit14 of 0x70180
	 * The bit14 of 0x71180
	 */
	I915_WRITE(ILK_DISPLAY_CHICKEN1,
		   I915_READ(ILK_DISPLAY_CHICKEN1) |
		   ILK_FBCQ_DIS | ILK_PABSTRETCH_DIS);
	I915_WRITE(ILK_DISPLAY_CHICKEN2,
		   I915_READ(ILK_DISPLAY_CHICKEN2) |
		   ILK_DPARB_GATE | ILK_VSDPFD_FULL);
	I915_WRITE(ILK_DSPCLK_GATE,
		   I915_READ(ILK_DSPCLK_GATE) |
		   ILK_DPARB_CLK_GATE  |
		   ILK_DPFD_CLK_GATE);

	for_each_pipe(pipe) {
		I915_WRITE(DSPCNTR(pipe),
			   I915_READ(DSPCNTR(pipe)) |
			   DISPPLANE_TRICKLE_FEED_DISABLE);
		intel_flush_display_plane(dev_priv, pipe);
	}
}

static void ivybridge_init_clock_gating(struct drm_device *dev)
{
	struct drm_i915_private *dev_priv = dev->dev_private;
	int pipe;
	uint32_t dspclk_gate = VRHUNIT_CLOCK_GATE_DISABLE;

	I915_WRITE(PCH_DSPCLK_GATE_D, dspclk_gate);

	I915_WRITE(WM3_LP_ILK, 0);
	I915_WRITE(WM2_LP_ILK, 0);
	I915_WRITE(WM1_LP_ILK, 0);

	I915_WRITE(ILK_DSPCLK_GATE, IVB_VRHUNIT_CLK_GATE);

	for_each_pipe(pipe) {
		I915_WRITE(DSPCNTR(pipe),
			   I915_READ(DSPCNTR(pipe)) |
			   DISPPLANE_TRICKLE_FEED_DISABLE);
		intel_flush_display_plane(dev_priv, pipe);
	}
}

static void g4x_init_clock_gating(struct drm_device *dev)
{
	struct drm_i915_private *dev_priv = dev->dev_private;
	uint32_t dspclk_gate;

	I915_WRITE(RENCLK_GATE_D1, 0);
	I915_WRITE(RENCLK_GATE_D2, VF_UNIT_CLOCK_GATE_DISABLE |
		   GS_UNIT_CLOCK_GATE_DISABLE |
		   CL_UNIT_CLOCK_GATE_DISABLE);
	I915_WRITE(RAMCLK_GATE_D, 0);
	dspclk_gate = VRHUNIT_CLOCK_GATE_DISABLE |
		OVRUNIT_CLOCK_GATE_DISABLE |
		OVCUNIT_CLOCK_GATE_DISABLE;
	if (IS_GM45(dev))
		dspclk_gate |= DSSUNIT_CLOCK_GATE_DISABLE;
	I915_WRITE(DSPCLK_GATE_D, dspclk_gate);
}

static void crestline_init_clock_gating(struct drm_device *dev)
{
	struct drm_i915_private *dev_priv = dev->dev_private;

	I915_WRITE(RENCLK_GATE_D1, I965_RCC_CLOCK_GATE_DISABLE);
	I915_WRITE(RENCLK_GATE_D2, 0);
	I915_WRITE(DSPCLK_GATE_D, 0);
	I915_WRITE(RAMCLK_GATE_D, 0);
	I915_WRITE16(DEUC, 0);
}

static void broadwater_init_clock_gating(struct drm_device *dev)
{
	struct drm_i915_private *dev_priv = dev->dev_private;

	I915_WRITE(RENCLK_GATE_D1, I965_RCZ_CLOCK_GATE_DISABLE |
		   I965_RCC_CLOCK_GATE_DISABLE |
		   I965_RCPB_CLOCK_GATE_DISABLE |
		   I965_ISC_CLOCK_GATE_DISABLE |
		   I965_FBC_CLOCK_GATE_DISABLE);
	I915_WRITE(RENCLK_GATE_D2, 0);
}

static void gen3_init_clock_gating(struct drm_device *dev)
{
	struct drm_i915_private *dev_priv = dev->dev_private;
	u32 dstate = I915_READ(D_STATE);

	dstate |= DSTATE_PLL_D3_OFF | DSTATE_GFX_CLOCK_GATING |
		DSTATE_DOT_CLOCK_GATING;
	I915_WRITE(D_STATE, dstate);
}

static void i85x_init_clock_gating(struct drm_device *dev)
{
	struct drm_i915_private *dev_priv = dev->dev_private;

	I915_WRITE(RENCLK_GATE_D1, SV_CLOCK_GATE_DISABLE);
}

static void i830_init_clock_gating(struct drm_device *dev)
{
	struct drm_i915_private *dev_priv = dev->dev_private;

	I915_WRITE(DSPCLK_GATE_D, OVRUNIT_CLOCK_GATE_DISABLE);
}

static void ibx_init_clock_gating(struct drm_device *dev)
{
	struct drm_i915_private *dev_priv = dev->dev_private;

	/*
	 * On Ibex Peak and Cougar Point, we need to disable clock
	 * gating for the panel power sequencer or it will fail to
	 * start up when no ports are active.
	 */
	I915_WRITE(SOUTH_DSPCLK_GATE_D, PCH_DPLSUNIT_CLOCK_GATE_DISABLE);
}

static void cpt_init_clock_gating(struct drm_device *dev)
{
	struct drm_i915_private *dev_priv = dev->dev_private;
	int pipe;

	/*
	 * On Ibex Peak and Cougar Point, we need to disable clock
	 * gating for the panel power sequencer or it will fail to
	 * start up when no ports are active.
	 */
	I915_WRITE(SOUTH_DSPCLK_GATE_D, PCH_DPLSUNIT_CLOCK_GATE_DISABLE);
	I915_WRITE(SOUTH_CHICKEN2, I915_READ(SOUTH_CHICKEN2) |
		   DPLS_EDP_PPS_FIX_DIS);
	/* Without this, mode sets may fail silently on FDI */
	for_each_pipe(pipe)
		I915_WRITE(TRANS_CHICKEN2(pipe), TRANS_AUTOTRAIN_GEN_STALL_DIS);
}

static void ironlake_teardown_rc6(struct drm_device *dev)
{
	struct drm_i915_private *dev_priv = dev->dev_private;

	if (dev_priv->renderctx) {
		i915_gem_object_unpin(dev_priv->renderctx);
		drm_gem_object_unreference(&dev_priv->renderctx->base);
		dev_priv->renderctx = NULL;
	}

	if (dev_priv->pwrctx) {
		i915_gem_object_unpin(dev_priv->pwrctx);
		drm_gem_object_unreference(&dev_priv->pwrctx->base);
		dev_priv->pwrctx = NULL;
	}
}

static void ironlake_disable_rc6(struct drm_device *dev)
{
	struct drm_i915_private *dev_priv = dev->dev_private;

	if (I915_READ(PWRCTXA)) {
		/* Wake the GPU, prevent RC6, then restore RSTDBYCTL */
		I915_WRITE(RSTDBYCTL, I915_READ(RSTDBYCTL) | RCX_SW_EXIT);
		wait_for(((I915_READ(RSTDBYCTL) & RSX_STATUS_MASK) == RSX_STATUS_ON),
			 50);

		I915_WRITE(PWRCTXA, 0);
		POSTING_READ(PWRCTXA);

		I915_WRITE(RSTDBYCTL, I915_READ(RSTDBYCTL) & ~RCX_SW_EXIT);
		POSTING_READ(RSTDBYCTL);
	}

	ironlake_teardown_rc6(dev);
}

static int ironlake_setup_rc6(struct drm_device *dev)
{
	struct drm_i915_private *dev_priv = dev->dev_private;

	if (dev_priv->renderctx == NULL)
		dev_priv->renderctx = intel_alloc_context_page(dev);
	if (!dev_priv->renderctx)
		return -ENOMEM;

	if (dev_priv->pwrctx == NULL)
		dev_priv->pwrctx = intel_alloc_context_page(dev);
	if (!dev_priv->pwrctx) {
		ironlake_teardown_rc6(dev);
		return -ENOMEM;
	}

	return 0;
}

void ironlake_enable_rc6(struct drm_device *dev)
{
	struct drm_i915_private *dev_priv = dev->dev_private;
	int ret;

	/* rc6 disabled by default due to repeated reports of hanging during
	 * boot and resume.
	 */
	if (!i915_enable_rc6)
		return;

	mutex_lock(&dev->struct_mutex);
	ret = ironlake_setup_rc6(dev);
	if (ret) {
		mutex_unlock(&dev->struct_mutex);
		return;
	}

	/*
	 * GPU can automatically power down the render unit if given a page
	 * to save state.
	 */
	ret = BEGIN_LP_RING(6);
	if (ret) {
		ironlake_teardown_rc6(dev);
		mutex_unlock(&dev->struct_mutex);
		return;
	}

	OUT_RING(MI_SUSPEND_FLUSH | MI_SUSPEND_FLUSH_EN);
	OUT_RING(MI_SET_CONTEXT);
	OUT_RING(dev_priv->renderctx->gtt_offset |
		 MI_MM_SPACE_GTT |
		 MI_SAVE_EXT_STATE_EN |
		 MI_RESTORE_EXT_STATE_EN |
		 MI_RESTORE_INHIBIT);
	OUT_RING(MI_SUSPEND_FLUSH);
	OUT_RING(MI_NOOP);
	OUT_RING(MI_FLUSH);
	ADVANCE_LP_RING();

	/*
	 * Wait for the command parser to advance past MI_SET_CONTEXT. The HW
	 * does an implicit flush, combined with MI_FLUSH above, it should be
	 * safe to assume that renderctx is valid
	 */
	ret = intel_wait_ring_idle(LP_RING(dev_priv));
	if (ret) {
		DRM_ERROR("failed to enable ironlake power power savings\n");
		ironlake_teardown_rc6(dev);
		mutex_unlock(&dev->struct_mutex);
		return;
	}

	I915_WRITE(PWRCTXA, dev_priv->pwrctx->gtt_offset | PWRCTX_EN);
	I915_WRITE(RSTDBYCTL, I915_READ(RSTDBYCTL) & ~RCX_SW_EXIT);
	mutex_unlock(&dev->struct_mutex);
}

void intel_init_clock_gating(struct drm_device *dev)
{
	struct drm_i915_private *dev_priv = dev->dev_private;

	dev_priv->display.init_clock_gating(dev);

	if (dev_priv->display.init_pch_clock_gating)
		dev_priv->display.init_pch_clock_gating(dev);
}

/* Set up chip specific display functions */
static void intel_init_display(struct drm_device *dev)
{
	struct drm_i915_private *dev_priv = dev->dev_private;

	/* We always want a DPMS function */
	if (HAS_PCH_SPLIT(dev)) {
		dev_priv->display.dpms = ironlake_crtc_dpms;
		dev_priv->display.crtc_mode_set = ironlake_crtc_mode_set;
		dev_priv->display.update_plane = ironlake_update_plane;
	} else {
		dev_priv->display.dpms = i9xx_crtc_dpms;
		dev_priv->display.crtc_mode_set = i9xx_crtc_mode_set;
		dev_priv->display.update_plane = i9xx_update_plane;
	}

	if (I915_HAS_FBC(dev)) {
		if (HAS_PCH_SPLIT(dev)) {
			dev_priv->display.fbc_enabled = ironlake_fbc_enabled;
			dev_priv->display.enable_fbc = ironlake_enable_fbc;
			dev_priv->display.disable_fbc = ironlake_disable_fbc;
		} else if (IS_GM45(dev)) {
			dev_priv->display.fbc_enabled = g4x_fbc_enabled;
			dev_priv->display.enable_fbc = g4x_enable_fbc;
			dev_priv->display.disable_fbc = g4x_disable_fbc;
		} else if (IS_CRESTLINE(dev)) {
			dev_priv->display.fbc_enabled = i8xx_fbc_enabled;
			dev_priv->display.enable_fbc = i8xx_enable_fbc;
			dev_priv->display.disable_fbc = i8xx_disable_fbc;
		}
		/* 855GM needs testing */
	}

	/* Returns the core display clock speed */
	if (IS_I945G(dev) || (IS_G33(dev) && ! IS_PINEVIEW_M(dev)))
		dev_priv->display.get_display_clock_speed =
			i945_get_display_clock_speed;
	else if (IS_I915G(dev))
		dev_priv->display.get_display_clock_speed =
			i915_get_display_clock_speed;
	else if (IS_I945GM(dev) || IS_845G(dev) || IS_PINEVIEW_M(dev))
		dev_priv->display.get_display_clock_speed =
			i9xx_misc_get_display_clock_speed;
	else if (IS_I915GM(dev))
		dev_priv->display.get_display_clock_speed =
			i915gm_get_display_clock_speed;
	else if (IS_I865G(dev))
		dev_priv->display.get_display_clock_speed =
			i865_get_display_clock_speed;
	else if (IS_I85X(dev))
		dev_priv->display.get_display_clock_speed =
			i855_get_display_clock_speed;
	else /* 852, 830 */
		dev_priv->display.get_display_clock_speed =
			i830_get_display_clock_speed;

	/* For FIFO watermark updates */
	if (HAS_PCH_SPLIT(dev)) {
		if (HAS_PCH_IBX(dev))
			dev_priv->display.init_pch_clock_gating = ibx_init_clock_gating;
		else if (HAS_PCH_CPT(dev))
			dev_priv->display.init_pch_clock_gating = cpt_init_clock_gating;

		if (IS_GEN5(dev)) {
			if (I915_READ(MLTR_ILK) & ILK_SRLT_MASK)
				dev_priv->display.update_wm = ironlake_update_wm;
			else {
				DRM_DEBUG_KMS("Failed to get proper latency. "
					      "Disable CxSR\n");
				dev_priv->display.update_wm = NULL;
			}
			dev_priv->display.fdi_link_train = ironlake_fdi_link_train;
			dev_priv->display.init_clock_gating = ironlake_init_clock_gating;
		} else if (IS_GEN6(dev)) {
			if (SNB_READ_WM0_LATENCY()) {
				dev_priv->display.update_wm = sandybridge_update_wm;
			} else {
				DRM_DEBUG_KMS("Failed to read display plane latency. "
					      "Disable CxSR\n");
				dev_priv->display.update_wm = NULL;
			}
			dev_priv->display.fdi_link_train = gen6_fdi_link_train;
			dev_priv->display.init_clock_gating = gen6_init_clock_gating;
		} else if (IS_IVYBRIDGE(dev)) {
			/* FIXME: detect B0+ stepping and use auto training */
			dev_priv->display.fdi_link_train = ivb_manual_fdi_link_train;
			if (SNB_READ_WM0_LATENCY()) {
				dev_priv->display.update_wm = sandybridge_update_wm;
			} else {
				DRM_DEBUG_KMS("Failed to read display plane latency. "
					      "Disable CxSR\n");
				dev_priv->display.update_wm = NULL;
			}
			dev_priv->display.init_clock_gating = ivybridge_init_clock_gating;

		} else
			dev_priv->display.update_wm = NULL;
	} else if (IS_PINEVIEW(dev)) {
		if (!intel_get_cxsr_latency(IS_PINEVIEW_G(dev),
					    dev_priv->is_ddr3,
					    dev_priv->fsb_freq,
					    dev_priv->mem_freq)) {
			DRM_INFO("failed to find known CxSR latency "
				 "(found ddr%s fsb freq %d, mem freq %d), "
				 "disabling CxSR\n",
				 (dev_priv->is_ddr3 == 1) ? "3": "2",
				 dev_priv->fsb_freq, dev_priv->mem_freq);
			/* Disable CxSR and never update its watermark again */
			pineview_disable_cxsr(dev);
			dev_priv->display.update_wm = NULL;
		} else
			dev_priv->display.update_wm = pineview_update_wm;
		dev_priv->display.init_clock_gating = gen3_init_clock_gating;
	} else if (IS_G4X(dev)) {
		dev_priv->display.update_wm = g4x_update_wm;
		dev_priv->display.init_clock_gating = g4x_init_clock_gating;
	} else if (IS_GEN4(dev)) {
		dev_priv->display.update_wm = i965_update_wm;
		if (IS_CRESTLINE(dev))
			dev_priv->display.init_clock_gating = crestline_init_clock_gating;
		else if (IS_BROADWATER(dev))
			dev_priv->display.init_clock_gating = broadwater_init_clock_gating;
	} else if (IS_GEN3(dev)) {
		dev_priv->display.update_wm = i9xx_update_wm;
		dev_priv->display.get_fifo_size = i9xx_get_fifo_size;
		dev_priv->display.init_clock_gating = gen3_init_clock_gating;
	} else if (IS_I865G(dev)) {
		dev_priv->display.update_wm = i830_update_wm;
		dev_priv->display.init_clock_gating = i85x_init_clock_gating;
		dev_priv->display.get_fifo_size = i830_get_fifo_size;
	} else if (IS_I85X(dev)) {
		dev_priv->display.update_wm = i9xx_update_wm;
		dev_priv->display.get_fifo_size = i85x_get_fifo_size;
		dev_priv->display.init_clock_gating = i85x_init_clock_gating;
	} else {
		dev_priv->display.update_wm = i830_update_wm;
		dev_priv->display.init_clock_gating = i830_init_clock_gating;
		if (IS_845G(dev))
			dev_priv->display.get_fifo_size = i845_get_fifo_size;
		else
			dev_priv->display.get_fifo_size = i830_get_fifo_size;
	}

	/* Default just returns -ENODEV to indicate unsupported */
	dev_priv->display.queue_flip = intel_default_queue_flip;

	switch (INTEL_INFO(dev)->gen) {
	case 2:
		dev_priv->display.queue_flip = intel_gen2_queue_flip;
		break;

	case 3:
		dev_priv->display.queue_flip = intel_gen3_queue_flip;
		break;

	case 4:
	case 5:
		dev_priv->display.queue_flip = intel_gen4_queue_flip;
		break;

	case 6:
		dev_priv->display.queue_flip = intel_gen6_queue_flip;
		break;
	case 7:
		dev_priv->display.queue_flip = intel_gen7_queue_flip;
		break;
	}
}

/*
 * Some BIOSes insist on assuming the GPU's pipe A is enabled at suspend,
 * resume, or other times.  This quirk makes sure that's the case for
 * affected systems.
 */
static void quirk_pipea_force (struct drm_device *dev)
{
	struct drm_i915_private *dev_priv = dev->dev_private;

	dev_priv->quirks |= QUIRK_PIPEA_FORCE;
	DRM_DEBUG_DRIVER("applying pipe a force quirk\n");
}

/*
 * Some machines (Lenovo U160) do not work with SSC on LVDS for some reason
 */
static void quirk_ssc_force_disable(struct drm_device *dev)
{
	struct drm_i915_private *dev_priv = dev->dev_private;
	dev_priv->quirks |= QUIRK_LVDS_SSC_DISABLE;
}

struct intel_quirk {
	int device;
	int subsystem_vendor;
	int subsystem_device;
	void (*hook)(struct drm_device *dev);
};

struct intel_quirk intel_quirks[] = {
	/* HP Compaq 2730p needs pipe A force quirk (LP: #291555) */
	{ 0x2a42, 0x103c, 0x30eb, quirk_pipea_force },
	/* HP Mini needs pipe A force quirk (LP: #322104) */
	{ 0x27ae,0x103c, 0x361a, quirk_pipea_force },

	/* Thinkpad R31 needs pipe A force quirk */
	{ 0x3577, 0x1014, 0x0505, quirk_pipea_force },
	/* Toshiba Protege R-205, S-209 needs pipe A force quirk */
	{ 0x2592, 0x1179, 0x0001, quirk_pipea_force },

	/* ThinkPad X30 needs pipe A force quirk (LP: #304614) */
	{ 0x3577,  0x1014, 0x0513, quirk_pipea_force },
	/* ThinkPad X40 needs pipe A force quirk */

	/* ThinkPad T60 needs pipe A force quirk (bug #16494) */
	{ 0x2782, 0x17aa, 0x201a, quirk_pipea_force },

	/* 855 & before need to leave pipe A & dpll A up */
	{ 0x3582, PCI_ANY_ID, PCI_ANY_ID, quirk_pipea_force },
	{ 0x2562, PCI_ANY_ID, PCI_ANY_ID, quirk_pipea_force },

	/* Lenovo U160 cannot use SSC on LVDS */
	{ 0x0046, 0x17aa, 0x3920, quirk_ssc_force_disable },

	/* Sony Vaio Y cannot use SSC on LVDS */
	{ 0x0046, 0x104d, 0x9076, quirk_ssc_force_disable },
};

static void intel_init_quirks(struct drm_device *dev)
{
	struct pci_dev *d = dev->pdev;
	int i;

	for (i = 0; i < ARRAY_SIZE(intel_quirks); i++) {
		struct intel_quirk *q = &intel_quirks[i];

		if (d->device == q->device &&
		    (d->subsystem_vendor == q->subsystem_vendor ||
		     q->subsystem_vendor == PCI_ANY_ID) &&
		    (d->subsystem_device == q->subsystem_device ||
		     q->subsystem_device == PCI_ANY_ID))
			q->hook(dev);
	}
}

/* Disable the VGA plane that we never use */
static void i915_disable_vga(struct drm_device *dev)
{
	struct drm_i915_private *dev_priv = dev->dev_private;
	u8 sr1;
	u32 vga_reg;

	if (HAS_PCH_SPLIT(dev))
		vga_reg = CPU_VGACNTRL;
	else
		vga_reg = VGACNTRL;

	vga_get_uninterruptible(dev->pdev, VGA_RSRC_LEGACY_IO);
	outb(1, VGA_SR_INDEX);
	sr1 = inb(VGA_SR_DATA);
	outb(sr1 | 1<<5, VGA_SR_DATA);
	vga_put(dev->pdev, VGA_RSRC_LEGACY_IO);
	udelay(300);

	I915_WRITE(vga_reg, VGA_DISP_DISABLE);
	POSTING_READ(vga_reg);
}

void intel_modeset_init(struct drm_device *dev)
{
	struct drm_i915_private *dev_priv = dev->dev_private;
	int i;

	drm_mode_config_init(dev);

	dev->mode_config.min_width = 0;
	dev->mode_config.min_height = 0;

	dev->mode_config.funcs = (void *)&intel_mode_funcs;

	intel_init_quirks(dev);

	intel_init_display(dev);

	if (IS_GEN2(dev)) {
		dev->mode_config.max_width = 2048;
		dev->mode_config.max_height = 2048;
	} else if (IS_GEN3(dev)) {
		dev->mode_config.max_width = 4096;
		dev->mode_config.max_height = 4096;
	} else {
		dev->mode_config.max_width = 8192;
		dev->mode_config.max_height = 8192;
	}
	dev->mode_config.fb_base = dev->agp->base;

	DRM_DEBUG_KMS("%d display pipe%s available.\n",
		      dev_priv->num_pipe, dev_priv->num_pipe > 1 ? "s" : "");

	for (i = 0; i < dev_priv->num_pipe; i++) {
		intel_crtc_init(dev, i);
	}

	/* Just disable it once at startup */
	i915_disable_vga(dev);
	intel_setup_outputs(dev);

	intel_init_clock_gating(dev);

	if (IS_IRONLAKE_M(dev)) {
		ironlake_enable_drps(dev);
		intel_init_emon(dev);
	}

	if (IS_GEN6(dev) || IS_GEN7(dev)) {
		gen6_enable_rps(dev_priv);
		gen6_update_ring_freq(dev_priv);
	}

	INIT_WORK(&dev_priv->idle_work, intel_idle_update);
	setup_timer(&dev_priv->idle_timer, intel_gpu_idle_timer,
		    (unsigned long)dev);
}

void intel_modeset_gem_init(struct drm_device *dev)
{
	if (IS_IRONLAKE_M(dev))
		ironlake_enable_rc6(dev);

	intel_setup_overlay(dev);
}

void intel_modeset_cleanup(struct drm_device *dev)
{
	struct drm_i915_private *dev_priv = dev->dev_private;
	struct drm_crtc *crtc;
	struct intel_crtc *intel_crtc;

	drm_kms_helper_poll_fini(dev);
	mutex_lock(&dev->struct_mutex);

	intel_unregister_dsm_handler();


	list_for_each_entry(crtc, &dev->mode_config.crtc_list, head) {
		/* Skip inactive CRTCs */
		if (!crtc->fb)
			continue;

		intel_crtc = to_intel_crtc(crtc);
		intel_increase_pllclock(crtc);
	}

	intel_disable_fbc(dev);

	if (IS_IRONLAKE_M(dev))
		ironlake_disable_drps(dev);
	if (IS_GEN6(dev) || IS_GEN7(dev))
		gen6_disable_rps(dev);

	if (IS_IRONLAKE_M(dev))
		ironlake_disable_rc6(dev);

	mutex_unlock(&dev->struct_mutex);

	/* Disable the irq before mode object teardown, for the irq might
	 * enqueue unpin/hotplug work. */
	drm_irq_uninstall(dev);
	cancel_work_sync(&dev_priv->hotplug_work);

	/* flush any delayed tasks or pending work */
	flush_scheduled_work();

	/* Shut off idle work before the crtcs get freed. */
	list_for_each_entry(crtc, &dev->mode_config.crtc_list, head) {
		intel_crtc = to_intel_crtc(crtc);
		del_timer_sync(&intel_crtc->idle_timer);
	}
	del_timer_sync(&dev_priv->idle_timer);
	cancel_work_sync(&dev_priv->idle_work);

	drm_mode_config_cleanup(dev);
}

/*
 * Return which encoder is currently attached for connector.
 */
struct drm_encoder *intel_best_encoder(struct drm_connector *connector)
{
	return &intel_attached_encoder(connector)->base;
}

void intel_connector_attach_encoder(struct intel_connector *connector,
				    struct intel_encoder *encoder)
{
	connector->encoder = encoder;
	drm_mode_connector_attach_encoder(&connector->base,
					  &encoder->base);
}

/*
 * set vga decode state - true == enable VGA decode
 */
int intel_modeset_vga_set_state(struct drm_device *dev, bool state)
{
	struct drm_i915_private *dev_priv = dev->dev_private;
	u16 gmch_ctrl;

	pci_read_config_word(dev_priv->bridge_dev, INTEL_GMCH_CTRL, &gmch_ctrl);
	if (state)
		gmch_ctrl &= ~INTEL_GMCH_VGA_DISABLE;
	else
		gmch_ctrl |= INTEL_GMCH_VGA_DISABLE;
	pci_write_config_word(dev_priv->bridge_dev, INTEL_GMCH_CTRL, gmch_ctrl);
	return 0;
}

#ifdef CONFIG_DEBUG_FS
#include <linux/seq_file.h>

struct intel_display_error_state {
	struct intel_cursor_error_state {
		u32 control;
		u32 position;
		u32 base;
		u32 size;
	} cursor[2];

	struct intel_pipe_error_state {
		u32 conf;
		u32 source;

		u32 htotal;
		u32 hblank;
		u32 hsync;
		u32 vtotal;
		u32 vblank;
		u32 vsync;
	} pipe[2];

	struct intel_plane_error_state {
		u32 control;
		u32 stride;
		u32 size;
		u32 pos;
		u32 addr;
		u32 surface;
		u32 tile_offset;
	} plane[2];
};

struct intel_display_error_state *
intel_display_capture_error_state(struct drm_device *dev)
{
        drm_i915_private_t *dev_priv = dev->dev_private;
	struct intel_display_error_state *error;
	int i;

	error = kmalloc(sizeof(*error), GFP_ATOMIC);
	if (error == NULL)
		return NULL;

	for (i = 0; i < 2; i++) {
		error->cursor[i].control = I915_READ(CURCNTR(i));
		error->cursor[i].position = I915_READ(CURPOS(i));
		error->cursor[i].base = I915_READ(CURBASE(i));

		error->plane[i].control = I915_READ(DSPCNTR(i));
		error->plane[i].stride = I915_READ(DSPSTRIDE(i));
		error->plane[i].size = I915_READ(DSPSIZE(i));
		error->plane[i].pos= I915_READ(DSPPOS(i));
		error->plane[i].addr = I915_READ(DSPADDR(i));
		if (INTEL_INFO(dev)->gen >= 4) {
			error->plane[i].surface = I915_READ(DSPSURF(i));
			error->plane[i].tile_offset = I915_READ(DSPTILEOFF(i));
		}

		error->pipe[i].conf = I915_READ(PIPECONF(i));
		error->pipe[i].source = I915_READ(PIPESRC(i));
		error->pipe[i].htotal = I915_READ(HTOTAL(i));
		error->pipe[i].hblank = I915_READ(HBLANK(i));
		error->pipe[i].hsync = I915_READ(HSYNC(i));
		error->pipe[i].vtotal = I915_READ(VTOTAL(i));
		error->pipe[i].vblank = I915_READ(VBLANK(i));
		error->pipe[i].vsync = I915_READ(VSYNC(i));
	}

	return error;
}

void
intel_display_print_error_state(struct seq_file *m,
				struct drm_device *dev,
				struct intel_display_error_state *error)
{
	int i;

	for (i = 0; i < 2; i++) {
		seq_printf(m, "Pipe [%d]:\n", i);
		seq_printf(m, "  CONF: %08x\n", error->pipe[i].conf);
		seq_printf(m, "  SRC: %08x\n", error->pipe[i].source);
		seq_printf(m, "  HTOTAL: %08x\n", error->pipe[i].htotal);
		seq_printf(m, "  HBLANK: %08x\n", error->pipe[i].hblank);
		seq_printf(m, "  HSYNC: %08x\n", error->pipe[i].hsync);
		seq_printf(m, "  VTOTAL: %08x\n", error->pipe[i].vtotal);
		seq_printf(m, "  VBLANK: %08x\n", error->pipe[i].vblank);
		seq_printf(m, "  VSYNC: %08x\n", error->pipe[i].vsync);

		seq_printf(m, "Plane [%d]:\n", i);
		seq_printf(m, "  CNTR: %08x\n", error->plane[i].control);
		seq_printf(m, "  STRIDE: %08x\n", error->plane[i].stride);
		seq_printf(m, "  SIZE: %08x\n", error->plane[i].size);
		seq_printf(m, "  POS: %08x\n", error->plane[i].pos);
		seq_printf(m, "  ADDR: %08x\n", error->plane[i].addr);
		if (INTEL_INFO(dev)->gen >= 4) {
			seq_printf(m, "  SURF: %08x\n", error->plane[i].surface);
			seq_printf(m, "  TILEOFF: %08x\n", error->plane[i].tile_offset);
		}

		seq_printf(m, "Cursor [%d]:\n", i);
		seq_printf(m, "  CNTR: %08x\n", error->cursor[i].control);
		seq_printf(m, "  POS: %08x\n", error->cursor[i].position);
		seq_printf(m, "  BASE: %08x\n", error->cursor[i].base);
	}
}
#endif<|MERGE_RESOLUTION|>--- conflicted
+++ resolved
@@ -1620,7 +1620,6 @@
 }
 
 static void intel_fbc_work_fn(struct work_struct *__work)
-<<<<<<< HEAD
 {
 	struct intel_fbc_work *work =
 		container_of(to_delayed_work(__work),
@@ -1651,38 +1650,6 @@
 
 static void intel_cancel_fbc_work(struct drm_i915_private *dev_priv)
 {
-=======
-{
-	struct intel_fbc_work *work =
-		container_of(to_delayed_work(__work),
-			     struct intel_fbc_work, work);
-	struct drm_device *dev = work->crtc->dev;
-	struct drm_i915_private *dev_priv = dev->dev_private;
-
-	mutex_lock(&dev->struct_mutex);
-	if (work == dev_priv->fbc_work) {
-		/* Double check that we haven't switched fb without cancelling
-		 * the prior work.
-		 */
-		if (work->crtc->fb == work->fb) {
-			dev_priv->display.enable_fbc(work->crtc,
-						     work->interval);
-
-			dev_priv->cfb_plane = to_intel_crtc(work->crtc)->plane;
-			dev_priv->cfb_fb = work->crtc->fb->base.id;
-			dev_priv->cfb_y = work->crtc->y;
-		}
-
-		dev_priv->fbc_work = NULL;
-	}
-	mutex_unlock(&dev->struct_mutex);
-
-	kfree(work);
-}
-
-static void intel_cancel_fbc_work(struct drm_i915_private *dev_priv)
-{
->>>>>>> 07b7ddd9
 	if (dev_priv->fbc_work == NULL)
 		return;
 
@@ -4633,13 +4600,9 @@
 			if (connector->encoder != encoder)
 				continue;
 
-<<<<<<< HEAD
-			if (connector->display_info.bpc < display_bpc) {
-=======
 			/* Don't use an invalid EDID bpc value */
 			if (connector->display_info.bpc &&
 			    connector->display_info.bpc < display_bpc) {
->>>>>>> 07b7ddd9
 				DRM_DEBUG_DRIVER("clamping display bpc (was %d) to EDID reported max of %d\n", display_bpc, connector->display_info.bpc);
 				display_bpc = connector->display_info.bpc;
 			}
@@ -5254,12 +5217,8 @@
 		temp |= PIPE_12BPC;
 		break;
 	default:
-<<<<<<< HEAD
-		WARN(1, "intel_choose_pipe_bpp returned invalid value\n");
-=======
 		WARN(1, "intel_choose_pipe_bpp returned invalid value %d\n",
 			pipe_bpp);
->>>>>>> 07b7ddd9
 		temp |= PIPE_8BPC;
 		pipe_bpp = 24;
 		break;
