/*
 * Copyright 2014 Advanced Micro Devices, Inc.
 * All Rights Reserved.
 *
 * Permission is hereby granted, free of charge, to any person obtaining a
 * copy of this software and associated documentation files (the
 * "Software"), to deal in the Software without restriction, including
 * without limitation the rights to use, copy, modify, merge, publish,
 * distribute, sub license, and/or sell copies of the Software, and to
 * permit persons to whom the Software is furnished to do so, subject to
 * the following conditions:
 *
 * THE SOFTWARE IS PROVIDED "AS IS", WITHOUT WARRANTY OF ANY KIND, EXPRESS OR
 * IMPLIED, INCLUDING BUT NOT LIMITED TO THE WARRANTIES OF MERCHANTABILITY,
 * FITNESS FOR A PARTICULAR PURPOSE AND NON-INFRINGEMENT. IN NO EVENT SHALL
 * THE COPYRIGHT HOLDERS, AUTHORS AND/OR ITS SUPPLIERS BE LIABLE FOR ANY CLAIM,
 * DAMAGES OR OTHER LIABILITY, WHETHER IN AN ACTION OF CONTRACT, TORT OR
 * OTHERWISE, ARISING FROM, OUT OF OR IN CONNECTION WITH THE SOFTWARE OR THE
 * USE OR OTHER DEALINGS IN THE SOFTWARE.
 *
 * The above copyright notice and this permission notice (including the
 * next paragraph) shall be included in all copies or substantial portions
 * of the Software.
 *
 */
/*
 * Authors:
 *    Christian König <christian.koenig@amd.com>
 */

#include "amdgpu.h"
#include "amdgpu_trace.h"
#include "amdgpu_amdkfd.h"

struct amdgpu_sync_entry {
	struct hlist_node	node;
	struct dma_fence	*fence;
	bool	explicit;
};

static struct kmem_cache *amdgpu_sync_slab;

/**
 * amdgpu_sync_create - zero init sync object
 *
 * @sync: sync object to initialize
 *
 * Just clear the sync object for now.
 */
void amdgpu_sync_create(struct amdgpu_sync *sync)
{
	hash_init(sync->fences);
	sync->last_vm_update = NULL;
}

/**
 * amdgpu_sync_same_dev - test if fence belong to us
 *
 * @adev: amdgpu device to use for the test
 * @f: fence to test
 *
 * Test if the fence was issued by us.
 */
static bool amdgpu_sync_same_dev(struct amdgpu_device *adev,
				 struct dma_fence *f)
{
	struct drm_sched_fence *s_fence = to_drm_sched_fence(f);

	if (s_fence) {
		struct amdgpu_ring *ring;

		ring = container_of(s_fence->sched, struct amdgpu_ring, sched);
		return ring->adev == adev;
	}

	return false;
}

/**
 * amdgpu_sync_get_owner - extract the owner of a fence
 *
 * @fence: fence get the owner from
 *
 * Extract who originally created the fence.
 */
static void *amdgpu_sync_get_owner(struct dma_fence *f)
{
	struct drm_sched_fence *s_fence;
	struct amdgpu_amdkfd_fence *kfd_fence;

	if (!f)
		return AMDGPU_FENCE_OWNER_UNDEFINED;

	s_fence = to_drm_sched_fence(f);
	if (s_fence)
		return s_fence->owner;

	kfd_fence = to_amdgpu_amdkfd_fence(f);
	if (kfd_fence)
		return AMDGPU_FENCE_OWNER_KFD;

	return AMDGPU_FENCE_OWNER_UNDEFINED;
}

/**
 * amdgpu_sync_keep_later - Keep the later fence
 *
 * @keep: existing fence to test
 * @fence: new fence
 *
 * Either keep the existing fence or the new one, depending which one is later.
 */
static void amdgpu_sync_keep_later(struct dma_fence **keep,
				   struct dma_fence *fence)
{
	if (*keep && dma_fence_is_later(*keep, fence))
		return;

	dma_fence_put(*keep);
	*keep = dma_fence_get(fence);
}

/**
 * amdgpu_sync_add_later - add the fence to the hash
 *
 * @sync: sync object to add the fence to
 * @f: fence to add
 *
 * Tries to add the fence to an existing hash entry. Returns true when an entry
 * was found, false otherwise.
 */
static bool amdgpu_sync_add_later(struct amdgpu_sync *sync, struct dma_fence *f,
				  bool explicit)
{
	struct amdgpu_sync_entry *e;

	hash_for_each_possible(sync->fences, e, node, f->context) {
		if (unlikely(e->fence->context != f->context))
			continue;

		amdgpu_sync_keep_later(&e->fence, f);

		/* Preserve eplicit flag to not loose pipe line sync */
		e->explicit |= explicit;

		return true;
	}
	return false;
}

/**
 * amdgpu_sync_fence - remember to sync to this fence
 *
 * @sync: sync object to add fence to
 * @f: fence to sync to
 * @explicit: if this is an explicit dependency
 *
 * Add the fence to the sync object.
 */
int amdgpu_sync_fence(struct amdgpu_sync *sync, struct dma_fence *f,
		      bool explicit)
{
	struct amdgpu_sync_entry *e;

	if (!f)
		return 0;

	if (amdgpu_sync_add_later(sync, f, explicit))
		return 0;

	e = kmem_cache_alloc(amdgpu_sync_slab, GFP_KERNEL);
	if (!e)
		return -ENOMEM;

	e->explicit = explicit;

	hash_add(sync->fences, &e->node, f->context);
	e->fence = dma_fence_get(f);
	return 0;
}

/**
 * amdgpu_sync_vm_fence - remember to sync to this VM fence
 *
 * @adev: amdgpu device
 * @sync: sync object to add fence to
 * @fence: the VM fence to add
 *
 * Add the fence to the sync object and remember it as VM update.
 */
int amdgpu_sync_vm_fence(struct amdgpu_sync *sync, struct dma_fence *fence)
{
	if (!fence)
		return 0;

	amdgpu_sync_keep_later(&sync->last_vm_update, fence);
	return amdgpu_sync_fence(sync, fence, false);
}

/**
 * amdgpu_sync_resv - sync to a reservation object
 *
 * @sync: sync object to add fences from reservation object to
 * @resv: reservation object with embedded fence
 * @mode: how owner affects which fences we sync to
 * @owner: owner of the planned job submission
 *
 * Sync to the fence
 */
int amdgpu_sync_resv(struct amdgpu_device *adev, struct amdgpu_sync *sync,
		     struct dma_resv *resv, enum amdgpu_sync_mode mode,
		     void *owner)
{
	struct dma_resv_list *flist;
	struct dma_fence *f;
	unsigned i;
	int r = 0;

	if (resv == NULL)
		return -EINVAL;

	/* always sync to the exclusive fence */
	f = dma_resv_get_excl(resv);
	r = amdgpu_sync_fence(sync, f, false);

	flist = dma_resv_get_list(resv);
	if (!flist || r)
		return r;

	for (i = 0; i < flist->shared_count; ++i) {
		void *fence_owner;

		f = rcu_dereference_protected(flist->shared[i],
					      dma_resv_held(resv));

		fence_owner = amdgpu_sync_get_owner(f);

		/* Always sync to moves, no matter what */
		if (fence_owner == AMDGPU_FENCE_OWNER_UNDEFINED) {
			r = amdgpu_sync_fence(sync, f, false);
			if (r)
				break;
		}

		/* We only want to trigger KFD eviction fences on
		 * evict or move jobs. Skip KFD fences otherwise.
		 */
		if (fence_owner == AMDGPU_FENCE_OWNER_KFD &&
		    owner != AMDGPU_FENCE_OWNER_UNDEFINED)
			continue;

<<<<<<< HEAD
		if (amdgpu_sync_same_dev(adev, f)) {
			/* VM updates only sync with moves but not with user
			 * command submissions or KFD evictions fences
			 */
			if (owner == AMDGPU_FENCE_OWNER_VM &&
			    fence_owner != AMDGPU_FENCE_OWNER_UNDEFINED)
=======
		/* Ignore fences depending on the sync mode */
		switch (mode) {
		case AMDGPU_SYNC_ALWAYS:
			break;

		case AMDGPU_SYNC_NE_OWNER:
			if (amdgpu_sync_same_dev(adev, f) &&
			    fence_owner == owner)
>>>>>>> 04d5ce62
				continue;
			break;

		case AMDGPU_SYNC_EQ_OWNER:
			if (amdgpu_sync_same_dev(adev, f) &&
			    fence_owner != owner)
				continue;
			break;

		case AMDGPU_SYNC_EXPLICIT:
			continue;
		}

		r = amdgpu_sync_fence(sync, f, false);
		if (r)
			break;
	}
	return r;
}

/**
 * amdgpu_sync_peek_fence - get the next fence not signaled yet
 *
 * @sync: the sync object
 * @ring: optional ring to use for test
 *
 * Returns the next fence not signaled yet without removing it from the sync
 * object.
 */
struct dma_fence *amdgpu_sync_peek_fence(struct amdgpu_sync *sync,
					 struct amdgpu_ring *ring)
{
	struct amdgpu_sync_entry *e;
	struct hlist_node *tmp;
	int i;

	hash_for_each_safe(sync->fences, i, tmp, e, node) {
		struct dma_fence *f = e->fence;
		struct drm_sched_fence *s_fence = to_drm_sched_fence(f);

		if (dma_fence_is_signaled(f)) {
			hash_del(&e->node);
			dma_fence_put(f);
			kmem_cache_free(amdgpu_sync_slab, e);
			continue;
		}
		if (ring && s_fence) {
			/* For fences from the same ring it is sufficient
			 * when they are scheduled.
			 */
			if (s_fence->sched == &ring->sched) {
				if (dma_fence_is_signaled(&s_fence->scheduled))
					continue;

				return &s_fence->scheduled;
			}
		}

		return f;
	}

	return NULL;
}

/**
 * amdgpu_sync_get_fence - get the next fence from the sync object
 *
 * @sync: sync object to use
 * @explicit: true if the next fence is explicit
 *
 * Get and removes the next fence from the sync object not signaled yet.
 */
struct dma_fence *amdgpu_sync_get_fence(struct amdgpu_sync *sync, bool *explicit)
{
	struct amdgpu_sync_entry *e;
	struct hlist_node *tmp;
	struct dma_fence *f;
	int i;
	hash_for_each_safe(sync->fences, i, tmp, e, node) {

		f = e->fence;
		if (explicit)
			*explicit = e->explicit;

		hash_del(&e->node);
		kmem_cache_free(amdgpu_sync_slab, e);

		if (!dma_fence_is_signaled(f))
			return f;

		dma_fence_put(f);
	}
	return NULL;
}

/**
 * amdgpu_sync_clone - clone a sync object
 *
 * @source: sync object to clone
 * @clone: pointer to destination sync object
 *
 * Adds references to all unsignaled fences in @source to @clone. Also
 * removes signaled fences from @source while at it.
 */
int amdgpu_sync_clone(struct amdgpu_sync *source, struct amdgpu_sync *clone)
{
	struct amdgpu_sync_entry *e;
	struct hlist_node *tmp;
	struct dma_fence *f;
	int i, r;

	hash_for_each_safe(source->fences, i, tmp, e, node) {
		f = e->fence;
		if (!dma_fence_is_signaled(f)) {
			r = amdgpu_sync_fence(clone, f, e->explicit);
			if (r)
				return r;
		} else {
			hash_del(&e->node);
			dma_fence_put(f);
			kmem_cache_free(amdgpu_sync_slab, e);
		}
	}

	dma_fence_put(clone->last_vm_update);
	clone->last_vm_update = dma_fence_get(source->last_vm_update);

	return 0;
}

int amdgpu_sync_wait(struct amdgpu_sync *sync, bool intr)
{
	struct amdgpu_sync_entry *e;
	struct hlist_node *tmp;
	int i, r;

	hash_for_each_safe(sync->fences, i, tmp, e, node) {
		r = dma_fence_wait(e->fence, intr);
		if (r)
			return r;

		hash_del(&e->node);
		dma_fence_put(e->fence);
		kmem_cache_free(amdgpu_sync_slab, e);
	}

	return 0;
}

/**
 * amdgpu_sync_free - free the sync object
 *
 * @sync: sync object to use
 *
 * Free the sync object.
 */
void amdgpu_sync_free(struct amdgpu_sync *sync)
{
	struct amdgpu_sync_entry *e;
	struct hlist_node *tmp;
	unsigned i;

	hash_for_each_safe(sync->fences, i, tmp, e, node) {
		hash_del(&e->node);
		dma_fence_put(e->fence);
		kmem_cache_free(amdgpu_sync_slab, e);
	}

	dma_fence_put(sync->last_vm_update);
}

/**
 * amdgpu_sync_init - init sync object subsystem
 *
 * Allocate the slab allocator.
 */
int amdgpu_sync_init(void)
{
	amdgpu_sync_slab = kmem_cache_create(
		"amdgpu_sync", sizeof(struct amdgpu_sync_entry), 0,
		SLAB_HWCACHE_ALIGN, NULL);
	if (!amdgpu_sync_slab)
		return -ENOMEM;

	return 0;
}

/**
 * amdgpu_sync_fini - fini sync object subsystem
 *
 * Free the slab allocator.
 */
void amdgpu_sync_fini(void)
{
	kmem_cache_destroy(amdgpu_sync_slab);
}<|MERGE_RESOLUTION|>--- conflicted
+++ resolved
@@ -249,14 +249,6 @@
 		    owner != AMDGPU_FENCE_OWNER_UNDEFINED)
 			continue;
 
-<<<<<<< HEAD
-		if (amdgpu_sync_same_dev(adev, f)) {
-			/* VM updates only sync with moves but not with user
-			 * command submissions or KFD evictions fences
-			 */
-			if (owner == AMDGPU_FENCE_OWNER_VM &&
-			    fence_owner != AMDGPU_FENCE_OWNER_UNDEFINED)
-=======
 		/* Ignore fences depending on the sync mode */
 		switch (mode) {
 		case AMDGPU_SYNC_ALWAYS:
@@ -265,7 +257,6 @@
 		case AMDGPU_SYNC_NE_OWNER:
 			if (amdgpu_sync_same_dev(adev, f) &&
 			    fence_owner == owner)
->>>>>>> 04d5ce62
 				continue;
 			break;
 
