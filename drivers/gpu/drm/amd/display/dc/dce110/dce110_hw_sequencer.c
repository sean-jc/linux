--- conflicted
+++ resolved
@@ -1566,13 +1566,10 @@
 				&pipe_ctx->stream->audio_info);
 	}
 
-<<<<<<< HEAD
-=======
 	/* make sure no pipes syncd to the pipe being enabled */
 	if (!pipe_ctx->stream->apply_seamless_boot_optimization && dc->config.use_pipe_ctx_sync_logic)
 		check_syncd_pipes_for_disabled_master_pipe(dc, context, pipe_ctx->pipe_idx);
 
->>>>>>> 754e0b0e
 #if defined(CONFIG_DRM_AMD_DC_DCN)
 	/* DCN3.1 FPGA Workaround
 	 * Need to enable HPO DP Stream Encoder before setting OTG master enable.
@@ -1664,38 +1661,12 @@
 
 static void power_down_encoders(struct dc *dc)
 {
-<<<<<<< HEAD
-	int i, j;
-=======
 	int i;
->>>>>>> 754e0b0e
 
 	for (i = 0; i < dc->link_count; i++) {
 		enum signal_type signal = dc->links[i]->connector_signal;
 
-<<<<<<< HEAD
-		if ((signal == SIGNAL_TYPE_EDP) ||
-			(signal == SIGNAL_TYPE_DISPLAY_PORT)) {
-			if (dc->links[i]->link_enc->funcs->get_dig_frontend &&
-				dc->links[i]->link_enc->funcs->is_dig_enabled(dc->links[i]->link_enc)) {
-				unsigned int fe = dc->links[i]->link_enc->funcs->get_dig_frontend(
-									dc->links[i]->link_enc);
-
-				for (j = 0; j < dc->res_pool->stream_enc_count; j++) {
-					if (fe == dc->res_pool->stream_enc[j]->id) {
-						dc->res_pool->stream_enc[j]->funcs->dp_blank(dc->links[i],
-									dc->res_pool->stream_enc[j]);
-						break;
-					}
-				}
-			}
-
-			if (!dc->links[i]->wa_flags.dp_keep_receiver_powered)
-				dp_receiver_power_ctrl(dc->links[i], false);
-		}
-=======
 		dc_link_blank_dp_stream(dc->links[i], false);
->>>>>>> 754e0b0e
 
 		if (signal != SIGNAL_TYPE_EDP)
 			signal = SIGNAL_TYPE_NONE;
