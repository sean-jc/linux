// SPDX-License-Identifier: GPL-2.0
/*
 * Copyright (C) 2010 Kent Overstreet <kent.overstreet@gmail.com>
 * Copyright (C) 2014 Datera Inc.
 */

#include "bcachefs.h"
#include "alloc_background.h"
#include "alloc_foreground.h"
#include "backpointers.h"
#include "bkey_methods.h"
#include "bkey_buf.h"
#include "btree_journal_iter.h"
#include "btree_key_cache.h"
#include "btree_locking.h"
#include "btree_node_scan.h"
#include "btree_update_interior.h"
#include "btree_io.h"
#include "btree_gc.h"
#include "buckets.h"
#include "clock.h"
#include "debug.h"
#include "disk_accounting.h"
#include "ec.h"
#include "error.h"
#include "extents.h"
#include "journal.h"
#include "keylist.h"
#include "move.h"
#include "recovery_passes.h"
#include "reflink.h"
#include "replicas.h"
#include "super-io.h"
#include "trace.h"

#include <linux/slab.h>
#include <linux/bitops.h>
#include <linux/freezer.h>
#include <linux/kthread.h>
#include <linux/preempt.h>
#include <linux/rcupdate.h>
#include <linux/sched/task.h>

#define DROP_THIS_NODE		10
#define DROP_PREV_NODE		11
#define DID_FILL_FROM_SCAN	12

static const char * const bch2_gc_phase_strs[] = {
#define x(n)	#n,
	GC_PHASES()
#undef x
	NULL
};

void bch2_gc_pos_to_text(struct printbuf *out, struct gc_pos *p)
{
	prt_str(out, bch2_gc_phase_strs[p->phase]);
	prt_char(out, ' ');
	bch2_btree_id_to_text(out, p->btree);
	prt_printf(out, " l=%u ", p->level);
	bch2_bpos_to_text(out, p->pos);
}

static struct bkey_s unsafe_bkey_s_c_to_s(struct bkey_s_c k)
{
	return (struct bkey_s) {{{
		(struct bkey *) k.k,
		(struct bch_val *) k.v
	}}};
}

static inline void __gc_pos_set(struct bch_fs *c, struct gc_pos new_pos)
{
	preempt_disable();
	write_seqcount_begin(&c->gc_pos_lock);
	c->gc_pos = new_pos;
	write_seqcount_end(&c->gc_pos_lock);
	preempt_enable();
}

static inline void gc_pos_set(struct bch_fs *c, struct gc_pos new_pos)
{
	BUG_ON(gc_pos_cmp(new_pos, c->gc_pos) < 0);
	__gc_pos_set(c, new_pos);
}

static void btree_ptr_to_v2(struct btree *b, struct bkey_i_btree_ptr_v2 *dst)
{
	switch (b->key.k.type) {
	case KEY_TYPE_btree_ptr: {
		struct bkey_i_btree_ptr *src = bkey_i_to_btree_ptr(&b->key);

		dst->k.p		= src->k.p;
		dst->v.mem_ptr		= 0;
		dst->v.seq		= b->data->keys.seq;
		dst->v.sectors_written	= 0;
		dst->v.flags		= 0;
		dst->v.min_key		= b->data->min_key;
		set_bkey_val_bytes(&dst->k, sizeof(dst->v) + bkey_val_bytes(&src->k));
		memcpy(dst->v.start, src->v.start, bkey_val_bytes(&src->k));
		break;
	}
	case KEY_TYPE_btree_ptr_v2:
		bkey_copy(&dst->k_i, &b->key);
		break;
	default:
		BUG();
	}
}

static int set_node_min(struct bch_fs *c, struct btree *b, struct bpos new_min)
{
	struct bkey_i_btree_ptr_v2 *new;
	int ret;

	if (c->opts.verbose) {
		struct printbuf buf = PRINTBUF;

		bch2_bkey_val_to_text(&buf, c, bkey_i_to_s_c(&b->key));
		prt_str(&buf, " -> ");
		bch2_bpos_to_text(&buf, new_min);

		bch_info(c, "%s(): %s", __func__, buf.buf);
		printbuf_exit(&buf);
	}

	new = kmalloc_array(BKEY_BTREE_PTR_U64s_MAX, sizeof(u64), GFP_KERNEL);
	if (!new)
		return -BCH_ERR_ENOMEM_gc_repair_key;

	btree_ptr_to_v2(b, new);
	b->data->min_key	= new_min;
	new->v.min_key		= new_min;
	SET_BTREE_PTR_RANGE_UPDATED(&new->v, true);

	ret = bch2_journal_key_insert_take(c, b->c.btree_id, b->c.level + 1, &new->k_i);
	if (ret) {
		kfree(new);
		return ret;
	}

	bch2_btree_node_drop_keys_outside_node(b);
	bkey_copy(&b->key, &new->k_i);
	return 0;
}

static int set_node_max(struct bch_fs *c, struct btree *b, struct bpos new_max)
{
	struct bkey_i_btree_ptr_v2 *new;
	int ret;

	if (c->opts.verbose) {
		struct printbuf buf = PRINTBUF;

		bch2_bkey_val_to_text(&buf, c, bkey_i_to_s_c(&b->key));
		prt_str(&buf, " -> ");
		bch2_bpos_to_text(&buf, new_max);

		bch_info(c, "%s(): %s", __func__, buf.buf);
		printbuf_exit(&buf);
	}

	ret = bch2_journal_key_delete(c, b->c.btree_id, b->c.level + 1, b->key.k.p);
	if (ret)
		return ret;

	new = kmalloc_array(BKEY_BTREE_PTR_U64s_MAX, sizeof(u64), GFP_KERNEL);
	if (!new)
		return -BCH_ERR_ENOMEM_gc_repair_key;

	btree_ptr_to_v2(b, new);
	b->data->max_key	= new_max;
	new->k.p		= new_max;
	SET_BTREE_PTR_RANGE_UPDATED(&new->v, true);

	ret = bch2_journal_key_insert_take(c, b->c.btree_id, b->c.level + 1, &new->k_i);
	if (ret) {
		kfree(new);
		return ret;
	}

	bch2_btree_node_drop_keys_outside_node(b);

	mutex_lock(&c->btree_cache.lock);
	bch2_btree_node_hash_remove(&c->btree_cache, b);

	bkey_copy(&b->key, &new->k_i);
	ret = __bch2_btree_node_hash_insert(&c->btree_cache, b);
	BUG_ON(ret);
	mutex_unlock(&c->btree_cache.lock);
	return 0;
}

static int btree_check_node_boundaries(struct btree_trans *trans, struct btree *b,
				       struct btree *prev, struct btree *cur,
				       struct bpos *pulled_from_scan)
{
	struct bch_fs *c = trans->c;
	struct bpos expected_start = !prev
		? b->data->min_key
		: bpos_successor(prev->key.k.p);
	struct printbuf buf = PRINTBUF;
	int ret = 0;

	BUG_ON(b->key.k.type == KEY_TYPE_btree_ptr_v2 &&
	       !bpos_eq(bkey_i_to_btree_ptr_v2(&b->key)->v.min_key,
			b->data->min_key));

	if (bpos_eq(expected_start, cur->data->min_key))
		return 0;

	prt_printf(&buf, "  at btree %s level %u:\n  parent: ",
		   bch2_btree_id_str(b->c.btree_id), b->c.level);
	bch2_bkey_val_to_text(&buf, c, bkey_i_to_s_c(&b->key));

	if (prev) {
		prt_printf(&buf, "\n  prev: ");
		bch2_bkey_val_to_text(&buf, c, bkey_i_to_s_c(&prev->key));
	}

	prt_str(&buf, "\n  next: ");
	bch2_bkey_val_to_text(&buf, c, bkey_i_to_s_c(&cur->key));

	if (bpos_lt(expected_start, cur->data->min_key)) {				/* gap */
		if (b->c.level == 1 &&
		    bpos_lt(*pulled_from_scan, cur->data->min_key)) {
			ret = bch2_get_scanned_nodes(c, b->c.btree_id, 0,
						     expected_start,
						     bpos_predecessor(cur->data->min_key));
			if (ret)
				goto err;

			*pulled_from_scan = cur->data->min_key;
			ret = DID_FILL_FROM_SCAN;
		} else {
			if (mustfix_fsck_err(trans, btree_node_topology_bad_min_key,
					     "btree node with incorrect min_key%s", buf.buf))
				ret = set_node_min(c, cur, expected_start);
		}
	} else {									/* overlap */
		if (prev && BTREE_NODE_SEQ(cur->data) > BTREE_NODE_SEQ(prev->data)) {	/* cur overwrites prev */
			if (bpos_ge(prev->data->min_key, cur->data->min_key)) {		/* fully? */
				if (mustfix_fsck_err(trans, btree_node_topology_overwritten_by_next_node,
						     "btree node overwritten by next node%s", buf.buf))
					ret = DROP_PREV_NODE;
			} else {
				if (mustfix_fsck_err(trans, btree_node_topology_bad_max_key,
						     "btree node with incorrect max_key%s", buf.buf))
					ret = set_node_max(c, prev,
							   bpos_predecessor(cur->data->min_key));
			}
		} else {
			if (bpos_ge(expected_start, cur->data->max_key)) {		/* fully? */
				if (mustfix_fsck_err(trans, btree_node_topology_overwritten_by_prev_node,
						     "btree node overwritten by prev node%s", buf.buf))
					ret = DROP_THIS_NODE;
			} else {
				if (mustfix_fsck_err(trans, btree_node_topology_bad_min_key,
						     "btree node with incorrect min_key%s", buf.buf))
					ret = set_node_min(c, cur, expected_start);
			}
		}
	}
err:
fsck_err:
	printbuf_exit(&buf);
	return ret;
}

static int btree_repair_node_end(struct btree_trans *trans, struct btree *b,
				 struct btree *child, struct bpos *pulled_from_scan)
{
	struct bch_fs *c = trans->c;
	struct printbuf buf = PRINTBUF;
	int ret = 0;

	if (bpos_eq(child->key.k.p, b->key.k.p))
		return 0;

	prt_printf(&buf, "at btree %s level %u:\n  parent: ",
		   bch2_btree_id_str(b->c.btree_id), b->c.level);
	bch2_bkey_val_to_text(&buf, c, bkey_i_to_s_c(&b->key));

	prt_str(&buf, "\n  child: ");
	bch2_bkey_val_to_text(&buf, c, bkey_i_to_s_c(&child->key));

	if (mustfix_fsck_err(trans, btree_node_topology_bad_max_key,
			     "btree node with incorrect max_key%s", buf.buf)) {
		if (b->c.level == 1 &&
		    bpos_lt(*pulled_from_scan, b->key.k.p)) {
			ret = bch2_get_scanned_nodes(c, b->c.btree_id, 0,
						bpos_successor(child->key.k.p), b->key.k.p);
			if (ret)
				goto err;

			*pulled_from_scan = b->key.k.p;
			ret = DID_FILL_FROM_SCAN;
		} else {
			ret = set_node_max(c, child, b->key.k.p);
		}
	}
err:
fsck_err:
	printbuf_exit(&buf);
	return ret;
}

static int bch2_btree_repair_topology_recurse(struct btree_trans *trans, struct btree *b,
					      struct bpos *pulled_from_scan)
{
	struct bch_fs *c = trans->c;
	struct btree_and_journal_iter iter;
	struct bkey_s_c k;
	struct bkey_buf prev_k, cur_k;
	struct btree *prev = NULL, *cur = NULL;
	bool have_child, new_pass = false;
	struct printbuf buf = PRINTBUF;
	int ret = 0;

	if (!b->c.level)
		return 0;

	bch2_bkey_buf_init(&prev_k);
	bch2_bkey_buf_init(&cur_k);
again:
	cur = prev = NULL;
	have_child = new_pass = false;
	bch2_btree_and_journal_iter_init_node_iter(trans, &iter, b);
	iter.prefetch = true;

	while ((k = bch2_btree_and_journal_iter_peek(&iter)).k) {
		BUG_ON(bpos_lt(k.k->p, b->data->min_key));
		BUG_ON(bpos_gt(k.k->p, b->data->max_key));

		bch2_btree_and_journal_iter_advance(&iter);
		bch2_bkey_buf_reassemble(&cur_k, c, k);

		cur = bch2_btree_node_get_noiter(trans, cur_k.k,
					b->c.btree_id, b->c.level - 1,
					false);
		ret = PTR_ERR_OR_ZERO(cur);

		printbuf_reset(&buf);
		bch2_bkey_val_to_text(&buf, c, bkey_i_to_s_c(cur_k.k));

		if (mustfix_fsck_err_on(bch2_err_matches(ret, EIO),
				trans, btree_node_unreadable,
				"Topology repair: unreadable btree node at btree %s level %u:\n"
				"  %s",
				bch2_btree_id_str(b->c.btree_id),
				b->c.level - 1,
				buf.buf)) {
			bch2_btree_node_evict(trans, cur_k.k);
			cur = NULL;
			ret = bch2_journal_key_delete(c, b->c.btree_id,
						      b->c.level, cur_k.k->k.p);
			if (ret)
				break;

			if (!btree_id_is_alloc(b->c.btree_id)) {
				ret = bch2_run_explicit_recovery_pass(c, BCH_RECOVERY_PASS_scan_for_btree_nodes);
				if (ret)
					break;
			}
			continue;
		}

		bch_err_msg(c, ret, "getting btree node");
		if (ret)
			break;

		if (bch2_btree_node_is_stale(c, cur)) {
			bch_info(c, "btree node %s older than nodes found by scanning", buf.buf);
			six_unlock_read(&cur->c.lock);
			bch2_btree_node_evict(trans, cur_k.k);
			ret = bch2_journal_key_delete(c, b->c.btree_id,
						      b->c.level, cur_k.k->k.p);
			cur = NULL;
			if (ret)
				break;
			continue;
		}

		ret = btree_check_node_boundaries(trans, b, prev, cur, pulled_from_scan);
		if (ret == DID_FILL_FROM_SCAN) {
			new_pass = true;
			ret = 0;
		}

		if (ret == DROP_THIS_NODE) {
			six_unlock_read(&cur->c.lock);
			bch2_btree_node_evict(trans, cur_k.k);
			ret = bch2_journal_key_delete(c, b->c.btree_id,
						      b->c.level, cur_k.k->k.p);
			cur = NULL;
			if (ret)
				break;
			continue;
		}

		if (prev)
			six_unlock_read(&prev->c.lock);
		prev = NULL;

		if (ret == DROP_PREV_NODE) {
			bch_info(c, "dropped prev node");
			bch2_btree_node_evict(trans, prev_k.k);
			ret = bch2_journal_key_delete(c, b->c.btree_id,
						      b->c.level, prev_k.k->k.p);
			if (ret)
				break;

			bch2_btree_and_journal_iter_exit(&iter);
			goto again;
		} else if (ret)
			break;

		prev = cur;
		cur = NULL;
		bch2_bkey_buf_copy(&prev_k, c, cur_k.k);
	}

	if (!ret && !IS_ERR_OR_NULL(prev)) {
		BUG_ON(cur);
		ret = btree_repair_node_end(trans, b, prev, pulled_from_scan);
		if (ret == DID_FILL_FROM_SCAN) {
			new_pass = true;
			ret = 0;
		}
	}

	if (!IS_ERR_OR_NULL(prev))
		six_unlock_read(&prev->c.lock);
	prev = NULL;
	if (!IS_ERR_OR_NULL(cur))
		six_unlock_read(&cur->c.lock);
	cur = NULL;

	if (ret)
		goto err;

	bch2_btree_and_journal_iter_exit(&iter);

	if (new_pass)
		goto again;

	bch2_btree_and_journal_iter_init_node_iter(trans, &iter, b);
	iter.prefetch = true;

	while ((k = bch2_btree_and_journal_iter_peek(&iter)).k) {
		bch2_bkey_buf_reassemble(&cur_k, c, k);
		bch2_btree_and_journal_iter_advance(&iter);

		cur = bch2_btree_node_get_noiter(trans, cur_k.k,
					b->c.btree_id, b->c.level - 1,
					false);
		ret = PTR_ERR_OR_ZERO(cur);

		bch_err_msg(c, ret, "getting btree node");
		if (ret)
			goto err;

		ret = bch2_btree_repair_topology_recurse(trans, cur, pulled_from_scan);
		six_unlock_read(&cur->c.lock);
		cur = NULL;

		if (ret == DROP_THIS_NODE) {
			bch2_btree_node_evict(trans, cur_k.k);
			ret = bch2_journal_key_delete(c, b->c.btree_id,
						      b->c.level, cur_k.k->k.p);
			new_pass = true;
		}

		if (ret)
			goto err;

		have_child = true;
	}

	printbuf_reset(&buf);
	bch2_bkey_val_to_text(&buf, c, bkey_i_to_s_c(&b->key));

	if (mustfix_fsck_err_on(!have_child,
			trans, btree_node_topology_interior_node_empty,
			"empty interior btree node at btree %s level %u\n"
			"  %s",
			bch2_btree_id_str(b->c.btree_id),
			b->c.level, buf.buf))
		ret = DROP_THIS_NODE;
err:
fsck_err:
	if (!IS_ERR_OR_NULL(prev))
		six_unlock_read(&prev->c.lock);
	if (!IS_ERR_OR_NULL(cur))
		six_unlock_read(&cur->c.lock);

	bch2_btree_and_journal_iter_exit(&iter);

	if (!ret && new_pass)
		goto again;

	BUG_ON(!ret && bch2_btree_node_check_topology(trans, b));

	bch2_bkey_buf_exit(&prev_k, c);
	bch2_bkey_buf_exit(&cur_k, c);
	printbuf_exit(&buf);
	return ret;
}

int bch2_check_topology(struct bch_fs *c)
{
	struct btree_trans *trans = bch2_trans_get(c);
	struct bpos pulled_from_scan = POS_MIN;
	int ret = 0;

	for (unsigned i = 0; i < btree_id_nr_alive(c) && !ret; i++) {
		struct btree_root *r = bch2_btree_id_root(c, i);
		bool reconstructed_root = false;

		if (r->error) {
			ret = bch2_run_explicit_recovery_pass(c, BCH_RECOVERY_PASS_scan_for_btree_nodes);
			if (ret)
				break;
reconstruct_root:
			bch_info(c, "btree root %s unreadable, must recover from scan", bch2_btree_id_str(i));

			r->alive = false;
			r->error = 0;

			if (!bch2_btree_has_scanned_nodes(c, i)) {
				mustfix_fsck_err(trans, btree_root_unreadable_and_scan_found_nothing,
						 "no nodes found for btree %s, continue?", bch2_btree_id_str(i));
				bch2_btree_root_alloc_fake_trans(trans, i, 0);
			} else {
				bch2_btree_root_alloc_fake_trans(trans, i, 1);
				bch2_shoot_down_journal_keys(c, i, 1, BTREE_MAX_DEPTH, POS_MIN, SPOS_MAX);
				ret = bch2_get_scanned_nodes(c, i, 0, POS_MIN, SPOS_MAX);
				if (ret)
					break;
			}

			reconstructed_root = true;
		}

		struct btree *b = r->b;

		btree_node_lock_nopath_nofail(trans, &b->c, SIX_LOCK_read);
		ret = bch2_btree_repair_topology_recurse(trans, b, &pulled_from_scan);
		six_unlock_read(&b->c.lock);

		if (ret == DROP_THIS_NODE) {
			bch2_btree_node_hash_remove(&c->btree_cache, b);
			mutex_lock(&c->btree_cache.lock);
			list_move(&b->list, &c->btree_cache.freeable);
			mutex_unlock(&c->btree_cache.lock);

			r->b = NULL;

			if (!reconstructed_root)
				goto reconstruct_root;

			bch_err(c, "empty btree root %s", bch2_btree_id_str(i));
			bch2_btree_root_alloc_fake_trans(trans, i, 0);
			r->alive = false;
			ret = 0;
		}
	}
fsck_err:
	bch2_trans_put(trans);
	return ret;
}

/* marking of btree keys/nodes: */

static int bch2_gc_mark_key(struct btree_trans *trans, enum btree_id btree_id,
			    unsigned level, struct btree **prev,
			    struct btree_iter *iter, struct bkey_s_c k,
			    bool initial)
{
	struct bch_fs *c = trans->c;

	if (iter) {
		struct btree_path *path = btree_iter_path(trans, iter);
		struct btree *b = path_l(path)->b;

		if (*prev != b) {
			int ret = bch2_btree_node_check_topology(trans, b);
			if (ret)
				return ret;
		}
		*prev = b;
	}

	struct bkey deleted = KEY(0, 0, 0);
	struct bkey_s_c old = (struct bkey_s_c) { &deleted, NULL };
	struct printbuf buf = PRINTBUF;
	int ret = 0;

	deleted.p = k.k->p;

	if (initial) {
		BUG_ON(bch2_journal_seq_verify &&
		       k.k->version.lo > atomic64_read(&c->journal.seq));

<<<<<<< HEAD
		if (fsck_err_on(k.k->version.lo > atomic64_read(&c->key_version), c,
				bkey_version_in_future,
=======
		if (fsck_err_on(btree_id != BTREE_ID_accounting &&
				k.k->version.lo > atomic64_read(&c->key_version),
				trans, bkey_version_in_future,
>>>>>>> 8400291e
				"key version number higher than recorded %llu\n  %s",
				atomic64_read(&c->key_version),
				(bch2_bkey_val_to_text(&buf, c, k), buf.buf)))
			atomic64_set(&c->key_version, k.k->version.lo);
	}

	if (mustfix_fsck_err_on(level && !bch2_dev_btree_bitmap_marked(c, k),
				trans, btree_bitmap_not_marked,
				"btree ptr not marked in member info btree allocated bitmap\n  %s",
				(printbuf_reset(&buf),
				 bch2_bkey_val_to_text(&buf, c, k),
				 buf.buf))) {
		mutex_lock(&c->sb_lock);
		bch2_dev_btree_bitmap_mark(c, k);
		bch2_write_super(c);
		mutex_unlock(&c->sb_lock);
	}

	/*
	 * We require a commit before key_trigger() because
	 * key_trigger(BTREE_TRIGGER_GC) is not idempotant; we'll calculate the
	 * wrong result if we run it multiple times.
	 */
	unsigned flags = !iter ? BTREE_TRIGGER_is_root : 0;

	ret = bch2_key_trigger(trans, btree_id, level, old, unsafe_bkey_s_c_to_s(k),
			       BTREE_TRIGGER_check_repair|flags);
	if (ret)
		goto out;

	if (trans->nr_updates) {
		ret = bch2_trans_commit(trans, NULL, NULL, 0) ?:
			-BCH_ERR_transaction_restart_nested;
		goto out;
	}

	ret = bch2_key_trigger(trans, btree_id, level, old, unsafe_bkey_s_c_to_s(k),
			       BTREE_TRIGGER_gc|BTREE_TRIGGER_insert|flags);
out:
fsck_err:
	printbuf_exit(&buf);
	bch_err_fn(c, ret);
	return ret;
}

static int bch2_gc_btree(struct btree_trans *trans, enum btree_id btree, bool initial)
{
	struct bch_fs *c = trans->c;
	unsigned target_depth = btree_node_type_has_triggers(__btree_node_type(0, btree)) ? 0 : 1;
	int ret = 0;

	/* We need to make sure every leaf node is readable before going RW */
	if (initial)
		target_depth = 0;

	for (unsigned level = target_depth; level < BTREE_MAX_DEPTH; level++) {
		struct btree *prev = NULL;
		struct btree_iter iter;
		bch2_trans_node_iter_init(trans, &iter, btree, POS_MIN, 0, level,
					  BTREE_ITER_prefetch);

		ret = for_each_btree_key_continue(trans, iter, 0, k, ({
			gc_pos_set(c, gc_pos_btree(btree, level, k.k->p));
			bch2_gc_mark_key(trans, btree, level, &prev, &iter, k, initial);
		}));
		if (ret)
			goto err;
	}

	/* root */
	do {
retry_root:
		bch2_trans_begin(trans);

		struct btree_iter iter;
		bch2_trans_node_iter_init(trans, &iter, btree, POS_MIN,
					  0, bch2_btree_id_root(c, btree)->b->c.level, 0);
		struct btree *b = bch2_btree_iter_peek_node(&iter);
		ret = PTR_ERR_OR_ZERO(b);
		if (ret)
			goto err_root;

		if (b != btree_node_root(c, b)) {
			bch2_trans_iter_exit(trans, &iter);
			goto retry_root;
		}

		gc_pos_set(c, gc_pos_btree(btree, b->c.level + 1, SPOS_MAX));
		struct bkey_s_c k = bkey_i_to_s_c(&b->key);
		ret = bch2_gc_mark_key(trans, btree, b->c.level + 1, NULL, NULL, k, initial);
err_root:
		bch2_trans_iter_exit(trans, &iter);
	} while (bch2_err_matches(ret, BCH_ERR_transaction_restart));
err:
	bch_err_fn(c, ret);
	return ret;
}

static inline int btree_id_gc_phase_cmp(enum btree_id l, enum btree_id r)
{
	return cmp_int(gc_btree_order(l), gc_btree_order(r));
}

static int bch2_gc_btrees(struct bch_fs *c)
{
	struct btree_trans *trans = bch2_trans_get(c);
	enum btree_id ids[BTREE_ID_NR];
	unsigned i;
	int ret = 0;

	for (i = 0; i < BTREE_ID_NR; i++)
		ids[i] = i;
	bubble_sort(ids, BTREE_ID_NR, btree_id_gc_phase_cmp);

	for (i = 0; i < btree_id_nr_alive(c) && !ret; i++) {
		unsigned btree = i < BTREE_ID_NR ? ids[i] : i;

		if (IS_ERR_OR_NULL(bch2_btree_id_root(c, btree)->b))
			continue;

		ret = bch2_gc_btree(trans, btree, true);

		if (mustfix_fsck_err_on(bch2_err_matches(ret, EIO),
					trans, btree_node_read_error,
			       "btree node read error for %s",
			       bch2_btree_id_str(btree)))
			ret = bch2_run_explicit_recovery_pass(c, BCH_RECOVERY_PASS_check_topology);
	}
fsck_err:
	bch2_trans_put(trans);
	bch_err_fn(c, ret);
	return ret;
}

static int bch2_mark_superblocks(struct bch_fs *c)
{
	mutex_lock(&c->sb_lock);
	gc_pos_set(c, gc_phase(GC_PHASE_sb));

	int ret = bch2_trans_mark_dev_sbs_flags(c, BTREE_TRIGGER_gc);
	mutex_unlock(&c->sb_lock);
	return ret;
}

static void bch2_gc_free(struct bch_fs *c)
{
	bch2_accounting_gc_free(c);

	genradix_free(&c->reflink_gc_table);
	genradix_free(&c->gc_stripes);

	for_each_member_device(c, ca) {
		kvfree(rcu_dereference_protected(ca->buckets_gc, 1));
		ca->buckets_gc = NULL;
	}
}

static int bch2_gc_start(struct bch_fs *c)
{
	for_each_member_device(c, ca) {
		int ret = bch2_dev_usage_init(ca, true);
		if (ret) {
			bch2_dev_put(ca);
			return ret;
		}
	}

	return 0;
}

/* returns true if not equal */
static inline bool bch2_alloc_v4_cmp(struct bch_alloc_v4 l,
				     struct bch_alloc_v4 r)
{
	return  l.gen != r.gen				||
		l.oldest_gen != r.oldest_gen		||
		l.data_type != r.data_type		||
		l.dirty_sectors	!= r.dirty_sectors	||
		l.stripe_sectors != r.stripe_sectors	||
		l.cached_sectors != r.cached_sectors	 ||
		l.stripe_redundancy != r.stripe_redundancy ||
		l.stripe != r.stripe;
}

static int bch2_alloc_write_key(struct btree_trans *trans,
				struct btree_iter *iter,
				struct bch_dev *ca,
				struct bkey_s_c k)
{
	struct bch_fs *c = trans->c;
	struct bkey_i_alloc_v4 *a;
	struct bch_alloc_v4 old_gc, gc, old_convert, new;
	const struct bch_alloc_v4 *old;
	int ret;

	if (!bucket_valid(ca, k.k->p.offset))
		return 0;

	old = bch2_alloc_to_v4(k, &old_convert);
	gc = new = *old;

	percpu_down_read(&c->mark_lock);
	__bucket_m_to_alloc(&gc, *gc_bucket(ca, iter->pos.offset));

	old_gc = gc;

	if ((old->data_type == BCH_DATA_sb ||
	     old->data_type == BCH_DATA_journal) &&
	    !bch2_dev_is_online(ca)) {
		gc.data_type = old->data_type;
		gc.dirty_sectors = old->dirty_sectors;
	}
	percpu_up_read(&c->mark_lock);

	/*
	 * gc.data_type doesn't yet include need_discard & need_gc_gen states -
	 * fix that here:
	 */
	alloc_data_type_set(&gc, gc.data_type);

	if (gc.data_type != old_gc.data_type ||
	    gc.dirty_sectors != old_gc.dirty_sectors) {
		ret = bch2_alloc_key_to_dev_counters(trans, ca, &old_gc, &gc, BTREE_TRIGGER_gc);
		if (ret)
			return ret;
	}

	gc.fragmentation_lru = alloc_lru_idx_fragmentation(gc, ca);

	if (fsck_err_on(new.data_type != gc.data_type,
			trans, alloc_key_data_type_wrong,
			"bucket %llu:%llu gen %u has wrong data_type"
			": got %s, should be %s",
			iter->pos.inode, iter->pos.offset,
			gc.gen,
			bch2_data_type_str(new.data_type),
			bch2_data_type_str(gc.data_type)))
		new.data_type = gc.data_type;

#define copy_bucket_field(_errtype, _f)					\
	if (fsck_err_on(new._f != gc._f,				\
			trans, _errtype,				\
			"bucket %llu:%llu gen %u data type %s has wrong " #_f	\
			": got %llu, should be %llu",			\
			iter->pos.inode, iter->pos.offset,		\
			gc.gen,						\
			bch2_data_type_str(gc.data_type),		\
			(u64) new._f, (u64) gc._f))				\
		new._f = gc._f;						\

	copy_bucket_field(alloc_key_gen_wrong,			gen);
	copy_bucket_field(alloc_key_dirty_sectors_wrong,	dirty_sectors);
	copy_bucket_field(alloc_key_stripe_sectors_wrong,	stripe_sectors);
	copy_bucket_field(alloc_key_cached_sectors_wrong,	cached_sectors);
	copy_bucket_field(alloc_key_stripe_wrong,		stripe);
	copy_bucket_field(alloc_key_stripe_redundancy_wrong,	stripe_redundancy);
	copy_bucket_field(alloc_key_fragmentation_lru_wrong,	fragmentation_lru);
#undef copy_bucket_field

	if (!bch2_alloc_v4_cmp(*old, new))
		return 0;

	a = bch2_alloc_to_v4_mut(trans, k);
	ret = PTR_ERR_OR_ZERO(a);
	if (ret)
		return ret;

	a->v = new;

	/*
	 * The trigger normally makes sure these are set, but we're not running
	 * triggers:
	 */
	if (a->v.data_type == BCH_DATA_cached && !a->v.io_time[READ])
		a->v.io_time[READ] = max_t(u64, 1, atomic64_read(&c->io_clock[READ].now));

	ret = bch2_trans_update(trans, iter, &a->k_i, BTREE_TRIGGER_norun);
fsck_err:
	return ret;
}

static int bch2_gc_alloc_done(struct bch_fs *c)
{
	int ret = 0;

	for_each_member_device(c, ca) {
		ret = bch2_trans_run(c,
			for_each_btree_key_upto_commit(trans, iter, BTREE_ID_alloc,
					POS(ca->dev_idx, ca->mi.first_bucket),
					POS(ca->dev_idx, ca->mi.nbuckets - 1),
					BTREE_ITER_slots|BTREE_ITER_prefetch, k,
					NULL, NULL, BCH_TRANS_COMMIT_lazy_rw,
				bch2_alloc_write_key(trans, &iter, ca, k)));
		if (ret) {
			bch2_dev_put(ca);
			break;
		}
	}

	bch_err_fn(c, ret);
	return ret;
}

static int bch2_gc_alloc_start(struct bch_fs *c)
{
	int ret = 0;

	for_each_member_device(c, ca) {
		struct bucket_array *buckets = kvmalloc(sizeof(struct bucket_array) +
				ca->mi.nbuckets * sizeof(struct bucket),
				GFP_KERNEL|__GFP_ZERO);
		if (!buckets) {
			bch2_dev_put(ca);
			ret = -BCH_ERR_ENOMEM_gc_alloc_start;
			break;
		}

		buckets->first_bucket	= ca->mi.first_bucket;
		buckets->nbuckets	= ca->mi.nbuckets;
		buckets->nbuckets_minus_first =
			buckets->nbuckets - buckets->first_bucket;
		rcu_assign_pointer(ca->buckets_gc, buckets);
	}

	bch_err_fn(c, ret);
	return ret;
}

static int bch2_gc_write_reflink_key(struct btree_trans *trans,
				     struct btree_iter *iter,
				     struct bkey_s_c k,
				     size_t *idx)
{
	struct bch_fs *c = trans->c;
	const __le64 *refcount = bkey_refcount_c(k);
	struct printbuf buf = PRINTBUF;
	struct reflink_gc *r;
	int ret = 0;

	if (!refcount)
		return 0;

	while ((r = genradix_ptr(&c->reflink_gc_table, *idx)) &&
	       r->offset < k.k->p.offset)
		++*idx;

	if (!r ||
	    r->offset != k.k->p.offset ||
	    r->size != k.k->size) {
		bch_err(c, "unexpected inconsistency walking reflink table at gc finish");
		return -EINVAL;
	}

	if (fsck_err_on(r->refcount != le64_to_cpu(*refcount),
			trans, reflink_v_refcount_wrong,
			"reflink key has wrong refcount:\n"
			"  %s\n"
			"  should be %u",
			(bch2_bkey_val_to_text(&buf, c, k), buf.buf),
			r->refcount)) {
		struct bkey_i *new = bch2_bkey_make_mut_noupdate(trans, k);
		ret = PTR_ERR_OR_ZERO(new);
		if (ret)
			goto out;

		if (!r->refcount)
			new->k.type = KEY_TYPE_deleted;
		else
			*bkey_refcount(bkey_i_to_s(new)) = cpu_to_le64(r->refcount);
		ret = bch2_trans_update(trans, iter, new, 0);
	}
out:
fsck_err:
	printbuf_exit(&buf);
	return ret;
}

static int bch2_gc_reflink_done(struct bch_fs *c)
{
	size_t idx = 0;

	int ret = bch2_trans_run(c,
		for_each_btree_key_commit(trans, iter,
				BTREE_ID_reflink, POS_MIN,
				BTREE_ITER_prefetch, k,
				NULL, NULL, BCH_TRANS_COMMIT_no_enospc,
			bch2_gc_write_reflink_key(trans, &iter, k, &idx)));
	c->reflink_gc_nr = 0;
	return ret;
}

static int bch2_gc_reflink_start(struct bch_fs *c)
{
	c->reflink_gc_nr = 0;

	int ret = bch2_trans_run(c,
		for_each_btree_key(trans, iter, BTREE_ID_reflink, POS_MIN,
				   BTREE_ITER_prefetch, k, ({
			const __le64 *refcount = bkey_refcount_c(k);

			if (!refcount)
				continue;

			struct reflink_gc *r = genradix_ptr_alloc(&c->reflink_gc_table,
							c->reflink_gc_nr++, GFP_KERNEL);
			if (!r) {
				ret = -BCH_ERR_ENOMEM_gc_reflink_start;
				break;
			}

			r->offset	= k.k->p.offset;
			r->size		= k.k->size;
			r->refcount	= 0;
			0;
		})));

	bch_err_fn(c, ret);
	return ret;
}

static int bch2_gc_write_stripes_key(struct btree_trans *trans,
				     struct btree_iter *iter,
				     struct bkey_s_c k)
{
	struct bch_fs *c = trans->c;
	struct printbuf buf = PRINTBUF;
	const struct bch_stripe *s;
	struct gc_stripe *m;
	bool bad = false;
	unsigned i;
	int ret = 0;

	if (k.k->type != KEY_TYPE_stripe)
		return 0;

	s = bkey_s_c_to_stripe(k).v;
	m = genradix_ptr(&c->gc_stripes, k.k->p.offset);

	for (i = 0; i < s->nr_blocks; i++) {
		u32 old = stripe_blockcount_get(s, i);
		u32 new = (m ? m->block_sectors[i] : 0);

		if (old != new) {
			prt_printf(&buf, "stripe block %u has wrong sector count: got %u, should be %u\n",
				   i, old, new);
			bad = true;
		}
	}

	if (bad)
		bch2_bkey_val_to_text(&buf, c, k);

	if (fsck_err_on(bad,
			trans, stripe_sector_count_wrong,
			"%s", buf.buf)) {
		struct bkey_i_stripe *new;

		new = bch2_trans_kmalloc(trans, bkey_bytes(k.k));
		ret = PTR_ERR_OR_ZERO(new);
		if (ret)
			return ret;

		bkey_reassemble(&new->k_i, k);

		for (i = 0; i < new->v.nr_blocks; i++)
			stripe_blockcount_set(&new->v, i, m ? m->block_sectors[i] : 0);

		ret = bch2_trans_update(trans, iter, &new->k_i, 0);
	}
fsck_err:
	printbuf_exit(&buf);
	return ret;
}

static int bch2_gc_stripes_done(struct bch_fs *c)
{
	return bch2_trans_run(c,
		for_each_btree_key_commit(trans, iter,
				BTREE_ID_stripes, POS_MIN,
				BTREE_ITER_prefetch, k,
				NULL, NULL, BCH_TRANS_COMMIT_no_enospc,
			bch2_gc_write_stripes_key(trans, &iter, k)));
}

/**
 * bch2_check_allocations - walk all references to buckets, and recompute them:
 *
 * @c:			filesystem object
 *
 * Returns: 0 on success, or standard errcode on failure
 *
 * Order matters here:
 *  - Concurrent GC relies on the fact that we have a total ordering for
 *    everything that GC walks - see  gc_will_visit_node(),
 *    gc_will_visit_root()
 *
 *  - also, references move around in the course of index updates and
 *    various other crap: everything needs to agree on the ordering
 *    references are allowed to move around in - e.g., we're allowed to
 *    start with a reference owned by an open_bucket (the allocator) and
 *    move it to the btree, but not the reverse.
 *
 *    This is necessary to ensure that gc doesn't miss references that
 *    move around - if references move backwards in the ordering GC
 *    uses, GC could skip past them
 */
int bch2_check_allocations(struct bch_fs *c)
{
	int ret;

	lockdep_assert_held(&c->state_lock);

	down_write(&c->gc_lock);

	bch2_btree_interior_updates_flush(c);

	ret   = bch2_gc_accounting_start(c) ?:
		bch2_gc_start(c) ?:
		bch2_gc_alloc_start(c) ?:
		bch2_gc_reflink_start(c);
	if (ret)
		goto out;

	gc_pos_set(c, gc_phase(GC_PHASE_start));

	ret = bch2_mark_superblocks(c);
	bch_err_msg(c, ret, "marking superblocks");
	if (ret)
		goto out;

	ret = bch2_gc_btrees(c);
	if (ret)
		goto out;

	c->gc_count++;

	ret   = bch2_gc_alloc_done(c) ?:
		bch2_gc_accounting_done(c) ?:
		bch2_gc_stripes_done(c) ?:
		bch2_gc_reflink_done(c);
out:
	percpu_down_write(&c->mark_lock);
	/* Indicates that gc is no longer in progress: */
	__gc_pos_set(c, gc_phase(GC_PHASE_not_running));

	bch2_gc_free(c);
	percpu_up_write(&c->mark_lock);

	up_write(&c->gc_lock);

	/*
	 * At startup, allocations can happen directly instead of via the
	 * allocator thread - issue wakeup in case they blocked on gc_lock:
	 */
	closure_wake_up(&c->freelist_wait);
	bch_err_fn(c, ret);
	return ret;
}

static int gc_btree_gens_key(struct btree_trans *trans,
			     struct btree_iter *iter,
			     struct bkey_s_c k)
{
	struct bch_fs *c = trans->c;
	struct bkey_ptrs_c ptrs = bch2_bkey_ptrs_c(k);
	struct bkey_i *u;
	int ret;

	if (unlikely(test_bit(BCH_FS_going_ro, &c->flags)))
		return -EROFS;

	percpu_down_read(&c->mark_lock);
	rcu_read_lock();
	bkey_for_each_ptr(ptrs, ptr) {
		struct bch_dev *ca = bch2_dev_rcu(c, ptr->dev);
		if (!ca)
			continue;

		if (dev_ptr_stale(ca, ptr) > 16) {
			rcu_read_unlock();
			percpu_up_read(&c->mark_lock);
			goto update;
		}
	}

	bkey_for_each_ptr(ptrs, ptr) {
		struct bch_dev *ca = bch2_dev_rcu(c, ptr->dev);
		if (!ca)
			continue;

		u8 *gen = &ca->oldest_gen[PTR_BUCKET_NR(ca, ptr)];
		if (gen_after(*gen, ptr->gen))
			*gen = ptr->gen;
	}
	rcu_read_unlock();
	percpu_up_read(&c->mark_lock);
	return 0;
update:
	u = bch2_bkey_make_mut(trans, iter, &k, 0);
	ret = PTR_ERR_OR_ZERO(u);
	if (ret)
		return ret;

	bch2_extent_normalize(c, bkey_i_to_s(u));
	return 0;
}

static int bch2_alloc_write_oldest_gen(struct btree_trans *trans, struct bch_dev *ca,
				       struct btree_iter *iter, struct bkey_s_c k)
{
	struct bch_alloc_v4 a_convert;
	const struct bch_alloc_v4 *a = bch2_alloc_to_v4(k, &a_convert);
	struct bkey_i_alloc_v4 *a_mut;
	int ret;

	if (a->oldest_gen == ca->oldest_gen[iter->pos.offset])
		return 0;

	a_mut = bch2_alloc_to_v4_mut(trans, k);
	ret = PTR_ERR_OR_ZERO(a_mut);
	if (ret)
		return ret;

	a_mut->v.oldest_gen = ca->oldest_gen[iter->pos.offset];
	alloc_data_type_set(&a_mut->v, a_mut->v.data_type);

	return bch2_trans_update(trans, iter, &a_mut->k_i, 0);
}

int bch2_gc_gens(struct bch_fs *c)
{
	u64 b, start_time = local_clock();
	int ret;

	/*
	 * Ideally we would be using state_lock and not gc_gens_lock here, but that
	 * introduces a deadlock in the RO path - we currently take the state
	 * lock at the start of going RO, thus the gc thread may get stuck:
	 */
	if (!mutex_trylock(&c->gc_gens_lock))
		return 0;

	trace_and_count(c, gc_gens_start, c);

	down_read(&c->state_lock);

	for_each_member_device(c, ca) {
		struct bucket_gens *gens = bucket_gens(ca);

		BUG_ON(ca->oldest_gen);

		ca->oldest_gen = kvmalloc(gens->nbuckets, GFP_KERNEL);
		if (!ca->oldest_gen) {
			bch2_dev_put(ca);
			ret = -BCH_ERR_ENOMEM_gc_gens;
			goto err;
		}

		for (b = gens->first_bucket;
		     b < gens->nbuckets; b++)
			ca->oldest_gen[b] = gens->b[b];
	}

	for (unsigned i = 0; i < BTREE_ID_NR; i++)
		if (btree_type_has_ptrs(i)) {
			c->gc_gens_btree = i;
			c->gc_gens_pos = POS_MIN;

			ret = bch2_trans_run(c,
				for_each_btree_key_commit(trans, iter, i,
						POS_MIN,
						BTREE_ITER_prefetch|BTREE_ITER_all_snapshots,
						k,
						NULL, NULL,
						BCH_TRANS_COMMIT_no_enospc,
					gc_btree_gens_key(trans, &iter, k)));
			if (ret)
				goto err;
		}

	struct bch_dev *ca = NULL;
	ret = bch2_trans_run(c,
		for_each_btree_key_commit(trans, iter, BTREE_ID_alloc,
				POS_MIN,
				BTREE_ITER_prefetch,
				k,
				NULL, NULL,
				BCH_TRANS_COMMIT_no_enospc, ({
			ca = bch2_dev_iterate(c, ca, k.k->p.inode);
			if (!ca) {
				bch2_btree_iter_set_pos(&iter, POS(k.k->p.inode + 1, 0));
				continue;
			}
			bch2_alloc_write_oldest_gen(trans, ca, &iter, k);
		})));
	bch2_dev_put(ca);

	if (ret)
		goto err;

	c->gc_gens_btree	= 0;
	c->gc_gens_pos		= POS_MIN;

	c->gc_count++;

	bch2_time_stats_update(&c->times[BCH_TIME_btree_gc], start_time);
	trace_and_count(c, gc_gens_end, c);
err:
	for_each_member_device(c, ca) {
		kvfree(ca->oldest_gen);
		ca->oldest_gen = NULL;
	}

	up_read(&c->state_lock);
	mutex_unlock(&c->gc_gens_lock);
	if (!bch2_err_matches(ret, EROFS))
		bch_err_fn(c, ret);
	return ret;
}

static void bch2_gc_gens_work(struct work_struct *work)
{
	struct bch_fs *c = container_of(work, struct bch_fs, gc_gens_work);
	bch2_gc_gens(c);
	bch2_write_ref_put(c, BCH_WRITE_REF_gc_gens);
}

void bch2_gc_gens_async(struct bch_fs *c)
{
	if (bch2_write_ref_tryget(c, BCH_WRITE_REF_gc_gens) &&
	    !queue_work(c->write_ref_wq, &c->gc_gens_work))
		bch2_write_ref_put(c, BCH_WRITE_REF_gc_gens);
}

void bch2_fs_gc_init(struct bch_fs *c)
{
	seqcount_init(&c->gc_pos_lock);

	INIT_WORK(&c->gc_gens_work, bch2_gc_gens_work);
}<|MERGE_RESOLUTION|>--- conflicted
+++ resolved
@@ -602,14 +602,9 @@
 		BUG_ON(bch2_journal_seq_verify &&
 		       k.k->version.lo > atomic64_read(&c->journal.seq));
 
-<<<<<<< HEAD
-		if (fsck_err_on(k.k->version.lo > atomic64_read(&c->key_version), c,
-				bkey_version_in_future,
-=======
 		if (fsck_err_on(btree_id != BTREE_ID_accounting &&
 				k.k->version.lo > atomic64_read(&c->key_version),
 				trans, bkey_version_in_future,
->>>>>>> 8400291e
 				"key version number higher than recorded %llu\n  %s",
 				atomic64_read(&c->key_version),
 				(bch2_bkey_val_to_text(&buf, c, k), buf.buf)))
