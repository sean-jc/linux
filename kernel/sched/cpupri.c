--- conflicted
+++ resolved
@@ -117,11 +117,7 @@
  *
  * Return: (int)bool - CPUs were found
  */
-<<<<<<< HEAD
-int cpupri_find(struct cpupri *cp, struct task_struct *p,
-=======
 int cpupri_find_fitness(struct cpupri *cp, struct task_struct *p,
->>>>>>> 04d5ce62
 		struct cpumask *lowest_mask,
 		bool (*fitness_fn)(struct task_struct *p, int cpu))
 {
@@ -138,44 +134,10 @@
 		if (!lowest_mask || !fitness_fn)
 			return 1;
 
-<<<<<<< HEAD
-		if (lowest_mask) {
-			int cpu;
-
-			cpumask_and(lowest_mask, p->cpus_ptr, vec->mask);
-
-			/*
-			 * We have to ensure that we have at least one bit
-			 * still set in the array, since the map could have
-			 * been concurrently emptied between the first and
-			 * second reads of vec->mask.  If we hit this
-			 * condition, simply act as though we never hit this
-			 * priority level and continue on.
-			 */
-			if (cpumask_empty(lowest_mask))
-				continue;
-
-			if (!fitness_fn)
-				return 1;
-
-			/* Ensure the capacity of the CPUs fit the task */
-			for_each_cpu(cpu, lowest_mask) {
-				if (!fitness_fn(p, cpu))
-					cpumask_clear_cpu(cpu, lowest_mask);
-			}
-
-			/*
-			 * If no CPU at the current priority can fit the task
-			 * continue looking
-			 */
-			if (cpumask_empty(lowest_mask))
-				continue;
-=======
 		/* Ensure the capacity of the CPUs fit the task */
 		for_each_cpu(cpu, lowest_mask) {
 			if (!fitness_fn(p, cpu))
 				cpumask_clear_cpu(cpu, lowest_mask);
->>>>>>> 04d5ce62
 		}
 
 		/*
