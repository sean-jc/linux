--- conflicted
+++ resolved
@@ -230,11 +230,6 @@
 	rm -rf $(objtree)/$(obj)/test; \
 	mkdir -p $(objtree)/$(obj)/test; \
 	cp -a $(rustc_sysroot) $(objtree)/$(obj)/test/sysroot; \
-<<<<<<< HEAD
-=======
-	cp -r $(src)/alloc/* \
-		$(objtree)/$(obj)/test/sysroot/lib/rustlib/src/rust/library/alloc/src; \
->>>>>>> 6ffe4fdf
 	echo '\#!/bin/sh' > $(objtree)/$(obj)/test/rustc_sysroot; \
 	echo "$(RUSTC) --sysroot=$(abspath $(objtree)/$(obj)/test/sysroot) \"\$$@\"" \
 		>> $(objtree)/$(obj)/test/rustc_sysroot; \
